--- conflicted
+++ resolved
@@ -259,12 +259,7 @@
             return True
 
         # the following conditions must always be true, if not we can exit here
-<<<<<<< HEAD
-        if not (cond1 and cond2 and cond4 and cond5 and cond6 and cond7()):
-=======
-        if not (cond1 and cond2 and cond4 and cond5 and cond6()
-                ) or not envs_spyre.VLLM_SPYRE_ENABLE_PREFILL_OPTIMIZATION:
->>>>>>> 709e419c
+        if not (cond1 and cond2 and cond4 and cond5 and cond6()):
             return False
 
         # cond3 is violated: request.num_prompt_tokens > self.tkv
