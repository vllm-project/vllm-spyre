--- conflicted
+++ resolved
@@ -238,18 +238,13 @@
 
     def add_request(self, request: Request) -> None:
         """This override rejects requests that exceed max context length"""
-<<<<<<< HEAD
-        if not request.num_prompt_tokens + request.sampling_params.max_tokens\
-                <= self.scheduler_config.max_model_len:
-=======
 
         # ceil division to pad to next block boundary
         n = request.num_prompt_tokens
         d = 64  # hardcoded AIU Spyre block size
         prompt_padding_len = ((n + d - 1) // d) * d
         if not prompt_padding_len + request.sampling_params.max_tokens\
-                <= envs_spyre.VLLM_SPYRE_MAX_CONTEXT_LENGTH:
->>>>>>> bd1eec8b
+                <= self.scheduler_config.max_model_len:
             logger.warning(
                 "Could not add request id %s, prompt length is "
                 "%d tokens, which gets padded to %d tokens, "
