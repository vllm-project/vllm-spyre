# SPDX-License-Identifier: Apache-2.0

import math
from collections import deque
from typing import TYPE_CHECKING

from vllm.logger import init_logger
from vllm.v1.core.sched.scheduler import Scheduler
from vllm.v1.engine import EngineCoreOutputs
from vllm.v1.outputs import ModelRunnerOutput
from vllm.v1.request import Request

import vllm_spyre.envs as envs_spyre
from vllm_spyre.platform import SpyrePlatform
from vllm_spyre.v1.worker.spyre_model_runner import CBSpyreModelRunnerOutput

if TYPE_CHECKING:
    from vllm.v1.core.sched.output import SchedulerOutput
else:
    SchedulerOutput = None

logger = init_logger(__name__)

NO_WARMUP_FIT_STOP_REASON = "Request did not fit any warmup shape"


class SpyreScheduler(Scheduler):
    """Base class inheriting from the V1 scheduler to support static 
    and continuous batching respecting AIU Spyre constraints."""

    def __init__(self, *args, **kwargs) -> None:
        # Initialize vLLM scheduler
        super().__init__(*args, **kwargs)

        # Requests are temporarily moved to this queue so that the base
        # scheduler does not see them. This lets us ensure that the set of
        # requests scheduled have at least one common warmup shape.
        self.holdback_queue: deque[Request] = deque()


class StaticBatchingSpyreScheduler(SpyreScheduler):
    """ Support of static batching """

    def __init__(self, *args, **kwargs) -> None:
        # Initialize SpyreScheduler
        super().__init__(*args, **kwargs)

        # Add our own state for handling Spyre constraints:
        # all warmup shapes that we can support
        self.spyre_warmup_shapes: tuple[dict[str, int], ...] = \
            SpyrePlatform.get_warmup_shapes(self.scheduler_config)

    def schedule(self) -> SchedulerOutput:
        """This override adds constraints and then delegates most of the work
        to the base scheduler"""
        # First purge the full waiting queue into our holdback queue, preserving
        # priority
        while self.waiting:
            self.holdback_queue.append(self.waiting.popleft())

        # store requests which don't fit the warmup shapes of the current batch
        skip_queue: deque[Request] = deque()

        # If no requests are currently running, we can now release requests back
        # into the waiting queue in priority order for the scheduler to prefill.
        # These must share a common warmup shape
        if len(self.running) == 0:

            # Make a copy of the warmup shapes
            available_warmup_shapes = list(self.spyre_warmup_shapes)

            while self.holdback_queue:
                request = self.holdback_queue[0]

                # prune the possible shapes to only those that fit this request
                # and the growing batch size
                available_warmup_shapes = self._get_matching_warmup_shapes(
                    request=request,
                    warmup_shapes=available_warmup_shapes,
                    current_batch_size=len(self.waiting))

                if len(available_warmup_shapes) > 0:
                    # There is still at least one valid shape, so add to the
                    # waiting queue
                    self.waiting.append(self.holdback_queue.popleft())
                    # remember the available warmup shapes of the current batch
                    last_available_warmup_shapes = available_warmup_shapes
                else:
                    # calculating the max possible batch size among the
                    # available warmup shapes of the scheduled requests
                    max_batch = max([
                        d['batch_size'] for d in last_available_warmup_shapes
                    ])

                    # if there is potential space in the batch but the current
                    # request does not fit, skip it and try with the next
                    if len(self.waiting) < max_batch:
                        available_warmup_shapes = last_available_warmup_shapes
                        skip_queue.append(self.holdback_queue.popleft())
                    else:
                        # If the batch is full, we exit the loop here
                        break

            logger.debug(
                "Scheduling a new batch of %d requests, holding back %d "
                "requests", len(self.waiting), len(self.holdback_queue))
        else:
            logger.debug("Scheduling a running batch of %d requests",
                         len(self.running))

        # delegate to super of SpyreScheduler: base V1 Scheduler
        outputs = super(SpyreScheduler, self).schedule()

        # first move skipped and then unscheduled requests back
        # to the waiting queue, preserving priority
        while skip_queue:
            self.waiting.append(skip_queue.popleft())

        while self.holdback_queue:
            self.waiting.append(self.holdback_queue.popleft())

        return outputs

    def _get_matching_warmup_shapes(
            self, request: Request, warmup_shapes: list[dict[str, int]],
            current_batch_size: int) -> list[dict[str, int]]:
        """Return the subset of shapes that match this request"""
        max_tokens = 0
        if request.sampling_params is not None and\
                request.sampling_params.max_tokens is not None:
            max_tokens = request.sampling_params.max_tokens

        return [
            shape for shape in warmup_shapes
            if request.num_prompt_tokens <= shape['prompt_length']
            and max_tokens <= shape['new_tokens']
            and current_batch_size < shape['batch_size']
        ]


class ContinuousBatchingSpyreScheduler(SpyreScheduler):
    """ Support of continuous batching with homogeneous or
     heterogeneous tkv"""

    # inherited from V1 base scheduler but mypy needs to know the type
    running: list[Request]

    def __init__(self, *args, **kwargs) -> None:
        # Initialize SpyreScheduler
        super().__init__(*args, **kwargs)
<<<<<<< HEAD
        # used for homogeneous tkv scheduling and for step level testing
        # in the heterogeneous case
        self.tkvs: tuple[int, ...] = (0, )
=======
        self.tkv = 0
        self.n_free_blocks = 0
        self.block_size = SpyrePlatform.get_block_size()
>>>>>>> 1d13d625

    def update_from_output(
        self,
        scheduler_output: SchedulerOutput,
        model_runner_output: ModelRunnerOutput,
    ) -> dict[int, EngineCoreOutputs]:
        # Need an instance of CBSpyreModelRunnerOutput which holds the tkv value
        assert isinstance(
            model_runner_output, CBSpyreModelRunnerOutput
        ), "Expecting an instance of CBSpyreModelRunnerOutput"
        "when doing continuous batching."
<<<<<<< HEAD
        self.tkvs = model_runner_output.tkvs
=======
        self.tkv = model_runner_output.tkv
        self.n_free_blocks = model_runner_output.n_free_blocks
>>>>>>> 1d13d625
        return super(SpyreScheduler,
                     self).update_from_output(scheduler_output,
                                              model_runner_output)

    def schedule(self) -> "SchedulerOutput":
        """This override adds constraints and then delegates most of the work
        to the base scheduler

        To avoid additional specialization, some requests are held back from the
        base scheduler but are restored after.
        """
        # First purge the full waiting queue into our holdback queue, preserving
        # priority
        while self.waiting:
            self.holdback_queue.append(self.waiting.popleft())

        # Check if new requests can be scheduled.
        while self.holdback_queue:
            if self.can_schedule(self.holdback_queue[0]):
                # Add request to the waiting queue
                self.waiting.append(self.holdback_queue.popleft())
            else:
                # Otherwise, we simply stop here so that the scheduler
                # can work with the batch we have
                break

        # Schedule Prefill and Decode separately
        if len(self.waiting) > 0:
            # For prefill, hide current decodes from the scheduler
            running_holdback = self.running
            self.running = []
            logger.debug(
                "Scheduling a prefill step of %d requests, holding back %d "
                "requests", len(self.waiting), len(self.holdback_queue))
        else:
            running_holdback = []
            logger.debug("Scheduling a decode step of %d requests",
                         len(self.running))

        # delegate to super of SpyreScheduler: base V1 Scheduler
        outputs = super(SpyreScheduler, self).schedule()

        # restore holdbacks after running the base scheduler
        self.running = self.running + running_holdback
        while self.holdback_queue:
            self.waiting.append(self.holdback_queue.popleft())

        return outputs

    def can_schedule(self, request) -> bool:
        max_prompt_batch_size = 1
        max_context_len = self.scheduler_config.max_model_len

        # running and waiting queues are both empty -> start new batch
        start_new_batch = len(self.running) + len(self.waiting) == 0
        # check that there is space in the current decode batch
        cond1 = len(self.running) + len(
            self.waiting) < self.max_num_running_reqs
        # check that there is space in the prefill batch
        cond2 = len(self.waiting) < max_prompt_batch_size

        # conditions for homogeneous tkv only:
        # check that the prompt length does not exceed the current tkv
        cond3 = request.num_prompt_tokens <= self.tkvs[0]
        # check that the number of requested tokens can be served
<<<<<<< HEAD
        cond4 = request.max_tokens <= (max_context_len - self.tkvs[0])

        if envs_spyre.VLLM_SPYRE_HETEROGEN_TKV:
            # heterogeneous tkv scheduling conditions
            conds = [cond1, cond2]
        else:
            # homogeneous tkv scheduling conditions
            conds = [cond1, cond2, cond3, cond4]

        return start_new_batch or all(conds)
=======
        cond4 = request.max_tokens <= (max_context_len - self.tkv)
        # check that there are enough free blocks/pages remaining
        # Note: we only have to do check in case of a running batches
        # (not start_new_batch), because the minimal number of blocks covers
        # the context length for a single sequence, so tkv < block size is ok
        num_blocks_required = math.ceil(
            (self.tkv + request.max_tokens - 1) / self.block_size)
        cond5 = num_blocks_required <= self.n_free_blocks
        return start_new_batch or (cond1 and cond2 and cond3 and cond4
                                   and cond5)
>>>>>>> 1d13d625
<|MERGE_RESOLUTION|>--- conflicted
+++ resolved
@@ -148,15 +148,11 @@
     def __init__(self, *args, **kwargs) -> None:
         # Initialize SpyreScheduler
         super().__init__(*args, **kwargs)
-<<<<<<< HEAD
         # used for homogeneous tkv scheduling and for step level testing
         # in the heterogeneous case
         self.tkvs: tuple[int, ...] = (0, )
-=======
-        self.tkv = 0
         self.n_free_blocks = 0
         self.block_size = SpyrePlatform.get_block_size()
->>>>>>> 1d13d625
 
     def update_from_output(
         self,
@@ -168,12 +164,8 @@
             model_runner_output, CBSpyreModelRunnerOutput
         ), "Expecting an instance of CBSpyreModelRunnerOutput"
         "when doing continuous batching."
-<<<<<<< HEAD
         self.tkvs = model_runner_output.tkvs
-=======
-        self.tkv = model_runner_output.tkv
         self.n_free_blocks = model_runner_output.n_free_blocks
->>>>>>> 1d13d625
         return super(SpyreScheduler,
                      self).update_from_output(scheduler_output,
                                               model_runner_output)
@@ -239,26 +231,23 @@
         # check that the prompt length does not exceed the current tkv
         cond3 = request.num_prompt_tokens <= self.tkvs[0]
         # check that the number of requested tokens can be served
-<<<<<<< HEAD
         cond4 = request.max_tokens <= (max_context_len - self.tkvs[0])
-
-        if envs_spyre.VLLM_SPYRE_HETEROGEN_TKV:
-            # heterogeneous tkv scheduling conditions
-            conds = [cond1, cond2]
-        else:
-            # homogeneous tkv scheduling conditions
-            conds = [cond1, cond2, cond3, cond4]
-
-        return start_new_batch or all(conds)
-=======
-        cond4 = request.max_tokens <= (max_context_len - self.tkv)
         # check that there are enough free blocks/pages remaining
         # Note: we only have to do check in case of a running batches
         # (not start_new_batch), because the minimal number of blocks covers
         # the context length for a single sequence, so tkv < block size is ok
-        num_blocks_required = math.ceil(
-            (self.tkv + request.max_tokens - 1) / self.block_size)
-        cond5 = num_blocks_required <= self.n_free_blocks
-        return start_new_batch or (cond1 and cond2 and cond3 and cond4
-                                   and cond5)
->>>>>>> 1d13d625
+        if envs_spyre.VLLM_SPYRE_HETEROGEN_TKV:
+            # TODO: num_blocks_required
+            num_blocks_required = math.ceil(
+                (request.num_prompt_tokens + request.max_tokens - 1) /
+                self.block_size)
+            cond5 = num_blocks_required <= self.n_free_blocks
+            # heterogeneous tkv scheduling conditions
+            conds = [cond1, cond2, cond5]
+        else:
+            num_blocks_required = math.ceil(
+                (self.tkvs[0] + request.max_tokens - 1) / self.block_size)
+            cond5 = num_blocks_required <= self.n_free_blocks
+            # homogeneous tkv scheduling conditions
+            conds = [cond1, cond2, cond3, cond4, cond5]
+        return start_new_batch or all(conds)