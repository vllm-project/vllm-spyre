# SPDX-License-Identifier: Apache-2.0

import math
import os
from collections import deque
from typing import TYPE_CHECKING

from vllm.logger import init_logger
from vllm.v1.core.sched.scheduler import Scheduler
from vllm.v1.engine import EngineCoreOutputs
from vllm.v1.outputs import ModelRunnerOutput
from vllm.v1.request import Request

import vllm_spyre.envs as envs_spyre
from vllm_spyre.platform import SpyrePlatform
from vllm_spyre.v1.worker.spyre_model_runner import CBSpyreModelRunnerOutput

if TYPE_CHECKING:
    from vllm.v1.core.sched.output import SchedulerOutput
else:
    SchedulerOutput = None

logger = init_logger(__name__)

NO_WARMUP_FIT_STOP_REASON = "Request did not fit any warmup shape"


class SpyreScheduler(Scheduler):
    """Base class inheriting from the V1 scheduler to support static 
    and continuous batching respecting AIU Spyre constraints."""

    def __init__(self, *args, **kwargs) -> None:
        # Initialize vLLM scheduler
        super().__init__(*args, **kwargs)

        # Requests are temporarily moved to this queue so that the base
        # scheduler does not see them. This lets us ensure that the set of
        # requests scheduled have at least one common warmup shape.
        self.holdback_queue: deque[Request] = deque()


class StaticBatchingSpyreScheduler(SpyreScheduler):
    """ Support of static batching """

    def __init__(self, *args, **kwargs) -> None:
        # Initialize SpyreScheduler
        super().__init__(*args, **kwargs)

        # Add our own state for handling Spyre constraints:
        # all warmup shapes that we can support
        self.spyre_warmup_shapes: tuple[dict[str, int], ...] = \
            SpyrePlatform.get_warmup_shapes(self.scheduler_config)

    def schedule(self) -> SchedulerOutput:
        """This override adds constraints and then delegates most of the work
        to the base scheduler"""
        # First purge the full waiting queue into our holdback queue, preserving
        # priority
        while self.waiting:
            self.holdback_queue.append(self.waiting.popleft())

        # store requests which don't fit the warmup shapes of the current batch
        skip_queue: deque[Request] = deque()

        # If no requests are currently running, we can now release requests back
        # into the waiting queue in priority order for the scheduler to prefill.
        # These must share a common warmup shape
        if len(self.running) == 0:

            # Make a copy of the warmup shapes
            available_warmup_shapes = list(self.spyre_warmup_shapes)

            while self.holdback_queue:
                request = self.holdback_queue[0]

                # prune the possible shapes to only those that fit this request
                # and the growing batch size
                available_warmup_shapes = self._get_matching_warmup_shapes(
                    request=request,
                    warmup_shapes=available_warmup_shapes,
                    current_batch_size=len(self.waiting))

                if len(available_warmup_shapes) > 0:
                    # There is still at least one valid shape, so add to the
                    # waiting queue
                    self.waiting.append(self.holdback_queue.popleft())
                    # remember the available warmup shapes of the current batch
                    last_available_warmup_shapes = available_warmup_shapes
                else:
                    # calculating the max possible batch size among the
                    # available warmup shapes of the scheduled requests
                    max_batch = max([
                        d['batch_size'] for d in last_available_warmup_shapes
                    ])

                    # if there is potential space in the batch but the current
                    # request does not fit, skip it and try with the next
                    if len(self.waiting) < max_batch:
                        available_warmup_shapes = last_available_warmup_shapes
                        skip_queue.append(self.holdback_queue.popleft())
                    else:
                        # If the batch is full, we exit the loop here
                        break

            logger.debug(
                "Scheduling a new batch of %d requests, holding back %d "
                "requests", len(self.waiting), len(self.holdback_queue))
        else:
            logger.debug("Scheduling a running batch of %d requests",
                         len(self.running))

        # delegate to super of SpyreScheduler: base V1 Scheduler
        outputs = super(SpyreScheduler, self).schedule()

        # first move skipped and then unscheduled requests back
        # to the waiting queue, preserving priority
        while skip_queue:
            self.waiting.append(skip_queue.popleft())

        while self.holdback_queue:
            self.waiting.append(self.holdback_queue.popleft())

        return outputs

    def _get_matching_warmup_shapes(
            self, request: Request, warmup_shapes: list[dict[str, int]],
            current_batch_size: int) -> list[dict[str, int]]:
        """Return the subset of shapes that match this request"""
        max_tokens = 0
        if request.sampling_params is not None and\
                request.sampling_params.max_tokens is not None:
            max_tokens = request.sampling_params.max_tokens

        return [
            shape for shape in warmup_shapes
            if request.num_prompt_tokens <= shape['prompt_length']
            and max_tokens <= shape['new_tokens']
            and current_batch_size < shape['batch_size']
        ]


class ContinuousBatchingSpyreScheduler(SpyreScheduler):
    """ Support of continuous batching """

    # inherited from V1 base scheduler but mypy needs to know the type
    running: list[Request]

    def __init__(self, *args, **kwargs) -> None:
        # Initialize SpyreScheduler
        super().__init__(*args, **kwargs)
        self.tkv = 0
        self.n_free_blocks = 0
        self.block_size = SpyrePlatform.get_block_size()
        self.max_batch_tkv_limit = os.getenv("VLLM_DT_MAX_BATCH_TKV_LIMIT",
                                             default='-1')
        assert self.max_batch_tkv_limit != '-1', (
            "Expecting the env var VLLM_DT_MAX_BATCH_TKV_LIMIT to be set in "
            "platform.py")
        # cache for self.check_batch_tkv_limit() outer key: tuple(request_ids),
        # inner key: (request_id, max_batch_tkv_limit), value: (lower, upper)
        self._cache_check_batch_tkv_limit: dict[tuple, dict[tuple, tuple]] = {}

    def update_from_output(
        self,
        scheduler_output: SchedulerOutput,
        model_runner_output: ModelRunnerOutput,
    ) -> dict[int, EngineCoreOutputs]:
        # Need an instance of CBSpyreModelRunnerOutput which holds the tkv value
        assert isinstance(model_runner_output, CBSpyreModelRunnerOutput), (
            "Expecting an instance of CBSpyreModelRunnerOutput when doing "
            "continuous batching.")
        self.tkv = model_runner_output.tkv
        self.n_free_blocks = model_runner_output.n_free_blocks
        return super(SpyreScheduler,
                     self).update_from_output(scheduler_output,
                                              model_runner_output)

    def schedule(self) -> "SchedulerOutput":
        """This override adds constraints and then delegates most of the work
        to the base scheduler

        To avoid additional specialization, some requests are held back from the
        base scheduler but are restored after.
        """
        # First purge the full waiting queue into our holdback queue, preserving
        # priority
        while self.waiting:
            self.holdback_queue.append(self.waiting.popleft())

        # Check if new requests can be scheduled.
        while self.holdback_queue:
            if self.can_schedule(self.holdback_queue[0]):
                # Add request to the waiting queue
                self.waiting.append(self.holdback_queue.popleft())
            else:
                # Otherwise, we simply stop here so that the scheduler
                # can work with the batch we have
                break

        # Schedule Prefill and Decode separately
        if len(self.waiting) > 0:
            # For prefill, hide current decodes from the scheduler
            running_holdback = self.running
            self.running = []
            logger.debug(
                "Scheduling a prefill step of %d requests, holding back %d "
                "requests", len(self.waiting), len(self.holdback_queue))
        else:
            running_holdback = []
            logger.debug("Scheduling a decode step of %d requests",
                         len(self.running))

        # delegate to super of SpyreScheduler: base V1 Scheduler
        outputs = super(SpyreScheduler, self).schedule()

        # restore holdbacks after running the base scheduler
        self.running = self.running + running_holdback
        while self.holdback_queue:
            self.waiting.append(self.holdback_queue.popleft())

        return outputs

    def can_schedule(self, request) -> bool:
        max_prompt_batch_size = 1
        max_context_len = self.scheduler_config.max_model_len

        # running and waiting queues are both empty -> start a new batch
        # which can always be scheduled
        if len(self.running) + len(self.waiting) == 0:
            return True

        # check that there is space in the current decode batch
        cond1 = len(self.running) + len(
            self.waiting) < self.max_num_running_reqs
        # check that there is space in the prefill batch
        cond2 = len(self.waiting) < max_prompt_batch_size
        # check that the prompt length does not exceed the current tkv
        cond3 = request.num_prompt_tokens <= self.tkv
        # check that the number of requested tokens can be served
        cond4 = request.max_tokens <= (max_context_len - self.tkv)
        # check that there are enough free blocks/pages remaining
        # Note: we only have to do check in case of a running batches
        # (not start_new_batch), because the minimal number of blocks covers
        # the context length for a single sequence, so tkv < block size is ok
        num_blocks_required = math.ceil(
            (self.tkv + request.max_tokens - 1) / self.block_size)
        # optimization: subtract the padding blocks from the reserved blocks
        num_fully_padded_blocks = math.floor(
            (self.tkv - request.num_prompt_tokens) / self.block_size)
        num_blocks_required -= num_fully_padded_blocks
        cond5 = num_blocks_required <= self.n_free_blocks
        # scheduling heuristic: prefill vs decode prioritization
        # note that prefills are performed on the minimal number of blocks
        # needed and prefill time is thus proportional to the number of blocks
        num_blocks_prefill = math.ceil(
            self.tkv / self.block_size) - num_fully_padded_blocks
        # VLLM_SPYRE_N_BLOCKS_PREFILL_PRIO is -1 if no heuristic is enforced
        cond6 = (num_blocks_prefill
                 <= envs_spyre.VLLM_SPYRE_N_BLOCKS_PREFILL_PRIO) if (
                     envs_spyre.VLLM_SPYRE_N_BLOCKS_PREFILL_PRIO
                     >= 0) else True
        # check that batch size x tkv is smaller than the max supported number
<<<<<<< HEAD
        cond7 = self.check_batch_tkv_limit(request=request, tkv=self.tkv)

        if cond1 and cond2 and cond3 and cond4 and cond5 and cond6 and cond7:
            return True

        # the following conditions must always be true, if not we can exit here
        if not (cond1 and cond2 and cond4 and cond5 and cond6 and cond7
=======
        cond6 = lambda: self.check_batch_tkv_limit(request=request,
                                                   tkv=self.tkv,
                                                   running=self.running,
                                                   max_batch_tkv_limit=self.
                                                   max_batch_tkv_limit)

        if cond1 and cond2 and cond3 and cond4 and cond5 and cond6():
            return True

        # the following conditions must always be true, if not we can exit here
        if not (cond1 and cond2 and cond4 and cond5 and cond6()
>>>>>>> e1246f98
                ) or not envs_spyre.VLLM_SPYRE_ENABLE_PREFILL_OPTIMIZATION:
            return False

        # cond3 is violated: request.num_prompt_tokens > self.tkv
        # check whether the new sequence can join the decode batch by
        # increasing the current tkv by a multiple of the block size
        tkv_offset = math.ceil((request.num_prompt_tokens - self.tkv) /
                               self.block_size) * self.block_size
        tkv_updated = self.tkv + tkv_offset
        # check cond4 again with updated tkv for current sequence
        cond4_updated = request.max_tokens <= (max_context_len - tkv_updated)

        # check cond4 for all other sequences in the current decode batch
        for req in self.running:
            cond4_current = req.max_tokens <= (max_context_len - tkv_updated)
            cond4_updated = cond4_updated and cond4_current
            # early exiting loop if violated 4th condition
            if not cond4_updated:
                return False

        # check if enough number of blocks to serve sequence with updated tkv
        num_blocks_required_updated = math.ceil(
            (tkv_updated + request.max_tokens - 1) / self.block_size)
        cond5_updated = num_blocks_required_updated <= self.n_free_blocks

        # check prefill vs decode prioritization with updated tkv
        # Note: num_fully_padded_blocks is always 0 in this code branch by
        # construction: if the prompt is bigger than self.tkv, we shift
        # self.tkv by tkv_offset to just accommodate the new prompt. The
        # alignment with self.tkv this will require max block_size - 1 pads.
        num_blocks_prefill_updated = math.ceil(tkv_updated / self.block_size)
        cond6_updated = (num_blocks_prefill_updated
                         <= envs_spyre.VLLM_SPYRE_N_BLOCKS_PREFILL_PRIO) if (
                             envs_spyre.VLLM_SPYRE_N_BLOCKS_PREFILL_PRIO
                             >= 0) else True

        # check that batch size x tkv is smaller than the max supported number
<<<<<<< HEAD
        # with updated tkv (cond7)
        cond7_updated = self.check_batch_tkv_limit(request=request,
                                                   tkv=tkv_updated)

        return (cond4_updated and cond5_updated and cond6_updated
                and cond7_updated)
=======
        # with updated tkv (cond6) -> only call if the other cond are met
        cond6_updated = lambda: self.check_batch_tkv_limit(
            request=request,
            tkv=tkv_updated,
            running=self.running,
            max_batch_tkv_limit=self.max_batch_tkv_limit)

        return cond4_updated and cond5_updated and cond6_updated()
>>>>>>> e1246f98

    def check_batch_tkv_limit(self, request, tkv, running,
                              max_batch_tkv_limit) -> bool:
        """
        Check whether adding a new sequence to the decode batch would violate
        Spyre's maximum batch volume constraint.

        In Spyre, the product of `batch_size` and the current `tkv` 
        (tokens-per-sequence) must not exceed the limit defined by 
        `VLLM_DT_MAX_BATCH_TKV_LIMIT`. Before scheduling a new sequence, 
        we must ensure that this constraint will hold for all decoding 
        steps that result from combining the new sequence with the currently 
        running decode batch.

        This implementation:
        1. Computes the maximum possible `tkv` for each sequence in the 
        decode batch.
        2. Sorts these values in ascending order.
        3. Iterates through them, stopping once the `tkv` of the new sequence.
        is reached. Remaining sequences do not need to be checked explicitly, 
        since they were validated when they were added (by inductive reasoning).

        Note: drawing explaining the algorithm in more detail uploaded here: 
        https://github.com/vllm-project/vllm-spyre/pull/363#issuecomment-3173605517
        """
        # checking if cached result can be used
        outer_key = tuple(r.request_id
                          for r in running)  # decode batch changes
        inner_key = (request.request_id, max_batch_tkv_limit
                     )  # new request changes
        cache = self._cache_check_batch_tkv_limit
        if (outer_key in cache) and (inner_key in cache[outer_key]):
            (lower, upper) = cache[outer_key][inner_key]
            if tkv <= lower or tkv >= upper:
                logger.debug(
                    "Cache hit function check_batch_tkv_limit: returning %s",
                    str(tkv <= lower))
                return tkv <= lower

        # Compute the effective token length of the new request
        new_req_tkv = tkv + request.max_tokens - 1

        # Compute token lengths for all running requests (decode batch)
        decode_req_tkvs = [
            tkv + req.max_tokens - 1 -
            (req.num_computed_tokens - req.num_prompt_tokens)
            for req in running
        ]
        # Sort decode requests token lengths in ascending order
        decode_req_tkvs.sort()

        # Initialize values
        batch_size = len(running) + 1
        max_batch_tkv = 0

        # Try adding the new request to the batch and check the max volume
        for decode_req_tkv in decode_req_tkvs:
            if new_req_tkv <= decode_req_tkv:
                # If the new request is shorter, it limits the batch volume
                max_batch_tkv = max(max_batch_tkv, batch_size * new_req_tkv)
                break
            else:
                # Otherwise, use the current (longer) request's volume
                max_batch_tkv = max(max_batch_tkv, batch_size * decode_req_tkv)
                # decrease batch_size by 1 as the current request finished
                batch_size -= 1

        return_value = max_batch_tkv <= int(max_batch_tkv_limit)

        if outer_key in cache:
            # decode batch has not changed
            if inner_key not in cache[outer_key]:
                # adding new request to present decode batch
                cache[outer_key][inner_key] = (-math.inf, math.inf)
        else:
            # decode batch has changed, empty the cache in place
            cache.clear()
            cache[outer_key] = {inner_key: (-math.inf, math.inf)}
            logger.debug(
                "Cleared cache of function check_batch_tkv_limit as the " \
                "decode batch has changed."
            )

        # update lower bound (of acceptance) and upper bound (of rejection)
        (lower, upper) = cache[outer_key][inner_key]
        if return_value:
            lower = max(lower, tkv)
        else:
            upper = min(upper, tkv)
        assert lower < upper
        cache[outer_key][inner_key] = (lower, upper)
        logger.debug("Saved cache of function check_batch_tkv_limit: %s",
                     self._cache_check_batch_tkv_limit[outer_key][inner_key])

        return return_value<|MERGE_RESOLUTION|>--- conflicted
+++ resolved
@@ -260,27 +260,17 @@
                      envs_spyre.VLLM_SPYRE_N_BLOCKS_PREFILL_PRIO
                      >= 0) else True
         # check that batch size x tkv is smaller than the max supported number
-<<<<<<< HEAD
-        cond7 = self.check_batch_tkv_limit(request=request, tkv=self.tkv)
-
-        if cond1 and cond2 and cond3 and cond4 and cond5 and cond6 and cond7:
-            return True
-
-        # the following conditions must always be true, if not we can exit here
-        if not (cond1 and cond2 and cond4 and cond5 and cond6 and cond7
-=======
-        cond6 = lambda: self.check_batch_tkv_limit(request=request,
+        cond7 = lambda: self.check_batch_tkv_limit(request=request,
                                                    tkv=self.tkv,
                                                    running=self.running,
                                                    max_batch_tkv_limit=self.
                                                    max_batch_tkv_limit)
 
-        if cond1 and cond2 and cond3 and cond4 and cond5 and cond6():
+        if cond1 and cond2 and cond3 and cond4 and cond5 and cond6 and cond7():
             return True
 
         # the following conditions must always be true, if not we can exit here
-        if not (cond1 and cond2 and cond4 and cond5 and cond6()
->>>>>>> e1246f98
+        if not (cond1 and cond2 and cond4 and cond5 and cond6 and cond7()
                 ) or not envs_spyre.VLLM_SPYRE_ENABLE_PREFILL_OPTIMIZATION:
             return False
 
@@ -318,23 +308,15 @@
                              >= 0) else True
 
         # check that batch size x tkv is smaller than the max supported number
-<<<<<<< HEAD
-        # with updated tkv (cond7)
-        cond7_updated = self.check_batch_tkv_limit(request=request,
-                                                   tkv=tkv_updated)
-
-        return (cond4_updated and cond5_updated and cond6_updated
-                and cond7_updated)
-=======
         # with updated tkv (cond6) -> only call if the other cond are met
-        cond6_updated = lambda: self.check_batch_tkv_limit(
+        cond7_updated = lambda: self.check_batch_tkv_limit(
             request=request,
             tkv=tkv_updated,
             running=self.running,
             max_batch_tkv_limit=self.max_batch_tkv_limit)
 
-        return cond4_updated and cond5_updated and cond6_updated()
->>>>>>> e1246f98
+        return (cond4_updated and cond5_updated and cond6_updated
+                and cond7_updated())
 
     def check_batch_tkv_limit(self, request, tkv, running,
                               max_batch_tkv_limit) -> bool:
