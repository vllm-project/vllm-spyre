# SPDX-License-Identifier: Apache-2.0

import math
import os
from collections import deque
from typing import TYPE_CHECKING, Iterable, Union

from vllm.logger import init_logger
from vllm.v1.core.sched.scheduler import Scheduler
from vllm.v1.engine import EngineCoreOutputs
from vllm.v1.metrics.stats import PrefixCacheStats, SchedulerStats
from vllm.v1.outputs import ModelRunnerOutput
from vllm.v1.request import Request

import vllm_spyre.envs as envs_spyre
from vllm_spyre.platform import SpyrePlatform
<<<<<<< HEAD
from vllm_spyre.v1.worker.spyre_model_runner import (
    CBSpyreModelRunnerOutput,
    CPSpyreModelRunnerOutput,
)
=======
from vllm_spyre.v1.worker.spyre_model_runner import (CBSpyreModelRunnerOutput,
                                                     CPSpyreModelRunnerOutput)
>>>>>>> bc9a0b70

if TYPE_CHECKING:
    from vllm.v1.core.sched.output import SchedulerOutput
else:
    SchedulerOutput = None

logger = init_logger(__name__)

NO_WARMUP_FIT_STOP_REASON = "Request did not fit any warmup shape"


class SpyreScheduler(Scheduler):
    """Base class inheriting from the V1 scheduler to support static
    and continuous batching respecting AIU Spyre constraints."""

    def __init__(self, *args, **kwargs) -> None:
        # Initialize vLLM scheduler
        super().__init__(*args, **kwargs)
        self.model_config = self.vllm_config.model_config


class StaticBatchingSpyreScheduler(SpyreScheduler):
    """Support of static batching"""

    def __init__(self, *args, **kwargs) -> None:
        # Initialize SpyreScheduler
        super().__init__(*args, **kwargs)

        # Add our own state for handling Spyre constraints:
        # all warmup shapes that we can support
        self.spyre_warmup_shapes: tuple[dict[str, int], ...] = SpyrePlatform.get_warmup_shapes(
            self.scheduler_config
        )

    def schedule(self) -> SchedulerOutput:
        """This override adds constraints and then delegates most of the work
        to the base scheduler"""
        # First purge the full waiting queue into our holdback queue, preserving
        # priority, so that the base scheduler does not see them.
        # This lets us ensure that the set of requests scheduled have at least
        # one common warmup shape.
        holdback_queue: deque[Request] = deque()
        while self.waiting:
            holdback_queue.append(self.waiting.popleft())

        # store requests which don't fit the warmup shapes of the current batch
        skip_queue: deque[Request] = deque()

        # If no requests are currently running, we can now release requests back
        # into the waiting queue in priority order for the scheduler to prefill.
        # These must share a common warmup shape
        if len(self.running) == 0:
            # Make a copy of the warmup shapes
            available_warmup_shapes = list(self.spyre_warmup_shapes)

            while holdback_queue:
                request = holdback_queue[0]

                # prune the possible shapes to only those that fit this request
                # and the growing batch size
                available_warmup_shapes = self._get_matching_warmup_shapes(
                    request=request,
                    warmup_shapes=available_warmup_shapes,
                    current_batch_size=len(self.waiting),
                )

                if len(available_warmup_shapes) > 0:
                    # There is still at least one valid shape, so add to the
                    # waiting queue
                    self.waiting.append(holdback_queue.popleft())
                    # remember the available warmup shapes of the current batch
                    last_available_warmup_shapes = available_warmup_shapes
                else:
                    # calculating the max possible batch size among the
                    # available warmup shapes of the scheduled requests
                    max_batch = max([d["batch_size"] for d in last_available_warmup_shapes])

                    # if there is potential space in the batch but the current
                    # request does not fit, skip it and try with the next
                    if len(self.waiting) < max_batch:
                        available_warmup_shapes = last_available_warmup_shapes
                        skip_queue.append(holdback_queue.popleft())
                    else:
                        # If the batch is full, we exit the loop here
                        break

            logger.debug(
<<<<<<< HEAD
                "Scheduling a new batch of %d requests, holding back %d requests",
                len(self.waiting),
                len(holdback_queue),
            )
=======
                "Scheduling a new batch of %d requests, holding back %d " \
                "requests", len(self.waiting), len(holdback_queue))
>>>>>>> bc9a0b70
        else:
            logger.debug("Scheduling a running batch of %d requests", len(self.running))

        # delegate to super of SpyreScheduler: base V1 Scheduler
        outputs = super(SpyreScheduler, self).schedule()

        # first move skipped and then unscheduled requests back
        # to the waiting queue, preserving priority
        while skip_queue:
            self.waiting.append(skip_queue.popleft())

        while holdback_queue:
            self.waiting.append(holdback_queue.popleft())

        return outputs

    def _get_matching_warmup_shapes(
        self, request: Request, warmup_shapes: list[dict[str, int]], current_batch_size: int
    ) -> list[dict[str, int]]:
        """Return the subset of shapes that match this request"""
        max_tokens = 0
        if request.sampling_params is not None and request.sampling_params.max_tokens is not None:
            max_tokens = request.sampling_params.max_tokens

        return [
            shape
            for shape in warmup_shapes
            if request.num_prompt_tokens <= shape["prompt_length"]
            and max_tokens <= shape["new_tokens"]
            and current_batch_size < shape["batch_size"]
        ]


class ContinuousBatchingSpyreScheduler(SpyreScheduler):
    """Support of continuous batching"""

    # inherited from V1 base scheduler but mypy needs to know the type
    running: list[Request]

    def __init__(self, *args, **kwargs) -> None:
        # Initialize SpyreScheduler
        super().__init__(*args, **kwargs)
        self.tkv = 0
        self.n_free_blocks = 0
        self.block_size = SpyrePlatform.get_block_size()
        self.max_batch_tkv_limit = os.getenv("VLLM_DT_MAX_BATCH_TKV_LIMIT", default="-1")
        assert self.max_batch_tkv_limit != "-1", (
            "Expecting the env var VLLM_DT_MAX_BATCH_TKV_LIMIT to be set in platform.py"
        )
        # cache for self.check_batch_tkv_limit() outer key: tuple(request_ids),
        # inner key: (request_id, max_batch_tkv_limit), value: (lower, upper)
        self._cache_check_batch_tkv_limit: dict[tuple, dict[tuple, tuple]] = {}

    def update_from_output(
        self,
        scheduler_output: SchedulerOutput,
        model_runner_output: ModelRunnerOutput,
    ) -> dict[int, EngineCoreOutputs]:
        # Need an instance of CBSpyreModelRunnerOutput which holds the tkv value
        assert isinstance(model_runner_output, CBSpyreModelRunnerOutput), (
            "Expecting an instance of CBSpyreModelRunnerOutput when doing continuous batching."
        )
        self.tkv = model_runner_output.tkv
        self.n_free_blocks = model_runner_output.n_free_blocks
        return super(SpyreScheduler, self).update_from_output(scheduler_output, model_runner_output)

    def schedule(self) -> "SchedulerOutput":
        """This override adds constraints and then delegates most of the work
        to the base scheduler

        To avoid additional specialization, some requests are held back from the
        base scheduler but are restored after.
        """
        # First purge the full waiting queue into our holdback queue, preserving
        # priority, so that the base scheduler does not see them.
        holdback_queue: deque[Request] = deque()
        while self.waiting:
            holdback_queue.append(self.waiting.popleft())

        # Check if new requests can be scheduled.
        while holdback_queue:
            if self.can_schedule(holdback_queue[0]):
                # Add request to the waiting queue
                self.waiting.append(holdback_queue.popleft())
            else:
                # Otherwise, we simply stop here so that the scheduler
                # can work with the batch we have
                break

        # Schedule Prefill and Decode separately
        if len(self.waiting) > 0:
            # For prefill, hide current decodes from the scheduler
            running_holdback = self.running
            self.running = []
            logger.debug(
<<<<<<< HEAD
                "Scheduling a prefill step (%d prompt tokens), holding back %d requests",
                self.waiting[-1].num_prompt_tokens,
                len(holdback_queue),
            )
=======
                "Scheduling a prefill step (%d prompt tokens), holding back " \
                "%d requests", self.waiting[-1].num_prompt_tokens,
                len(holdback_queue))
>>>>>>> bc9a0b70
        else:
            running_holdback = []
            logger.debug("Scheduling a decode step of %d requests", len(self.running))

        # delegate to super of SpyreScheduler: base V1 Scheduler
        outputs = super(SpyreScheduler, self).schedule()

        # restore holdbacks after running the base scheduler
        self.running = self.running + running_holdback
        while holdback_queue:
            self.waiting.append(holdback_queue.popleft())

        return outputs

    def can_schedule(self, request) -> bool:
        max_prompt_batch_size = 1
        max_context_len = self.model_config.max_model_len

        # running and waiting queues are both empty -> start a new batch
        # which can always be scheduled
        if len(self.running) + len(self.waiting) == 0:
            return True

        # check that there is space in the current decode batch
<<<<<<< HEAD
        cond1 = len(self.running) + len(self.waiting) < self.max_num_running_reqs
=======
        cond1 = len(self.running) + len(
            self.waiting) < self.max_num_running_reqs
>>>>>>> bc9a0b70

        # check that there is space in the prefill batch
        cond2 = len(self.waiting) < max_prompt_batch_size

        tkv = self.tkv

        # shift tkv if the prompt length exceeds the current tkv
        if request.num_prompt_tokens > self.tkv:
<<<<<<< HEAD
            tkv += (
                math.ceil((request.num_prompt_tokens - self.tkv) / self.block_size)
                * self.block_size
            )
=======
            tkv += math.ceil((request.num_prompt_tokens - self.tkv) /
                             self.block_size) * self.block_size
>>>>>>> bc9a0b70

        # check that the number of requested tokens can be served
        cond3 = request.max_tokens <= (max_context_len - tkv)

        # check condition for all other sequences in the current decode batch
        # if the tkv has been shifted
        if tkv > self.tkv:
            for req in self.running:
<<<<<<< HEAD
                n_generated_output_tokens = req.num_computed_tokens - req.num_prompt_tokens
                max_tokens_remaining = req.max_tokens - n_generated_output_tokens
=======
                n_generated_output_tokens = (req.num_computed_tokens -
                                             req.num_prompt_tokens)
                max_tokens_remaining = (req.max_tokens -
                                        n_generated_output_tokens)
>>>>>>> bc9a0b70
                cond3_current = max_tokens_remaining <= (max_context_len - tkv)
                cond3 = cond3 and cond3_current
                # early exiting loop if condition is violated
                if not cond3:
                    return False

        # check that there are enough free blocks/pages remaining
        # Note: we only have to do check in case of a running batches
        # (not start_new_batch), because the minimal number of blocks covers
        # the context length for a single sequence, so tkv < block size is ok
<<<<<<< HEAD
        num_blocks_required = math.ceil((tkv + request.max_tokens - 1) / self.block_size)
        # optimization: subtract the padding blocks from the reserved blocks
        num_fully_padded_blocks = math.floor((tkv - request.num_prompt_tokens) / self.block_size)
=======
        num_blocks_required = math.ceil(
            (tkv + request.max_tokens - 1) / self.block_size)
        # optimization: subtract the padding blocks from the reserved blocks
        num_fully_padded_blocks = math.floor(
            (tkv - request.num_prompt_tokens) / self.block_size)
>>>>>>> bc9a0b70
        num_blocks_required -= num_fully_padded_blocks
        cond4 = num_blocks_required <= self.n_free_blocks

        # check that batch size x tkv is smaller than the max supported number
<<<<<<< HEAD
        cond5 = lambda: self.check_batch_tkv_limit(
            request=request,
            tkv=tkv,
            running=self.running,
            max_batch_tkv_limit=self.max_batch_tkv_limit,
        )
=======
        cond5 = lambda: self.check_batch_tkv_limit(request=request,
                                                   tkv=tkv,
                                                   running=self.running,
                                                   max_batch_tkv_limit=self.
                                                   max_batch_tkv_limit)
>>>>>>> bc9a0b70

        return cond1 and cond2 and cond3 and cond4 and cond5()

    def check_batch_tkv_limit(self, request, tkv, running, max_batch_tkv_limit) -> bool:
        """
        Check whether adding a new sequence to the decode batch would violate
        Spyre's maximum batch volume constraint.

        In Spyre, the product of `batch_size` and the current `tkv`
        (tokens-per-sequence) must not exceed the limit defined by
        `VLLM_DT_MAX_BATCH_TKV_LIMIT`. Before scheduling a new sequence,
        we must ensure that this constraint will hold for all decoding
        steps that result from combining the new sequence with the currently
        running decode batch.

        This implementation:
        1. Computes the maximum possible `tkv` for each sequence in the
        decode batch.
        2. Sorts these values in ascending order.
        3. Iterates through them, stopping once the `tkv` of the new sequence.
        is reached. Remaining sequences do not need to be checked explicitly,
        since they were validated when they were added (by inductive reasoning).

        Note: drawing explaining the algorithm in more detail uploaded here:
        https://github.com/vllm-project/vllm-spyre/pull/363#issuecomment-3173605517
        """
        # checking if cached result can be used
        outer_key = tuple(r.request_id for r in running)  # decode batch changes
        inner_key = (request.request_id, max_batch_tkv_limit)  # new request changes
        cache = self._cache_check_batch_tkv_limit
        if (outer_key in cache) and (inner_key in cache[outer_key]):
            (lower, upper) = cache[outer_key][inner_key]
            if tkv <= lower or tkv >= upper:
                logger.debug(
                    "Cache hit function check_batch_tkv_limit: returning %s", str(tkv <= lower)
                )
                return tkv <= lower

        # Compute the effective token length of the new request
        new_req_max_tkv = tkv + request.max_tokens - 1

        # Compute token lengths for all running requests (decode batch)
        decode_req_max_tkvs = [
<<<<<<< HEAD
            tkv + req.max_tokens - 1 - (req.num_computed_tokens - req.num_prompt_tokens)
=======
            tkv + req.max_tokens - 1 -
            (req.num_computed_tokens - req.num_prompt_tokens)
>>>>>>> bc9a0b70
            for req in running
        ]
        # Sort decode requests token lengths in ascending order
        decode_req_max_tkvs.sort()

        # Initialize values
        batch_size = len(running) + 1
        max_batch_tkv = 0

        # Try adding the new request to the batch and check the max volume
        for decode_req_max_tkv in decode_req_max_tkvs:
            if new_req_max_tkv <= decode_req_max_tkv:
                # If the new request is shorter, it limits the batch volume
<<<<<<< HEAD
                max_batch_tkv = max(max_batch_tkv, batch_size * new_req_max_tkv)
                break
            else:
                # Otherwise, use the current (longer) request's volume
                max_batch_tkv = max(max_batch_tkv, batch_size * decode_req_max_tkv)
=======
                max_batch_tkv = max(max_batch_tkv,
                                    batch_size * new_req_max_tkv)
                break
            else:
                # Otherwise, use the current (longer) request's volume
                max_batch_tkv = max(max_batch_tkv,
                                    batch_size * decode_req_max_tkv)
>>>>>>> bc9a0b70
                # decrease batch_size by 1 as the current request finished
                batch_size -= 1

        return_value = max_batch_tkv <= int(max_batch_tkv_limit)

        if outer_key in cache:
            # decode batch has not changed
            if inner_key not in cache[outer_key]:
                # adding new request to present decode batch
                cache[outer_key][inner_key] = (-math.inf, math.inf)
        else:
            # decode batch has changed, empty the cache in place
            cache.clear()
            cache[outer_key] = {inner_key: (-math.inf, math.inf)}
            logger.debug(
                "Cleared cache of function check_batch_tkv_limit as the decode batch has changed."
            )

        # update lower bound (of acceptance) and upper bound (of rejection)
        (lower, upper) = cache[outer_key][inner_key]
        if return_value:
            lower = max(lower, tkv)
        else:
            upper = min(upper, tkv)
        assert lower < upper
        cache[outer_key][inner_key] = (lower, upper)
        logger.debug(
            "Saved cache of function check_batch_tkv_limit: %s",
            self._cache_check_batch_tkv_limit[outer_key][inner_key],
        )

        return return_value


class ChunkedPrefillSpyreScheduler(ContinuousBatchingSpyreScheduler):
<<<<<<< HEAD
    """
=======
    """ 
>>>>>>> bc9a0b70
    Chunked-Prefill Scheduling policy

    The prefill vs. decode priority policy is the following:
        - Current prefill request priority: A new request cannot start prefill
           while another request's prefill is on-going
<<<<<<< HEAD

=======
            
>>>>>>> bc9a0b70
        - Prefill step interleaving: The prefill steps are interleaved with
            one decode step: as long as there are decoding requests, two
            prefill steps cannot be consecutive

        - General prefill priority: conditioned on interleaving constraint,
            prefill has priority over decode

        - No empty step: if a prefill step is prevented because it doesn't
            satisfy Spyre's specific constraints, a decode step is scheduled

    Spyre scheduling constraints:
        - Blocks constraint: all the blocks necessary to serve a request are
            allocated at the time of scheduling the first chunk of a chunked
            prefill. There must be enough blocks to accommodate the prompt and
            the maximum number of output tokens

        Note: all the remaining constraints need to be satisfied at the time
        of scheduling the last chunk of a chunked prefill
<<<<<<< HEAD

        - Prefill batch size: prefill batch is of size 1, only one request's
            chunked prefill can be scheduled at a time

        - Decode batch size: cannot have more than max_num_seqs running
=======
        
        - Prefill batch size: prefill batch is of size 1, only one request's
            chunked prefill can be scheduled at a time
            
        - Decode batch size: cannot have more than max_num_seqs running 
>>>>>>> bc9a0b70
            requests, including prefill and decode

        - Max model length constraint: the number of requested tokens must fit
            between the maximum TKV of all the running requests and the end of
            the model's context
<<<<<<< HEAD

        - Volumetric constraint: the total "surface" defined by the running
            requests should never exceed `VLLM_DT_MAX_BATCH_TKV_LIMIT`. See
            `check_batch_tkv_limit()` method for details.

=======
            
        - Volumetric constraint: the total "surface" defined by the running 
            requests should never exceed `VLLM_DT_MAX_BATCH_TKV_LIMIT`. See 
            `check_batch_tkv_limit()` method for details.
        
>>>>>>> bc9a0b70
        the surface defined by the maximum TKV of
            all the running requests and the number of running requests must
            not exceed the limit defined by `VLLM_DT_MAX_BATCH_TKV_LIMIT`
    """

    def __init__(self, *args, **kwargs) -> None:
        super().__init__(*args, **kwargs)

        self.chunk_size = self.scheduler_config.max_num_batched_tokens

        # We want to keep track of requests for which the prefill is ongoing.
        # Theoretically, only one request can be prefilled at a time, but we
        # keep a list to be able to batch prefills in the future.
        self.ongoing_prefills: list[Request] = []

        # Prefills interleaving: if the feature flag is set, prefill operations
        # are interleaved with a decode step. This allows to minimize currently
        # decoding requests
        self.do_interleaving: bool = envs_spyre.VLLM_SPYRE_CP_INTERLEAVE_STEPS
        self.previous_step_was_prefill: bool = False

        # KV cache metrics
        # Prefix cache stats aggregated between each `make_stats` call
        self.prefix_cache_stats = PrefixCacheStats()
        # Gauge for kv cache usage, updated from every model runner output
        self.kv_cache_usage_percent = 0.0

    def update_from_output(self, scheduler_output, model_runner_output):
        assert isinstance(model_runner_output, CPSpyreModelRunnerOutput), (
<<<<<<< HEAD
            "Expecting an instance of CPSpyreModelRunnerOutput when doing chunked prefill."
        )
=======
            "Expecting an instance of CPSpyreModelRunnerOutput when doing "
            "chunked prefill.")
>>>>>>> bc9a0b70

        # Update the correct num_computed_tokens value given left-padding info
        for req in self.ongoing_prefills:
            if req.request_id not in model_runner_output.left_padding:
                continue

            # The number of computed tokens only need to be adapted when it is
            # the first chunk of a multi-chunk prefill
            is_first_chunk = req.num_computed_tokens <= self.chunk_size
            is_last_chunk = req.num_computed_tokens == req.num_prompt_tokens
            if is_first_chunk and not is_last_chunk:
<<<<<<< HEAD
                req_left_padding = model_runner_output.left_padding[req.request_id]
=======
                req_left_padding = model_runner_output.left_padding[
                    req.request_id]
>>>>>>> bc9a0b70
                req.num_computed_tokens -= req_left_padding

        # Remove completed prefills
        self.ongoing_prefills = [
            req for req in self.ongoing_prefills if req.num_computed_tokens < req.num_prompt_tokens
        ]

        # Update KV Cache info
        self.kv_cache_usage_percent = model_runner_output.kv_cache_usage
        prefix_cache_stats = model_runner_output.prefix_cache_stats
        if prefix_cache_stats is not None:
            # We don't use PrefixCacheStats.record because:
            # 1. It's not supported in vllm v0.11.0
            # 2. It could eventually be the case that requests > 1
            self.prefix_cache_stats.requests += prefix_cache_stats.requests
            self.prefix_cache_stats.queries += prefix_cache_stats.queries
            self.prefix_cache_stats.hits += prefix_cache_stats.hits

<<<<<<< HEAD
        return super().update_from_output(scheduler_output, model_runner_output)
=======
        return super().update_from_output(scheduler_output,
                                          model_runner_output)
>>>>>>> bc9a0b70

    def schedule(self) -> "SchedulerOutput":
        """
        The chunked prefill scheduling policy is enforced in this method, then
        delegates the final scheduling decision to the base scheduler
<<<<<<< HEAD

=======
        
>>>>>>> bc9a0b70
        To avoid additional specialization, some requests are held back from the
        base scheduler but are restored after
        """
        # First purge the full waiting queue into our holdback queue, preserving
        # priority, so that the base scheduler does not see them.
        holdback_queue: deque[Request] = deque()
        while self.waiting:
            holdback_queue.append(self.waiting.popleft())

        # Check if new requests can be scheduled for prefill
        while holdback_queue:
            if self.can_schedule_prefill(holdback_queue[0]):
                new_request = holdback_queue.popleft()
                logger.debug(
<<<<<<< HEAD
                    "Scheduling a new request (%d prompt tokens), holding back %d requests",
                    new_request.num_prompt_tokens,
                    len(holdback_queue),
                )
=======
                    "Scheduling a new request (%d prompt tokens), " \
                    "holding back %d requests", new_request.num_prompt_tokens,
                    len(holdback_queue))
>>>>>>> bc9a0b70

                # Add request to the waiting queue
                self.waiting.append(new_request)
            else:
                # Otherwise, we simply stop here so that the scheduler
                # can work with the batch we have
                break

        assert len(self.ongoing_prefills) <= 1, (
            "Only one request can be prefilled at a time, but got %d" % len(self.ongoing_prefills)
        )
        assert len(self.waiting) == 0 or len(self.ongoing_prefills) == 0, (
            "Cannot schedule new requests while another request prefill is ongoing."
        )
        assert all(r in self.running for r in self.ongoing_prefills), (
            "Ongoing prefill requests must be in the running queue."
        )

        # Check ongoing prefills
        if self.ongoing_prefills:
            # Some running requests are currently being prefilled. We need to
            # separate them from currently decoding requests, and schedule
            # them separately. Either we schedule a chunked prefill step, or a
            # decoding step

            assert len(self.ongoing_prefills) == 1

<<<<<<< HEAD
            schedule_prefill = self.can_schedule_prefill(self.ongoing_prefills[0])
=======
            schedule_prefill = self.can_schedule_prefill(
                self.ongoing_prefills[0])
>>>>>>> bc9a0b70

            if schedule_prefill:
                running_holdback = [r for r in self.running if r not in self.ongoing_prefills]
                self.running = self.ongoing_prefills
                self.previous_step_was_prefill = True
            else:
                self.running = [r for r in self.running if r not in self.ongoing_prefills]
                running_holdback = self.ongoing_prefills
                self.previous_step_was_prefill = False

        # Check new requests to prefill
        elif len(self.waiting) > 0:
            self.ongoing_prefills.extend(self.waiting)
            # Hide current decodes from the scheduler
            running_holdback = self.running
            self.running = []
            self.previous_step_was_prefill = True
        else:
            self.previous_step_was_prefill = False
            running_holdback = []

        # delegate to super of SpyreScheduler: base V1 Scheduler
        outputs = super(SpyreScheduler, self).schedule()

        # restore holdbacks after running the base scheduler
        self.running = self.running + running_holdback
        while holdback_queue:
            self.waiting.append(holdback_queue.popleft())

        # Log the scheduled tokens not at every step, but when doing chunked
        # prefill. These include decode steps during interleaving
        if self.ongoing_prefills or any(
<<<<<<< HEAD
            r.num_computed_tokens <= r.num_prompt_tokens + 1 for r in self.running
        ):
            logger.debug("Scheduled tokens in this step: %s", outputs.num_scheduled_tokens)
=======
                r.num_computed_tokens <= r.num_prompt_tokens + 1
                for r in self.running):
            logger.debug("Scheduled tokens in this step: %s",
                         outputs.num_scheduled_tokens)
>>>>>>> bc9a0b70
        return outputs

    def can_schedule_prefill(self, request: Request) -> bool:
        # running and waiting queues are both empty, we can start a new batch
        # which can always be scheduled
        if len(self.running) + len(self.waiting) == 0:
            return True

        if not self._has_scheduling_priority(request):
            return False

        return self._satisfies_constraints(request)

    def _satisfies_constraints(self, request: Request) -> bool:
        is_first_chunk = request.num_computed_tokens == 0
<<<<<<< HEAD
        is_last_chunk = (request.num_prompt_tokens - request.num_computed_tokens) <= self.chunk_size
=======
        is_last_chunk = (request.num_prompt_tokens -
                         request.num_computed_tokens) <= self.chunk_size
>>>>>>> bc9a0b70

        if not self.do_interleaving:
            # All the prefills are consecutive, so the first chunk has to
            # satisfy all the constraints, and we don't need to check them again
            # for subsequent chunks.
            if not is_first_chunk:
                return True

<<<<<<< HEAD
            return self._satisfies_first_chunk_constraints(
                request
            ) and self._satisfies_last_chunk_constraints(request)
=======
            return self._satisfies_first_chunk_constraints(request) \
                and self._satisfies_last_chunk_constraints(request)
>>>>>>> bc9a0b70

        can_schedule = True
        if is_first_chunk:
            can_schedule = self._satisfies_first_chunk_constraints(request)

        if is_last_chunk:
<<<<<<< HEAD
            can_schedule = can_schedule and self._satisfies_last_chunk_constraints(request)
=======
            can_schedule = can_schedule \
                and self._satisfies_last_chunk_constraints(request)
>>>>>>> bc9a0b70

        return can_schedule

    def _satisfies_first_chunk_constraints(self, request: Request) -> bool:
<<<<<<< HEAD
        """First chunked prefill can be scheduled only if there is space in the
=======
        """First chunked prefill can be scheduled only if there is space in the 
>>>>>>> bc9a0b70
        prefill batch and if there is enough blocks to accommodate entire
        request"""

        # TODO theoretically we could already do a chunked prefill even
        # if the decode batch is full, but the current implementation of input
        # batch doesn't allow to do so.
        num_running = len(self.running)
        cond1 = num_running + len(self.waiting) < self.max_num_running_reqs

        # check that there is space in the prefill batch
        max_prefill_batch_size = 1
        cond2 = len(self.waiting) < max_prefill_batch_size

        # all the blocks for the request are allocated at the time of the first
        # chunked prefill. We need to check here that there are enough free
        # blocks/pages remaining
        # Note: we only have to do check in case of a running batches
        # (not start_new_batch), because the minimal number of blocks covers
        # the context length for a single sequence, so tkv < block size is ok
        prompt_len = request.num_prompt_tokens
        total_tokens = prompt_len + request.max_tokens - 1
        num_blocks_required = math.ceil(total_tokens / self.block_size)
        cond3 = num_blocks_required <= self.n_free_blocks
        return cond1 and cond2 and cond3

    def _satisfies_last_chunk_constraints(self, request: Request) -> bool:
        """Last chunked prefill can be scheduled only if there is enough space
        in the decode batch, and if all the other spyre-related conditions
        are satisfied."""
<<<<<<< HEAD
        decoding_requests = [r for r in self.running if r not in self.ongoing_prefills]
=======
        decoding_requests = [
            r for r in self.running if r not in self.ongoing_prefills
        ]
>>>>>>> bc9a0b70
        max_context_len = self.model_config.max_model_len

        # check that there is space in the current decode batch
        num_running = len(decoding_requests)
        cond1 = num_running + len(self.waiting) < self.max_num_running_reqs

        # calculate new max tkv of the batch given the new sequence joins
        # considers all possible cases:
        # - prompt_len > self.tkv and fall into different blocks
        # - prompt_len and self.tkv fall within the same block
        # - prompt_len < self.tkv and fall into different blocks
        prompt_len = request.num_prompt_tokens
        n_blocks = math.floor(max(self.tkv, prompt_len) / self.block_size)
        new_req_tkv = n_blocks * self.block_size + prompt_len % self.block_size

        # check that the number of requested tokens can be served for the
        # new sequence (optimal condition)
        # note that the -1 comes from the token we generate during prefill
        cond2 = request.max_tokens - 1 <= (max_context_len - new_req_tkv)
        # check cond2 for all other sequences in the current decode batch
        for req in decoding_requests:
            # current tkv of the (left aligned) decode sequence
<<<<<<< HEAD
            dec_req_tkv = n_blocks * self.block_size + req.num_computed_tokens % self.block_size
            n_generated_output_tokens = req.num_computed_tokens - req.num_prompt_tokens
            max_tokens_remaining = req.max_tokens - n_generated_output_tokens
            # note that the -1 comes from the token we generate during prefill
            cond2_current = max_tokens_remaining - 1 <= (max_context_len - dec_req_tkv)
=======
            dec_req_tkv = n_blocks * self.block_size + \
                req.num_computed_tokens % self.block_size
            n_generated_output_tokens = (req.num_computed_tokens -
                                         req.num_prompt_tokens)
            max_tokens_remaining = req.max_tokens - n_generated_output_tokens
            # note that the -1 comes from the token we generate during prefill
            cond2_current = max_tokens_remaining - 1 <= (max_context_len -
                                                         dec_req_tkv)
>>>>>>> bc9a0b70
            cond2 = cond2 and cond2_current
            # early exiting loop if violated 2nd condition
            if not cond2:
                return False

        # check that batch size x tkv is smaller than the max supported number
        # Note: using max_tkv is a conservative upper bound here. For the
        # optimal check we need model runner to return per sequence tkvs
        cond3 = lambda: self.check_batch_tkv_limit_cp(
            request=request,
            new_req_tkv=new_req_tkv,
            n_blocks=n_blocks,
            running=decoding_requests,
<<<<<<< HEAD
            max_batch_tkv_limit=self.max_batch_tkv_limit,
        )
=======
            max_batch_tkv_limit=self.max_batch_tkv_limit)
>>>>>>> bc9a0b70

        return cond1 and cond2 and cond3()

    def _has_scheduling_priority(self, request):
<<<<<<< HEAD
        decoding_requests = [r for r in self.running if r not in self.ongoing_prefills]

        # If we do interleaving, then two consecutive prefill steps are
        # forbidden when there are decoding requests
        if self.do_interleaving and self.previous_step_was_prefill and len(decoding_requests) > 0:
=======
        decoding_requests = [
            r for r in self.running if r not in self.ongoing_prefills
        ]

        # If we do interleaving, then two consecutive prefill steps are
        # forbidden when there are decoding requests
        if self.do_interleaving and self.previous_step_was_prefill \
            and len(decoding_requests) > 0:
>>>>>>> bc9a0b70
            return False

        # Requests that are already prefilling are prioritized over new requests
        if request in self.ongoing_prefills:
            return True

        # We can start prefilling a new requests if we satisfy the maximum
        # number of concurrent prefills
        max_concurrent_prefills = 1
        num_prefills = len(self.waiting) + len(self.ongoing_prefills)
        return num_prefills < max_concurrent_prefills

<<<<<<< HEAD
    def check_batch_tkv_limit_cp(
        self, request, new_req_tkv, n_blocks, running, max_batch_tkv_limit
    ) -> bool:
        """
        Check whether adding a new sequence to the decode batch would violate
        Spyre's maximum batch volume constraint for chunked prefill.

        In Spyre, the product of `batch_size` and the current `tkv`
        (tokens-per-sequence) must not exceed the limit defined by
        `VLLM_DT_MAX_BATCH_TKV_LIMIT`. Before scheduling a new sequence,
        we must ensure that this constraint will hold for all decoding
        steps that result from combining the new sequence with the currently
        running decode batch.

        This implementation:
        1. Computes the maximum possible `tkv` for each sequence in the
        decode batch.
        2. Sorts these values in ascending order.
        3. Iterates through them, stopping once the `tkv` of the new sequence.
        is reached. Remaining sequences do not need to be checked explicitly,
        since they were validated when they were added (by inductive reasoning).

        Note: drawing explaining the algorithm in more detail uploaded here:
=======
    def check_batch_tkv_limit_cp(self, request, new_req_tkv, n_blocks, running,
                                 max_batch_tkv_limit) -> bool:
        """
        Check whether adding a new sequence to the decode batch would violate
        Spyre's maximum batch volume constraint for chunked prefill. 

        In Spyre, the product of `batch_size` and the current `tkv` 
        (tokens-per-sequence) must not exceed the limit defined by 
        `VLLM_DT_MAX_BATCH_TKV_LIMIT`. Before scheduling a new sequence, 
        we must ensure that this constraint will hold for all decoding 
        steps that result from combining the new sequence with the currently 
        running decode batch.

        This implementation:
        1. Computes the maximum possible `tkv` for each sequence in the 
        decode batch.
        2. Sorts these values in ascending order.
        3. Iterates through them, stopping once the `tkv` of the new sequence.
        is reached. Remaining sequences do not need to be checked explicitly, 
        since they were validated when they were added (by inductive reasoning).

        Note: drawing explaining the algorithm in more detail uploaded here: 
>>>>>>> bc9a0b70
        https://github.com/vllm-project/vllm-spyre/pull/363#issuecomment-3173605517
        """

        # Compute the effective token length of the new request
        new_req_max_tkv = new_req_tkv + request.max_tokens - 1

        # Compute token lengths for all running requests (decode batch)
        decode_req_max_tkvs = []
        for req in running:
            # current tkv of the (left aligned) decode sequence
<<<<<<< HEAD
            dec_req_tkv = n_blocks * self.block_size + req.num_computed_tokens % self.block_size
            n_generated_output_tokens = req.num_computed_tokens - req.num_prompt_tokens
            dec_req_max_tkv = dec_req_tkv + (req.max_tokens - n_generated_output_tokens) - 1
=======
            dec_req_tkv = n_blocks * self.block_size + \
                req.num_computed_tokens % self.block_size
            n_generated_output_tokens = (req.num_computed_tokens -
                                         req.num_prompt_tokens)
            dec_req_max_tkv = dec_req_tkv + (req.max_tokens -
                                             n_generated_output_tokens) - 1
>>>>>>> bc9a0b70
            decode_req_max_tkvs.append(dec_req_max_tkv)

        # Sort decode requests token lengths in ascending order
        decode_req_max_tkvs.sort()

        # Initialize values
        # The request is already in the running queue if it has done a first
        # chunked prefill
        batch_size = len(running)
        if request not in running:
            batch_size += 1
        max_batch_tkv = 0

        # Try adding the new request to the batch and check the max volume
        for decode_req_max_tkv in decode_req_max_tkvs:
            if new_req_max_tkv <= decode_req_max_tkv:
                # If the new request is shorter, it limits the batch volume
<<<<<<< HEAD
                max_batch_tkv = max(max_batch_tkv, batch_size * new_req_max_tkv)
                break
            else:
                # Otherwise, use the current (longer) request's volume
                max_batch_tkv = max(max_batch_tkv, batch_size * decode_req_max_tkv)
=======
                max_batch_tkv = max(max_batch_tkv,
                                    batch_size * new_req_max_tkv)
                break
            else:
                # Otherwise, use the current (longer) request's volume
                max_batch_tkv = max(max_batch_tkv,
                                    batch_size * decode_req_max_tkv)
>>>>>>> bc9a0b70
                # decrease batch_size by 1 as the current request finished
                batch_size -= 1

        return max_batch_tkv <= int(max_batch_tkv_limit)

    def finish_requests(
        self,
        request_ids: Union[str, Iterable[str]],
        finished_status,
    ) -> None:
        """Handles removing finished requests from ongoing_prefills"""
        if isinstance(request_ids, str):
<<<<<<< HEAD
            request_ids = (request_ids,)

        # first defer to vLLM scheduler where validation is handled
        super(SpyreScheduler, self).finish_requests(
            request_ids=request_ids, finished_status=finished_status
        )
=======
            request_ids = (request_ids, )

        # first defer to vLLM scheduler where validation is handled
        super(SpyreScheduler,
              self).finish_requests(request_ids=request_ids,
                                    finished_status=finished_status)
>>>>>>> bc9a0b70

        self.ongoing_prefills = [
            r for r in self.ongoing_prefills if r.request_id not in request_ids
        ]

    def make_stats(self, *args, **kwargs) -> SchedulerStats | None:
        """Update the scheduler stats from the base scheduler.
        These are used in the vllm StatLoggers, which are responsible for
        reporting stats in logs and metrics.
        """
        base_stats = super().make_stats(*args, **kwargs)

        if base_stats is not None:
            base_stats.kv_cache_usage = self.kv_cache_usage_percent
            base_stats.prefix_cache_stats = self.prefix_cache_stats
            # Every time `make_stats` is called we reset the prefix cache stats.
            # This mimics how the base scheduler handles the kv cache stats
            self.prefix_cache_stats = PrefixCacheStats()

        return base_stats<|MERGE_RESOLUTION|>--- conflicted
+++ resolved
@@ -14,15 +14,8 @@
 
 import vllm_spyre.envs as envs_spyre
 from vllm_spyre.platform import SpyrePlatform
-<<<<<<< HEAD
-from vllm_spyre.v1.worker.spyre_model_runner import (
-    CBSpyreModelRunnerOutput,
-    CPSpyreModelRunnerOutput,
-)
-=======
 from vllm_spyre.v1.worker.spyre_model_runner import (CBSpyreModelRunnerOutput,
                                                      CPSpyreModelRunnerOutput)
->>>>>>> bc9a0b70
 
 if TYPE_CHECKING:
     from vllm.v1.core.sched.output import SchedulerOutput
@@ -35,7 +28,7 @@
 
 
 class SpyreScheduler(Scheduler):
-    """Base class inheriting from the V1 scheduler to support static
+    """Base class inheriting from the V1 scheduler to support static 
     and continuous batching respecting AIU Spyre constraints."""
 
     def __init__(self, *args, **kwargs) -> None:
@@ -45,7 +38,7 @@
 
 
 class StaticBatchingSpyreScheduler(SpyreScheduler):
-    """Support of static batching"""
+    """ Support of static batching """
 
     def __init__(self, *args, **kwargs) -> None:
         # Initialize SpyreScheduler
@@ -53,9 +46,8 @@
 
         # Add our own state for handling Spyre constraints:
         # all warmup shapes that we can support
-        self.spyre_warmup_shapes: tuple[dict[str, int], ...] = SpyrePlatform.get_warmup_shapes(
-            self.scheduler_config
-        )
+        self.spyre_warmup_shapes: tuple[dict[str, int], ...] = \
+            SpyrePlatform.get_warmup_shapes(self.scheduler_config)
 
     def schedule(self) -> SchedulerOutput:
         """This override adds constraints and then delegates most of the work
@@ -75,6 +67,7 @@
         # into the waiting queue in priority order for the scheduler to prefill.
         # These must share a common warmup shape
         if len(self.running) == 0:
+
             # Make a copy of the warmup shapes
             available_warmup_shapes = list(self.spyre_warmup_shapes)
 
@@ -86,8 +79,7 @@
                 available_warmup_shapes = self._get_matching_warmup_shapes(
                     request=request,
                     warmup_shapes=available_warmup_shapes,
-                    current_batch_size=len(self.waiting),
-                )
+                    current_batch_size=len(self.waiting))
 
                 if len(available_warmup_shapes) > 0:
                     # There is still at least one valid shape, so add to the
@@ -98,7 +90,9 @@
                 else:
                     # calculating the max possible batch size among the
                     # available warmup shapes of the scheduled requests
-                    max_batch = max([d["batch_size"] for d in last_available_warmup_shapes])
+                    max_batch = max([
+                        d['batch_size'] for d in last_available_warmup_shapes
+                    ])
 
                     # if there is potential space in the batch but the current
                     # request does not fit, skip it and try with the next
@@ -110,17 +104,11 @@
                         break
 
             logger.debug(
-<<<<<<< HEAD
-                "Scheduling a new batch of %d requests, holding back %d requests",
-                len(self.waiting),
-                len(holdback_queue),
-            )
-=======
                 "Scheduling a new batch of %d requests, holding back %d " \
                 "requests", len(self.waiting), len(holdback_queue))
->>>>>>> bc9a0b70
         else:
-            logger.debug("Scheduling a running batch of %d requests", len(self.running))
+            logger.debug("Scheduling a running batch of %d requests",
+                         len(self.running))
 
         # delegate to super of SpyreScheduler: base V1 Scheduler
         outputs = super(SpyreScheduler, self).schedule()
@@ -136,24 +124,24 @@
         return outputs
 
     def _get_matching_warmup_shapes(
-        self, request: Request, warmup_shapes: list[dict[str, int]], current_batch_size: int
-    ) -> list[dict[str, int]]:
+            self, request: Request, warmup_shapes: list[dict[str, int]],
+            current_batch_size: int) -> list[dict[str, int]]:
         """Return the subset of shapes that match this request"""
         max_tokens = 0
-        if request.sampling_params is not None and request.sampling_params.max_tokens is not None:
+        if request.sampling_params is not None and\
+                request.sampling_params.max_tokens is not None:
             max_tokens = request.sampling_params.max_tokens
 
         return [
-            shape
-            for shape in warmup_shapes
-            if request.num_prompt_tokens <= shape["prompt_length"]
-            and max_tokens <= shape["new_tokens"]
-            and current_batch_size < shape["batch_size"]
+            shape for shape in warmup_shapes
+            if request.num_prompt_tokens <= shape['prompt_length']
+            and max_tokens <= shape['new_tokens']
+            and current_batch_size < shape['batch_size']
         ]
 
 
 class ContinuousBatchingSpyreScheduler(SpyreScheduler):
-    """Support of continuous batching"""
+    """ Support of continuous batching """
 
     # inherited from V1 base scheduler but mypy needs to know the type
     running: list[Request]
@@ -164,10 +152,11 @@
         self.tkv = 0
         self.n_free_blocks = 0
         self.block_size = SpyrePlatform.get_block_size()
-        self.max_batch_tkv_limit = os.getenv("VLLM_DT_MAX_BATCH_TKV_LIMIT", default="-1")
-        assert self.max_batch_tkv_limit != "-1", (
-            "Expecting the env var VLLM_DT_MAX_BATCH_TKV_LIMIT to be set in platform.py"
-        )
+        self.max_batch_tkv_limit = os.getenv("VLLM_DT_MAX_BATCH_TKV_LIMIT",
+                                             default='-1')
+        assert self.max_batch_tkv_limit != '-1', (
+            "Expecting the env var VLLM_DT_MAX_BATCH_TKV_LIMIT to be set in "
+            "platform.py")
         # cache for self.check_batch_tkv_limit() outer key: tuple(request_ids),
         # inner key: (request_id, max_batch_tkv_limit), value: (lower, upper)
         self._cache_check_batch_tkv_limit: dict[tuple, dict[tuple, tuple]] = {}
@@ -179,11 +168,13 @@
     ) -> dict[int, EngineCoreOutputs]:
         # Need an instance of CBSpyreModelRunnerOutput which holds the tkv value
         assert isinstance(model_runner_output, CBSpyreModelRunnerOutput), (
-            "Expecting an instance of CBSpyreModelRunnerOutput when doing continuous batching."
-        )
+            "Expecting an instance of CBSpyreModelRunnerOutput when doing "
+            "continuous batching.")
         self.tkv = model_runner_output.tkv
         self.n_free_blocks = model_runner_output.n_free_blocks
-        return super(SpyreScheduler, self).update_from_output(scheduler_output, model_runner_output)
+        return super(SpyreScheduler,
+                     self).update_from_output(scheduler_output,
+                                              model_runner_output)
 
     def schedule(self) -> "SchedulerOutput":
         """This override adds constraints and then delegates most of the work
@@ -214,19 +205,13 @@
             running_holdback = self.running
             self.running = []
             logger.debug(
-<<<<<<< HEAD
-                "Scheduling a prefill step (%d prompt tokens), holding back %d requests",
-                self.waiting[-1].num_prompt_tokens,
-                len(holdback_queue),
-            )
-=======
                 "Scheduling a prefill step (%d prompt tokens), holding back " \
                 "%d requests", self.waiting[-1].num_prompt_tokens,
                 len(holdback_queue))
->>>>>>> bc9a0b70
         else:
             running_holdback = []
-            logger.debug("Scheduling a decode step of %d requests", len(self.running))
+            logger.debug("Scheduling a decode step of %d requests",
+                         len(self.running))
 
         # delegate to super of SpyreScheduler: base V1 Scheduler
         outputs = super(SpyreScheduler, self).schedule()
@@ -248,12 +233,8 @@
             return True
 
         # check that there is space in the current decode batch
-<<<<<<< HEAD
-        cond1 = len(self.running) + len(self.waiting) < self.max_num_running_reqs
-=======
         cond1 = len(self.running) + len(
             self.waiting) < self.max_num_running_reqs
->>>>>>> bc9a0b70
 
         # check that there is space in the prefill batch
         cond2 = len(self.waiting) < max_prompt_batch_size
@@ -262,15 +243,8 @@
 
         # shift tkv if the prompt length exceeds the current tkv
         if request.num_prompt_tokens > self.tkv:
-<<<<<<< HEAD
-            tkv += (
-                math.ceil((request.num_prompt_tokens - self.tkv) / self.block_size)
-                * self.block_size
-            )
-=======
             tkv += math.ceil((request.num_prompt_tokens - self.tkv) /
                              self.block_size) * self.block_size
->>>>>>> bc9a0b70
 
         # check that the number of requested tokens can be served
         cond3 = request.max_tokens <= (max_context_len - tkv)
@@ -279,15 +253,10 @@
         # if the tkv has been shifted
         if tkv > self.tkv:
             for req in self.running:
-<<<<<<< HEAD
-                n_generated_output_tokens = req.num_computed_tokens - req.num_prompt_tokens
-                max_tokens_remaining = req.max_tokens - n_generated_output_tokens
-=======
                 n_generated_output_tokens = (req.num_computed_tokens -
                                              req.num_prompt_tokens)
                 max_tokens_remaining = (req.max_tokens -
                                         n_generated_output_tokens)
->>>>>>> bc9a0b70
                 cond3_current = max_tokens_remaining <= (max_context_len - tkv)
                 cond3 = cond3 and cond3_current
                 # early exiting loop if condition is violated
@@ -298,71 +267,59 @@
         # Note: we only have to do check in case of a running batches
         # (not start_new_batch), because the minimal number of blocks covers
         # the context length for a single sequence, so tkv < block size is ok
-<<<<<<< HEAD
-        num_blocks_required = math.ceil((tkv + request.max_tokens - 1) / self.block_size)
-        # optimization: subtract the padding blocks from the reserved blocks
-        num_fully_padded_blocks = math.floor((tkv - request.num_prompt_tokens) / self.block_size)
-=======
         num_blocks_required = math.ceil(
             (tkv + request.max_tokens - 1) / self.block_size)
         # optimization: subtract the padding blocks from the reserved blocks
         num_fully_padded_blocks = math.floor(
             (tkv - request.num_prompt_tokens) / self.block_size)
->>>>>>> bc9a0b70
         num_blocks_required -= num_fully_padded_blocks
         cond4 = num_blocks_required <= self.n_free_blocks
 
         # check that batch size x tkv is smaller than the max supported number
-<<<<<<< HEAD
-        cond5 = lambda: self.check_batch_tkv_limit(
-            request=request,
-            tkv=tkv,
-            running=self.running,
-            max_batch_tkv_limit=self.max_batch_tkv_limit,
-        )
-=======
         cond5 = lambda: self.check_batch_tkv_limit(request=request,
                                                    tkv=tkv,
                                                    running=self.running,
                                                    max_batch_tkv_limit=self.
                                                    max_batch_tkv_limit)
->>>>>>> bc9a0b70
 
         return cond1 and cond2 and cond3 and cond4 and cond5()
 
-    def check_batch_tkv_limit(self, request, tkv, running, max_batch_tkv_limit) -> bool:
+    def check_batch_tkv_limit(self, request, tkv, running,
+                              max_batch_tkv_limit) -> bool:
         """
         Check whether adding a new sequence to the decode batch would violate
         Spyre's maximum batch volume constraint.
 
-        In Spyre, the product of `batch_size` and the current `tkv`
-        (tokens-per-sequence) must not exceed the limit defined by
-        `VLLM_DT_MAX_BATCH_TKV_LIMIT`. Before scheduling a new sequence,
-        we must ensure that this constraint will hold for all decoding
-        steps that result from combining the new sequence with the currently
+        In Spyre, the product of `batch_size` and the current `tkv` 
+        (tokens-per-sequence) must not exceed the limit defined by 
+        `VLLM_DT_MAX_BATCH_TKV_LIMIT`. Before scheduling a new sequence, 
+        we must ensure that this constraint will hold for all decoding 
+        steps that result from combining the new sequence with the currently 
         running decode batch.
 
         This implementation:
-        1. Computes the maximum possible `tkv` for each sequence in the
+        1. Computes the maximum possible `tkv` for each sequence in the 
         decode batch.
         2. Sorts these values in ascending order.
         3. Iterates through them, stopping once the `tkv` of the new sequence.
-        is reached. Remaining sequences do not need to be checked explicitly,
+        is reached. Remaining sequences do not need to be checked explicitly, 
         since they were validated when they were added (by inductive reasoning).
 
-        Note: drawing explaining the algorithm in more detail uploaded here:
+        Note: drawing explaining the algorithm in more detail uploaded here: 
         https://github.com/vllm-project/vllm-spyre/pull/363#issuecomment-3173605517
         """
         # checking if cached result can be used
-        outer_key = tuple(r.request_id for r in running)  # decode batch changes
-        inner_key = (request.request_id, max_batch_tkv_limit)  # new request changes
+        outer_key = tuple(r.request_id
+                          for r in running)  # decode batch changes
+        inner_key = (request.request_id, max_batch_tkv_limit
+                     )  # new request changes
         cache = self._cache_check_batch_tkv_limit
         if (outer_key in cache) and (inner_key in cache[outer_key]):
             (lower, upper) = cache[outer_key][inner_key]
             if tkv <= lower or tkv >= upper:
                 logger.debug(
-                    "Cache hit function check_batch_tkv_limit: returning %s", str(tkv <= lower)
-                )
+                    "Cache hit function check_batch_tkv_limit: returning %s",
+                    str(tkv <= lower))
                 return tkv <= lower
 
         # Compute the effective token length of the new request
@@ -370,12 +327,8 @@
 
         # Compute token lengths for all running requests (decode batch)
         decode_req_max_tkvs = [
-<<<<<<< HEAD
-            tkv + req.max_tokens - 1 - (req.num_computed_tokens - req.num_prompt_tokens)
-=======
             tkv + req.max_tokens - 1 -
             (req.num_computed_tokens - req.num_prompt_tokens)
->>>>>>> bc9a0b70
             for req in running
         ]
         # Sort decode requests token lengths in ascending order
@@ -389,13 +342,6 @@
         for decode_req_max_tkv in decode_req_max_tkvs:
             if new_req_max_tkv <= decode_req_max_tkv:
                 # If the new request is shorter, it limits the batch volume
-<<<<<<< HEAD
-                max_batch_tkv = max(max_batch_tkv, batch_size * new_req_max_tkv)
-                break
-            else:
-                # Otherwise, use the current (longer) request's volume
-                max_batch_tkv = max(max_batch_tkv, batch_size * decode_req_max_tkv)
-=======
                 max_batch_tkv = max(max_batch_tkv,
                                     batch_size * new_req_max_tkv)
                 break
@@ -403,7 +349,6 @@
                 # Otherwise, use the current (longer) request's volume
                 max_batch_tkv = max(max_batch_tkv,
                                     batch_size * decode_req_max_tkv)
->>>>>>> bc9a0b70
                 # decrease batch_size by 1 as the current request finished
                 batch_size -= 1
 
@@ -419,7 +364,8 @@
             cache.clear()
             cache[outer_key] = {inner_key: (-math.inf, math.inf)}
             logger.debug(
-                "Cleared cache of function check_batch_tkv_limit as the decode batch has changed."
+                "Cleared cache of function check_batch_tkv_limit as the " \
+                "decode batch has changed."
             )
 
         # update lower bound (of acceptance) and upper bound (of rejection)
@@ -430,30 +376,20 @@
             upper = min(upper, tkv)
         assert lower < upper
         cache[outer_key][inner_key] = (lower, upper)
-        logger.debug(
-            "Saved cache of function check_batch_tkv_limit: %s",
-            self._cache_check_batch_tkv_limit[outer_key][inner_key],
-        )
+        logger.debug("Saved cache of function check_batch_tkv_limit: %s",
+                     self._cache_check_batch_tkv_limit[outer_key][inner_key])
 
         return return_value
 
 
 class ChunkedPrefillSpyreScheduler(ContinuousBatchingSpyreScheduler):
-<<<<<<< HEAD
-    """
-=======
     """ 
->>>>>>> bc9a0b70
     Chunked-Prefill Scheduling policy
 
     The prefill vs. decode priority policy is the following:
         - Current prefill request priority: A new request cannot start prefill
            while another request's prefill is on-going
-<<<<<<< HEAD
-
-=======
             
->>>>>>> bc9a0b70
         - Prefill step interleaving: The prefill steps are interleaved with
             one decode step: as long as there are decoding requests, two
             prefill steps cannot be consecutive
@@ -472,37 +408,21 @@
 
         Note: all the remaining constraints need to be satisfied at the time
         of scheduling the last chunk of a chunked prefill
-<<<<<<< HEAD
-
-        - Prefill batch size: prefill batch is of size 1, only one request's
-            chunked prefill can be scheduled at a time
-
-        - Decode batch size: cannot have more than max_num_seqs running
-=======
         
         - Prefill batch size: prefill batch is of size 1, only one request's
             chunked prefill can be scheduled at a time
             
         - Decode batch size: cannot have more than max_num_seqs running 
->>>>>>> bc9a0b70
             requests, including prefill and decode
 
         - Max model length constraint: the number of requested tokens must fit
             between the maximum TKV of all the running requests and the end of
             the model's context
-<<<<<<< HEAD
-
-        - Volumetric constraint: the total "surface" defined by the running
-            requests should never exceed `VLLM_DT_MAX_BATCH_TKV_LIMIT`. See
-            `check_batch_tkv_limit()` method for details.
-
-=======
             
         - Volumetric constraint: the total "surface" defined by the running 
             requests should never exceed `VLLM_DT_MAX_BATCH_TKV_LIMIT`. See 
             `check_batch_tkv_limit()` method for details.
         
->>>>>>> bc9a0b70
         the surface defined by the maximum TKV of
             all the running requests and the number of running requests must
             not exceed the limit defined by `VLLM_DT_MAX_BATCH_TKV_LIMIT`
@@ -532,13 +452,8 @@
 
     def update_from_output(self, scheduler_output, model_runner_output):
         assert isinstance(model_runner_output, CPSpyreModelRunnerOutput), (
-<<<<<<< HEAD
-            "Expecting an instance of CPSpyreModelRunnerOutput when doing chunked prefill."
-        )
-=======
             "Expecting an instance of CPSpyreModelRunnerOutput when doing "
             "chunked prefill.")
->>>>>>> bc9a0b70
 
         # Update the correct num_computed_tokens value given left-padding info
         for req in self.ongoing_prefills:
@@ -550,17 +465,14 @@
             is_first_chunk = req.num_computed_tokens <= self.chunk_size
             is_last_chunk = req.num_computed_tokens == req.num_prompt_tokens
             if is_first_chunk and not is_last_chunk:
-<<<<<<< HEAD
-                req_left_padding = model_runner_output.left_padding[req.request_id]
-=======
                 req_left_padding = model_runner_output.left_padding[
                     req.request_id]
->>>>>>> bc9a0b70
                 req.num_computed_tokens -= req_left_padding
 
         # Remove completed prefills
         self.ongoing_prefills = [
-            req for req in self.ongoing_prefills if req.num_computed_tokens < req.num_prompt_tokens
+            req for req in self.ongoing_prefills
+            if req.num_computed_tokens < req.num_prompt_tokens
         ]
 
         # Update KV Cache info
@@ -574,22 +486,14 @@
             self.prefix_cache_stats.queries += prefix_cache_stats.queries
             self.prefix_cache_stats.hits += prefix_cache_stats.hits
 
-<<<<<<< HEAD
-        return super().update_from_output(scheduler_output, model_runner_output)
-=======
         return super().update_from_output(scheduler_output,
                                           model_runner_output)
->>>>>>> bc9a0b70
 
     def schedule(self) -> "SchedulerOutput":
         """
         The chunked prefill scheduling policy is enforced in this method, then
         delegates the final scheduling decision to the base scheduler
-<<<<<<< HEAD
-
-=======
         
->>>>>>> bc9a0b70
         To avoid additional specialization, some requests are held back from the
         base scheduler but are restored after
         """
@@ -604,16 +508,9 @@
             if self.can_schedule_prefill(holdback_queue[0]):
                 new_request = holdback_queue.popleft()
                 logger.debug(
-<<<<<<< HEAD
-                    "Scheduling a new request (%d prompt tokens), holding back %d requests",
-                    new_request.num_prompt_tokens,
-                    len(holdback_queue),
-                )
-=======
                     "Scheduling a new request (%d prompt tokens), " \
                     "holding back %d requests", new_request.num_prompt_tokens,
                     len(holdback_queue))
->>>>>>> bc9a0b70
 
                 # Add request to the waiting queue
                 self.waiting.append(new_request)
@@ -622,15 +519,13 @@
                 # can work with the batch we have
                 break
 
-        assert len(self.ongoing_prefills) <= 1, (
-            "Only one request can be prefilled at a time, but got %d" % len(self.ongoing_prefills)
-        )
-        assert len(self.waiting) == 0 or len(self.ongoing_prefills) == 0, (
-            "Cannot schedule new requests while another request prefill is ongoing."
-        )
-        assert all(r in self.running for r in self.ongoing_prefills), (
-            "Ongoing prefill requests must be in the running queue."
-        )
+        assert len(self.ongoing_prefills) <= 1, \
+            "Only one request can be prefilled at a time, but got %d" \
+                % len(self.ongoing_prefills)
+        assert len(self.waiting) == 0 or len(self.ongoing_prefills) == 0, \
+        "Cannot schedule new requests while another request prefill is ongoing."
+        assert all(r in self.running for r in self.ongoing_prefills), \
+        "Ongoing prefill requests must be in the running queue."
 
         # Check ongoing prefills
         if self.ongoing_prefills:
@@ -641,19 +536,19 @@
 
             assert len(self.ongoing_prefills) == 1
 
-<<<<<<< HEAD
-            schedule_prefill = self.can_schedule_prefill(self.ongoing_prefills[0])
-=======
             schedule_prefill = self.can_schedule_prefill(
                 self.ongoing_prefills[0])
->>>>>>> bc9a0b70
 
             if schedule_prefill:
-                running_holdback = [r for r in self.running if r not in self.ongoing_prefills]
+                running_holdback = [
+                    r for r in self.running if r not in self.ongoing_prefills
+                ]
                 self.running = self.ongoing_prefills
                 self.previous_step_was_prefill = True
             else:
-                self.running = [r for r in self.running if r not in self.ongoing_prefills]
+                self.running = [
+                    r for r in self.running if r not in self.ongoing_prefills
+                ]
                 running_holdback = self.ongoing_prefills
                 self.previous_step_was_prefill = False
 
@@ -679,16 +574,10 @@
         # Log the scheduled tokens not at every step, but when doing chunked
         # prefill. These include decode steps during interleaving
         if self.ongoing_prefills or any(
-<<<<<<< HEAD
-            r.num_computed_tokens <= r.num_prompt_tokens + 1 for r in self.running
-        ):
-            logger.debug("Scheduled tokens in this step: %s", outputs.num_scheduled_tokens)
-=======
                 r.num_computed_tokens <= r.num_prompt_tokens + 1
                 for r in self.running):
             logger.debug("Scheduled tokens in this step: %s",
                          outputs.num_scheduled_tokens)
->>>>>>> bc9a0b70
         return outputs
 
     def can_schedule_prefill(self, request: Request) -> bool:
@@ -704,12 +593,8 @@
 
     def _satisfies_constraints(self, request: Request) -> bool:
         is_first_chunk = request.num_computed_tokens == 0
-<<<<<<< HEAD
-        is_last_chunk = (request.num_prompt_tokens - request.num_computed_tokens) <= self.chunk_size
-=======
         is_last_chunk = (request.num_prompt_tokens -
                          request.num_computed_tokens) <= self.chunk_size
->>>>>>> bc9a0b70
 
         if not self.do_interleaving:
             # All the prefills are consecutive, so the first chunk has to
@@ -718,35 +603,21 @@
             if not is_first_chunk:
                 return True
 
-<<<<<<< HEAD
-            return self._satisfies_first_chunk_constraints(
-                request
-            ) and self._satisfies_last_chunk_constraints(request)
-=======
             return self._satisfies_first_chunk_constraints(request) \
                 and self._satisfies_last_chunk_constraints(request)
->>>>>>> bc9a0b70
 
         can_schedule = True
         if is_first_chunk:
             can_schedule = self._satisfies_first_chunk_constraints(request)
 
         if is_last_chunk:
-<<<<<<< HEAD
-            can_schedule = can_schedule and self._satisfies_last_chunk_constraints(request)
-=======
             can_schedule = can_schedule \
                 and self._satisfies_last_chunk_constraints(request)
->>>>>>> bc9a0b70
 
         return can_schedule
 
     def _satisfies_first_chunk_constraints(self, request: Request) -> bool:
-<<<<<<< HEAD
-        """First chunked prefill can be scheduled only if there is space in the
-=======
         """First chunked prefill can be scheduled only if there is space in the 
->>>>>>> bc9a0b70
         prefill batch and if there is enough blocks to accommodate entire
         request"""
 
@@ -776,13 +647,9 @@
         """Last chunked prefill can be scheduled only if there is enough space
         in the decode batch, and if all the other spyre-related conditions
         are satisfied."""
-<<<<<<< HEAD
-        decoding_requests = [r for r in self.running if r not in self.ongoing_prefills]
-=======
         decoding_requests = [
             r for r in self.running if r not in self.ongoing_prefills
         ]
->>>>>>> bc9a0b70
         max_context_len = self.model_config.max_model_len
 
         # check that there is space in the current decode batch
@@ -805,13 +672,6 @@
         # check cond2 for all other sequences in the current decode batch
         for req in decoding_requests:
             # current tkv of the (left aligned) decode sequence
-<<<<<<< HEAD
-            dec_req_tkv = n_blocks * self.block_size + req.num_computed_tokens % self.block_size
-            n_generated_output_tokens = req.num_computed_tokens - req.num_prompt_tokens
-            max_tokens_remaining = req.max_tokens - n_generated_output_tokens
-            # note that the -1 comes from the token we generate during prefill
-            cond2_current = max_tokens_remaining - 1 <= (max_context_len - dec_req_tkv)
-=======
             dec_req_tkv = n_blocks * self.block_size + \
                 req.num_computed_tokens % self.block_size
             n_generated_output_tokens = (req.num_computed_tokens -
@@ -820,7 +680,6 @@
             # note that the -1 comes from the token we generate during prefill
             cond2_current = max_tokens_remaining - 1 <= (max_context_len -
                                                          dec_req_tkv)
->>>>>>> bc9a0b70
             cond2 = cond2 and cond2_current
             # early exiting loop if violated 2nd condition
             if not cond2:
@@ -834,23 +693,11 @@
             new_req_tkv=new_req_tkv,
             n_blocks=n_blocks,
             running=decoding_requests,
-<<<<<<< HEAD
-            max_batch_tkv_limit=self.max_batch_tkv_limit,
-        )
-=======
             max_batch_tkv_limit=self.max_batch_tkv_limit)
->>>>>>> bc9a0b70
 
         return cond1 and cond2 and cond3()
 
     def _has_scheduling_priority(self, request):
-<<<<<<< HEAD
-        decoding_requests = [r for r in self.running if r not in self.ongoing_prefills]
-
-        # If we do interleaving, then two consecutive prefill steps are
-        # forbidden when there are decoding requests
-        if self.do_interleaving and self.previous_step_was_prefill and len(decoding_requests) > 0:
-=======
         decoding_requests = [
             r for r in self.running if r not in self.ongoing_prefills
         ]
@@ -859,7 +706,6 @@
         # forbidden when there are decoding requests
         if self.do_interleaving and self.previous_step_was_prefill \
             and len(decoding_requests) > 0:
->>>>>>> bc9a0b70
             return False
 
         # Requests that are already prefilling are prioritized over new requests
@@ -872,31 +718,6 @@
         num_prefills = len(self.waiting) + len(self.ongoing_prefills)
         return num_prefills < max_concurrent_prefills
 
-<<<<<<< HEAD
-    def check_batch_tkv_limit_cp(
-        self, request, new_req_tkv, n_blocks, running, max_batch_tkv_limit
-    ) -> bool:
-        """
-        Check whether adding a new sequence to the decode batch would violate
-        Spyre's maximum batch volume constraint for chunked prefill.
-
-        In Spyre, the product of `batch_size` and the current `tkv`
-        (tokens-per-sequence) must not exceed the limit defined by
-        `VLLM_DT_MAX_BATCH_TKV_LIMIT`. Before scheduling a new sequence,
-        we must ensure that this constraint will hold for all decoding
-        steps that result from combining the new sequence with the currently
-        running decode batch.
-
-        This implementation:
-        1. Computes the maximum possible `tkv` for each sequence in the
-        decode batch.
-        2. Sorts these values in ascending order.
-        3. Iterates through them, stopping once the `tkv` of the new sequence.
-        is reached. Remaining sequences do not need to be checked explicitly,
-        since they were validated when they were added (by inductive reasoning).
-
-        Note: drawing explaining the algorithm in more detail uploaded here:
-=======
     def check_batch_tkv_limit_cp(self, request, new_req_tkv, n_blocks, running,
                                  max_batch_tkv_limit) -> bool:
         """
@@ -919,7 +740,6 @@
         since they were validated when they were added (by inductive reasoning).
 
         Note: drawing explaining the algorithm in more detail uploaded here: 
->>>>>>> bc9a0b70
         https://github.com/vllm-project/vllm-spyre/pull/363#issuecomment-3173605517
         """
 
@@ -930,18 +750,12 @@
         decode_req_max_tkvs = []
         for req in running:
             # current tkv of the (left aligned) decode sequence
-<<<<<<< HEAD
-            dec_req_tkv = n_blocks * self.block_size + req.num_computed_tokens % self.block_size
-            n_generated_output_tokens = req.num_computed_tokens - req.num_prompt_tokens
-            dec_req_max_tkv = dec_req_tkv + (req.max_tokens - n_generated_output_tokens) - 1
-=======
             dec_req_tkv = n_blocks * self.block_size + \
                 req.num_computed_tokens % self.block_size
             n_generated_output_tokens = (req.num_computed_tokens -
                                          req.num_prompt_tokens)
             dec_req_max_tkv = dec_req_tkv + (req.max_tokens -
                                              n_generated_output_tokens) - 1
->>>>>>> bc9a0b70
             decode_req_max_tkvs.append(dec_req_max_tkv)
 
         # Sort decode requests token lengths in ascending order
@@ -959,13 +773,6 @@
         for decode_req_max_tkv in decode_req_max_tkvs:
             if new_req_max_tkv <= decode_req_max_tkv:
                 # If the new request is shorter, it limits the batch volume
-<<<<<<< HEAD
-                max_batch_tkv = max(max_batch_tkv, batch_size * new_req_max_tkv)
-                break
-            else:
-                # Otherwise, use the current (longer) request's volume
-                max_batch_tkv = max(max_batch_tkv, batch_size * decode_req_max_tkv)
-=======
                 max_batch_tkv = max(max_batch_tkv,
                                     batch_size * new_req_max_tkv)
                 break
@@ -973,7 +780,6 @@
                 # Otherwise, use the current (longer) request's volume
                 max_batch_tkv = max(max_batch_tkv,
                                     batch_size * decode_req_max_tkv)
->>>>>>> bc9a0b70
                 # decrease batch_size by 1 as the current request finished
                 batch_size -= 1
 
@@ -986,21 +792,12 @@
     ) -> None:
         """Handles removing finished requests from ongoing_prefills"""
         if isinstance(request_ids, str):
-<<<<<<< HEAD
-            request_ids = (request_ids,)
-
-        # first defer to vLLM scheduler where validation is handled
-        super(SpyreScheduler, self).finish_requests(
-            request_ids=request_ids, finished_status=finished_status
-        )
-=======
             request_ids = (request_ids, )
 
         # first defer to vLLM scheduler where validation is handled
         super(SpyreScheduler,
               self).finish_requests(request_ids=request_ids,
                                     finished_status=finished_status)
->>>>>>> bc9a0b70
 
         self.ongoing_prefills = [
             r for r in self.ongoing_prefills if r.request_id not in request_ids
