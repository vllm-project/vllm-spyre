--- conflicted
+++ resolved
@@ -337,14 +337,9 @@
 
         # Compute token lengths for all running requests (decode batch)
         decode_req_tkvs = [
-<<<<<<< HEAD
-            tkv + req.max_tokens - 1 - req.num_computed_tokens
-            for req in running
-=======
             tkv + req.max_tokens - 1 -
             (req.num_computed_tokens - req.num_prompt_tokens)
-            for req in self.running
->>>>>>> 99a56927
+            for req in running
         ]
         # Sort decode requests token lengths in ascending order
         decode_req_tkvs.sort()
