--- conflicted
+++ resolved
@@ -157,15 +157,12 @@
         assert self.max_batch_tkv_limit != '-1', (
             "Expecting the env var VLLM_DT_MAX_BATCH_TKV_LIMIT to be set in "
             "platform.py")
-<<<<<<< HEAD
+        # cache for self.check_batch_tkv_limit() outer key: tuple(request_ids),
+        # inner key: (request_id, max_batch_tkv_limit), value: (lower, upper)
+        self._cache_check_batch_tkv_limit: dict[tuple, dict[tuple, tuple]] = {}
         # if batch_is_locked: finish current decode batch to serve a request
         # that waited for longer than VLLM_SPYRE_MAX_WAITING_TIME_PREFILL
         self.batch_is_locked = False
-=======
-        # cache for self.check_batch_tkv_limit() outer key: tuple(request_ids),
-        # inner key: (request_id, max_batch_tkv_limit), value: (lower, upper)
-        self._cache_check_batch_tkv_limit: dict[tuple, dict[tuple, tuple]] = {}
->>>>>>> e1246f98
 
     def update_from_output(
         self,
