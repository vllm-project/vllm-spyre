# SPDX-License-Identifier: Apache-2.0

import math
import os
from collections import deque
from typing import TYPE_CHECKING

from vllm.logger import init_logger
from vllm.v1.core.sched.scheduler import Scheduler
from vllm.v1.engine import EngineCoreOutputs
from vllm.v1.outputs import ModelRunnerOutput
from vllm.v1.request import Request

import vllm_spyre.envs as envs_spyre
from vllm_spyre.platform import SpyrePlatform
from vllm_spyre.v1.worker.spyre_model_runner import (CBSpyreModelRunnerOutput,
                                                     CPSpyreModelRunnerOutput)

if TYPE_CHECKING:
    from vllm.v1.core.sched.output import SchedulerOutput
else:
    SchedulerOutput = None

logger = init_logger(__name__)

NO_WARMUP_FIT_STOP_REASON = "Request did not fit any warmup shape"


class SpyreScheduler(Scheduler):
    """Base class inheriting from the V1 scheduler to support static 
    and continuous batching respecting AIU Spyre constraints."""

    def __init__(self, *args, **kwargs) -> None:
        # Initialize vLLM scheduler
        super().__init__(*args, **kwargs)


class StaticBatchingSpyreScheduler(SpyreScheduler):
    """ Support of static batching """

    def __init__(self, *args, **kwargs) -> None:
        # Initialize SpyreScheduler
        super().__init__(*args, **kwargs)

        # Add our own state for handling Spyre constraints:
        # all warmup shapes that we can support
        self.spyre_warmup_shapes: tuple[dict[str, int], ...] = \
            SpyrePlatform.get_warmup_shapes(self.scheduler_config)

    def schedule(self) -> SchedulerOutput:
        """This override adds constraints and then delegates most of the work
        to the base scheduler"""
        # First purge the full waiting queue into our holdback queue, preserving
        # priority, so that the base scheduler does not see them.
        # This lets us ensure that the set of requests scheduled have at least
        # one common warmup shape.
        holdback_queue: deque[Request] = deque()
        while self.waiting:
            holdback_queue.append(self.waiting.popleft())

        # store requests which don't fit the warmup shapes of the current batch
        skip_queue: deque[Request] = deque()

        # If no requests are currently running, we can now release requests back
        # into the waiting queue in priority order for the scheduler to prefill.
        # These must share a common warmup shape
        if len(self.running) == 0:

            # Make a copy of the warmup shapes
            available_warmup_shapes = list(self.spyre_warmup_shapes)

            while holdback_queue:
                request = holdback_queue[0]

                # prune the possible shapes to only those that fit this request
                # and the growing batch size
                available_warmup_shapes = self._get_matching_warmup_shapes(
                    request=request,
                    warmup_shapes=available_warmup_shapes,
                    current_batch_size=len(self.waiting))

                if len(available_warmup_shapes) > 0:
                    # There is still at least one valid shape, so add to the
                    # waiting queue
                    self.waiting.append(holdback_queue.popleft())
                    # remember the available warmup shapes of the current batch
                    last_available_warmup_shapes = available_warmup_shapes
                else:
                    # calculating the max possible batch size among the
                    # available warmup shapes of the scheduled requests
                    max_batch = max([
                        d['batch_size'] for d in last_available_warmup_shapes
                    ])

                    # if there is potential space in the batch but the current
                    # request does not fit, skip it and try with the next
                    if len(self.waiting) < max_batch:
                        available_warmup_shapes = last_available_warmup_shapes
                        skip_queue.append(holdback_queue.popleft())
                    else:
                        # If the batch is full, we exit the loop here
                        break

            logger.debug(
                "Scheduling a new batch of %d requests, holding back %d "
                "requests", len(self.waiting), len(holdback_queue))
        else:
            logger.debug("Scheduling a running batch of %d requests",
                         len(self.running))

        # delegate to super of SpyreScheduler: base V1 Scheduler
        outputs = super(SpyreScheduler, self).schedule()

        # first move skipped and then unscheduled requests back
        # to the waiting queue, preserving priority
        while skip_queue:
            self.waiting.append(skip_queue.popleft())

        while holdback_queue:
            self.waiting.append(holdback_queue.popleft())

        return outputs

    def _get_matching_warmup_shapes(
            self, request: Request, warmup_shapes: list[dict[str, int]],
            current_batch_size: int) -> list[dict[str, int]]:
        """Return the subset of shapes that match this request"""
        max_tokens = 0
        if request.sampling_params is not None and\
                request.sampling_params.max_tokens is not None:
            max_tokens = request.sampling_params.max_tokens

        return [
            shape for shape in warmup_shapes
            if request.num_prompt_tokens <= shape['prompt_length']
            and max_tokens <= shape['new_tokens']
            and current_batch_size < shape['batch_size']
        ]


class ContinuousBatchingSpyreScheduler(SpyreScheduler):
    """ Support of continuous batching """

    # inherited from V1 base scheduler but mypy needs to know the type
    running: list[Request]

    def __init__(self, *args, **kwargs) -> None:
        # Initialize SpyreScheduler
        super().__init__(*args, **kwargs)
        self.tkv = 0
        self.n_free_blocks = 0
        self.block_size = SpyrePlatform.get_block_size()
        self.max_batch_tkv_limit = os.getenv("VLLM_DT_MAX_BATCH_TKV_LIMIT",
                                             default='-1')
        assert self.max_batch_tkv_limit != '-1', (
            "Expecting the env var VLLM_DT_MAX_BATCH_TKV_LIMIT to be set in "
            "platform.py")
        # cache for self.check_batch_tkv_limit() outer key: tuple(request_ids),
        # inner key: (request_id, max_batch_tkv_limit), value: (lower, upper)
        self._cache_check_batch_tkv_limit: dict[tuple, dict[tuple, tuple]] = {}

    def update_from_output(
        self,
        scheduler_output: SchedulerOutput,
        model_runner_output: ModelRunnerOutput,
    ) -> dict[int, EngineCoreOutputs]:
        # Need an instance of CBSpyreModelRunnerOutput which holds the tkv value
        assert isinstance(model_runner_output, CBSpyreModelRunnerOutput), (
            "Expecting an instance of CBSpyreModelRunnerOutput when doing "
            "continuous batching.")
        self.tkv = model_runner_output.tkv
        self.n_free_blocks = model_runner_output.n_free_blocks
        return super(SpyreScheduler,
                     self).update_from_output(scheduler_output,
                                              model_runner_output)

    def schedule(self) -> "SchedulerOutput":
        """This override adds constraints and then delegates most of the work
        to the base scheduler

        To avoid additional specialization, some requests are held back from the
        base scheduler but are restored after.
        """
        # First purge the full waiting queue into our holdback queue, preserving
        # priority, so that the base scheduler does not see them.
        holdback_queue: deque[Request] = deque()
        while self.waiting:
            holdback_queue.append(self.waiting.popleft())

        # Check if new requests can be scheduled.
        while holdback_queue:
            if self.can_schedule(holdback_queue[0]):
                # Add request to the waiting queue
                self.waiting.append(holdback_queue.popleft())
            else:
                # Otherwise, we simply stop here so that the scheduler
                # can work with the batch we have
                break

        # Schedule Prefill and Decode separately
        if len(self.waiting) > 0:
            # For prefill, hide current decodes from the scheduler
            running_holdback = self.running
            self.running = []
            logger.debug(
                "Scheduling a prefill step of %d requests, holding back %d "
                "requests", len(self.waiting), len(holdback_queue))
        else:
            running_holdback = []
            logger.debug("Scheduling a decode step of %d requests",
                         len(self.running))

        # delegate to super of SpyreScheduler: base V1 Scheduler
        outputs = super(SpyreScheduler, self).schedule()

        # restore holdbacks after running the base scheduler
        self.running = self.running + running_holdback
        while holdback_queue:
            self.waiting.append(holdback_queue.popleft())

        return outputs

    def can_schedule(self, request) -> bool:
        max_prompt_batch_size = 1
        max_context_len = self.scheduler_config.max_model_len

        # running and waiting queues are both empty -> start a new batch
        # which can always be scheduled
        if len(self.running) + len(self.waiting) == 0:
            return True

        # check that there is space in the current decode batch
        cond1 = len(self.running) + len(
            self.waiting) < self.max_num_running_reqs
        # check that there is space in the prefill batch
        cond2 = len(self.waiting) < max_prompt_batch_size
        # check that the prompt length does not exceed the current tkv
        cond3 = request.num_prompt_tokens <= self.tkv
        # check that the number of requested tokens can be served
        cond4 = request.max_tokens <= (max_context_len - self.tkv)
        # check that there are enough free blocks/pages remaining
        # Note: we only have to do check in case of a running batches
        # (not start_new_batch), because the minimal number of blocks covers
        # the context length for a single sequence, so tkv < block size is ok
        num_blocks_required = math.ceil(
            (self.tkv + request.max_tokens - 1) / self.block_size)
        # optimization: subtract the padding blocks from the reserved blocks
        num_fully_padded_blocks = math.floor(
            (self.tkv - request.num_prompt_tokens) / self.block_size)
        num_blocks_required -= num_fully_padded_blocks
        cond5 = num_blocks_required <= self.n_free_blocks
        # check that batch size x tkv is smaller than the max supported number
        cond6 = lambda: self.check_batch_tkv_limit(request=request,
                                                   tkv=self.tkv,
                                                   running=self.running,
                                                   max_batch_tkv_limit=self.
                                                   max_batch_tkv_limit)

        if cond1 and cond2 and cond3 and cond4 and cond5 and cond6():
            return True

        # the following conditions must always be true, if not we can exit here
        if not (cond1 and cond2 and cond4 and cond5 and cond6()
                ) or not envs_spyre.VLLM_SPYRE_ENABLE_PREFILL_OPTIMIZATION:
            return False

        # cond3 is violated: request.num_prompt_tokens > self.tkv
        # check whether the new sequence can join the decode batch by
        # increasing the current tkv by a multiple of the block size
        tkv_offset = math.ceil((request.num_prompt_tokens - self.tkv) /
                               self.block_size) * self.block_size
        tkv_updated = self.tkv + tkv_offset
        # check cond4 again with updated tkv for current sequence
        cond4_updated = request.max_tokens <= (max_context_len - tkv_updated)

        # check cond4 for all other sequences in the current decode batch
        for req in self.running:
            cond4_current = req.max_tokens <= (max_context_len - tkv_updated)
            cond4_updated = cond4_updated and cond4_current
            # early exiting loop if violated 4th condition
            if not cond4_updated:
                return False

        # check if enough number of blocks to serve sequence with updated tkv
        num_blocks_required_updated = math.ceil(
            (tkv_updated + request.max_tokens - 1) / self.block_size)
        cond5_updated = num_blocks_required_updated <= self.n_free_blocks

        # check that batch size x tkv is smaller than the max supported number
        # with updated tkv (cond6) -> only call if the other cond are met
        cond6_updated = lambda: self.check_batch_tkv_limit(
            request=request,
            tkv=tkv_updated,
            running=self.running,
            max_batch_tkv_limit=self.max_batch_tkv_limit)

        return cond4_updated and cond5_updated and cond6_updated()

    def check_batch_tkv_limit(self, request, tkv, running,
                              max_batch_tkv_limit) -> bool:
        """
        Check whether adding a new sequence to the decode batch would violate
        Spyre's maximum batch volume constraint.

        In Spyre, the product of `batch_size` and the current `tkv` 
        (tokens-per-sequence) must not exceed the limit defined by 
        `VLLM_DT_MAX_BATCH_TKV_LIMIT`. Before scheduling a new sequence, 
        we must ensure that this constraint will hold for all decoding 
        steps that result from combining the new sequence with the currently 
        running decode batch.

        This implementation:
        1. Computes the maximum possible `tkv` for each sequence in the 
        decode batch.
        2. Sorts these values in ascending order.
        3. Iterates through them, stopping once the `tkv` of the new sequence.
        is reached. Remaining sequences do not need to be checked explicitly, 
        since they were validated when they were added (by inductive reasoning).

        Note: drawing explaining the algorithm in more detail uploaded here: 
        https://github.com/vllm-project/vllm-spyre/pull/363#issuecomment-3173605517
        """
        # checking if cached result can be used
        outer_key = tuple(r.request_id
                          for r in running)  # decode batch changes
        inner_key = (request.request_id, max_batch_tkv_limit
                     )  # new request changes
        cache = self._cache_check_batch_tkv_limit
        if (outer_key in cache) and (inner_key in cache[outer_key]):
            (lower, upper) = cache[outer_key][inner_key]
            if tkv <= lower or tkv >= upper:
                logger.debug(
                    "Cache hit function check_batch_tkv_limit: returning %s",
                    str(tkv <= lower))
                return tkv <= lower

        # Compute the effective token length of the new request
        new_req_tkv = tkv + request.max_tokens - 1

        # Compute token lengths for all running requests (decode batch)
        decode_req_tkvs = [
            tkv + req.max_tokens - 1 -
            (req.num_computed_tokens - req.num_prompt_tokens)
            for req in running
        ]
        # Sort decode requests token lengths in ascending order
        decode_req_tkvs.sort()

        # Initialize values
        batch_size = len(running) + 1
        max_batch_tkv = 0

        # Try adding the new request to the batch and check the max volume
        for decode_req_tkv in decode_req_tkvs:
            if new_req_tkv <= decode_req_tkv:
                # If the new request is shorter, it limits the batch volume
                max_batch_tkv = max(max_batch_tkv, batch_size * new_req_tkv)
                break
            else:
                # Otherwise, use the current (longer) request's volume
                max_batch_tkv = max(max_batch_tkv, batch_size * decode_req_tkv)
                # decrease batch_size by 1 as the current request finished
                batch_size -= 1

        return_value = max_batch_tkv <= int(max_batch_tkv_limit)

        if outer_key in cache:
            # decode batch has not changed
            if inner_key not in cache[outer_key]:
                # adding new request to present decode batch
                cache[outer_key][inner_key] = (-math.inf, math.inf)
        else:
            # decode batch has changed, empty the cache in place
            cache.clear()
            cache[outer_key] = {inner_key: (-math.inf, math.inf)}
            logger.debug(
                "Cleared cache of function check_batch_tkv_limit as the " \
                "decode batch has changed."
            )

        # update lower bound (of acceptance) and upper bound (of rejection)
        (lower, upper) = cache[outer_key][inner_key]
        if return_value:
            lower = max(lower, tkv)
        else:
            upper = min(upper, tkv)
        assert lower < upper
        cache[outer_key][inner_key] = (lower, upper)
        logger.debug("Saved cache of function check_batch_tkv_limit: %s",
                     self._cache_check_batch_tkv_limit[outer_key][inner_key])

        return return_value


class ChunkedPrefillSpyreScheduler(ContinuousBatchingSpyreScheduler):
    """ 
    # TODO also add all this to vllm-spyre documentation
    Chunked-Prefill Scheduling policy

    The prefill vs. decode priority policy is the following:
        - Current prefill request priority: No new request's chunked prefill
            can start as long as there another request's prefill is on-going
            
        - Prefills step interleaving: The prefill steps are interleaved with
            one decode steps: as long as there are decoding requests, two
            prefill steps cannot be consecutive

        - General prefill priority: conditioned on interleaving constraint,
            prefill has priority over decode

        - No empty step: if a prefill step is prevented because it doesn't
            satisfy Spyre's specific constraints, a decode step is scheduled

    Additional Spyre's specific constraints:
        - Blocks constraint: all the blocks necessary to serve a request are
            allocated at the time of scheduling the first chunk of a chunked
            prefill. For the first chunked prefill, there must be enough
            blocks to accommodate the prompt and the maximum number of output
            tokens

        Note: all the remaining constraints need to be satisfied at the time
        of scheduling the last chunk of a chunked prefill
        
        - Prefill batch size: prefill batch size if of 1, only one request's
            chunk prefill can be scheduled at a time
            
        - Decode batch size: cannot have more than batch-size number of 
            running requests, including prefill and decode

        - Prompt fits the TKV (this constraint can be relaxed by setting
            `VLLM_SPYRE_N_TOKENS_PREFILL_PRIO` variable to 1): the prompt
            length should not exceed the current maximum TKV of all the
            running requests

        - Remaining space after TKV: the number of requested tokens must fit
            between the maximum TKV of all the running requests and the end of
            the model's context
            
        - Long prompt deprioritization (constraint is disabled by default):
            long prompts over the `VLLM_SPYRE_N_TOKENS_PREFILL_PRIO` threshold
            are deprioritized in favor of decodes an shorter prompts
        
        - Volumetric constraint: the surface defined by the maximum TKV of
            all the running requests and the number of running requests must
            not exceed the limit defined by `VLLM_DT_MAX_BATCH_TKV_LIMIT`
    """

    def __init__(self, *args, **kwargs) -> None:
        super().__init__(*args, **kwargs)

        self.chunk_size = self.scheduler_config.max_num_batched_tokens

        # We want to keep track of requests for which the prefill is ongoing.
        # Theoretically, only one request can be prefilled at a time, but we
        # keep a list to be able to batch prefills in the future.
        self.ongoing_prefills: list[Request] = []

        # Consecutive chunked prefill operations are interleaved with a decode
        # step to minimize interruptions of current running requests. We skip a
        # prefill step if the previous step was also a prefill.
        self.previous_step_was_prefill: bool = False

    def update_from_output(self, scheduler_output, model_runner_output):
        assert isinstance(model_runner_output, CPSpyreModelRunnerOutput), (
            "Expecting an instance of CPSpyreModelRunnerOutput when doing "
            "chunked prefill.")

        # Update the correct num_computed_tokens value given left-padding info
        for req in self.ongoing_prefills:
            if req.request_id not in model_runner_output.left_padding:
                continue

            # The number of computed tokens only need to be adapted when it is
            # the first chunk of a multi-chunks prefill
            is_first_chunk = req.num_computed_tokens <= self.chunk_size
            is_last_chunk = req.num_computed_tokens == req.num_prompt_tokens
            if is_first_chunk and not is_last_chunk:
                req_left_padding = model_runner_output.left_padding[
                    req.request_id]
                req.num_computed_tokens -= req_left_padding

        # Remove completed prefills
        self.ongoing_prefills = [
            req for req in self.ongoing_prefills
            if req.num_computed_tokens < req.num_prompt_tokens
        ]

        return super().update_from_output(scheduler_output,
                                          model_runner_output)

    def schedule(self) -> "SchedulerOutput":
        """
        The chunked prefill scheduling policy is enforced in this method, then
        delegates the final scheduling decision to the base scheduler
        
        To avoid additional specialization, some requests are held back from the
        base scheduler but are restored after
        """
        # First purge the full waiting queue into our holdback queue, preserving
        # priority, so that the base scheduler does not see them.
        holdback_queue: deque[Request] = deque()
        while self.waiting:
            holdback_queue.append(self.waiting.popleft())

        # Check if new requests can be scheduled for prefill
        while holdback_queue:
            if self.can_schedule_prefill(holdback_queue[0]):
                # Add request to the waiting queue
                self.waiting.append(holdback_queue.popleft())
            else:
                # Otherwise, we simply stop here so that the scheduler
                # can work with the batch we have
                break

        assert len(self.ongoing_prefills) <= 1, \
            "Only one request can be prefilled at a time, but got %d" \
                % len(self.ongoing_prefills)
        assert len(self.waiting) == 0 or len(self.ongoing_prefills) == 0, \
        "Cannot schedule new requests while another request prefill is ongoing."
        assert all(r in self.running for r in self.ongoing_prefills), \
        "Ongoing prefill requests must be in the running queue."

        # Check ongoing prefills
        if self.ongoing_prefills:
            # Some running requests are currently being prefilled. We need to
            # separate them from currently decoding requests, and schedule
            # them separately. Either we schedule a chunked prefill step, or a
            # decoding step

            assert len(self.ongoing_prefills) == 1

            schedule_prefill = self.can_schedule_prefill(
                self.ongoing_prefills[0])

            if schedule_prefill:
                running_holdback = [
                    r for r in self.running if r not in self.ongoing_prefills
                ]
                self.running = self.ongoing_prefills
                self.previous_step_was_prefill = True
                logger.debug(
                    "Scheduling a chunked prefill step of %d requests, holding "
                    "back %d requests", len(self.running), len(holdback_queue))
            else:
                self.running = [
                    r for r in self.running if r not in self.ongoing_prefills
                ]
                running_holdback = self.ongoing_prefills
                self.previous_step_was_prefill = False

        # Check new requests to prefill
        elif len(self.waiting) > 0:
            self.ongoing_prefills.extend(self.waiting)
            # Hide current decodes from the scheduler
            running_holdback = self.running
            self.running = []
            self.previous_step_was_prefill = True
            logger.debug(
                "Scheduling a chunked prefill step of %d requests, holding back"
                " %d requests", len(self.waiting), len(holdback_queue))
        else:
            self.previous_step_was_prefill = False
            running_holdback = []

        # delegate to super of SpyreScheduler: base V1 Scheduler
        outputs = super(SpyreScheduler, self).schedule()

        # restore holdbacks after running the base scheduler
        self.running = self.running + running_holdback
        while holdback_queue:
            self.waiting.append(holdback_queue.popleft())

        return outputs

    def can_schedule_prefill(self, request: Request) -> bool:
        # running and waiting queues are both empty, we can start a new batch
        # which can always be scheduled
        if len(self.running) + len(self.waiting) == 0:
            return True

        if not self._has_scheduling_priority(request):
            return False

        return self._satisfies_constraints(request)

    def _satisfies_constraints(self, request: Request) -> bool:
        is_first_chunk = request.num_computed_tokens == 0
        is_last_chunk = (request.num_prompt_tokens -
                         request.num_computed_tokens) <= self.chunk_size

        # Intermediate chunks don't need to satisfy any additional constraints
        if not is_first_chunk and not is_last_chunk:
            return True

        max_prefill_batch_size = 1
        max_context_len = self.scheduler_config.max_model_len

        # check that there is space in the current decode batch
        num_running = len(self.running)
        if request in self.running:
            num_running -= 1
        cond1 = num_running + len(self.waiting) < self.max_num_running_reqs
        # check that there is space in the prefill batch
        cond2 = len(self.waiting) < max_prefill_batch_size
        # check that the prompt length does not exceed the current tkv
        cond3 = request.num_prompt_tokens <= self.tkv
        # check that the number of requested tokens can be served
        cond4 = request.max_tokens <= (max_context_len - self.tkv)

        # blocks for the request are allocated at the time of first chunked
        # prefill, so this constraint needs to be verified for first chunk only
        cond5 = True
        if is_first_chunk:
            num_total_tokens = request.num_prompt_tokens + request.max_tokens
            num_blocks_required = math.ceil(
                (num_total_tokens - 1) / self.block_size)
            cond5 = num_blocks_required <= self.n_free_blocks

        # scheduling heuristic: prefill vs decode prioritization
        # note that prefills are performed on the minimal number of blocks
        # needed and prefill time is thus proportional to the number of blocks
        num_fully_padded_blocks = math.floor(
            (self.tkv - request.num_prompt_tokens) / self.block_size)
        num_blocks_prefill = math.ceil(
            self.tkv / self.block_size) - num_fully_padded_blocks
        # if VLLM_SPYRE_N_TOKENS_PREFILL_PRIO is -1 -> no heuristic is enforced
        cond6 = (num_blocks_prefill * self.block_size
                 <= envs_spyre.VLLM_SPYRE_N_TOKENS_PREFILL_PRIO) if (
                     envs_spyre.VLLM_SPYRE_N_TOKENS_PREFILL_PRIO
                     >= 0) else True
        # check that batch size x tkv is smaller than the max supported number
        cond7 = lambda: self.check_batch_tkv_limit(request=request,
                                                   tkv=self.tkv,
                                                   running=self.running,
                                                   max_batch_tkv_limit=self.
                                                   max_batch_tkv_limit)

        if cond1 and cond2 and cond3 and cond4 and cond5 and cond6 and cond7():
            return True

        # the following conditions must always be true, if not we can exit here
        if not (cond1 and cond2 and cond4 and cond5 and cond6 and cond7()
                ) or not envs_spyre.VLLM_SPYRE_ENABLE_PREFILL_OPTIMIZATION:
            return False

        # cond3 is violated: request.num_prompt_tokens > self.tkv
        # check whether the new sequence can join the decode batch by
        # increasing the current tkv by a multiple of the block size
        tkv_offset = math.ceil((request.num_prompt_tokens - self.tkv) /
                               self.block_size) * self.block_size
        tkv_updated = self.tkv + tkv_offset
        # check cond4 again with updated tkv for current sequence
        cond4_updated = request.max_tokens <= (max_context_len - tkv_updated)

        # check cond4 for all other sequences in the current decode batch
        for req in self.running:
            cond4_current = req.max_tokens <= (max_context_len - tkv_updated)
            cond4_updated = cond4_updated and cond4_current
            # early exiting loop if violated 4th condition
            if not cond4_updated:
                return False

        # check prefill vs decode prioritization with updated tkv
        # Note: num_fully_padded_blocks is always 0 in this code branch by
        # construction: if the prompt is bigger than self.tkv, we shift
        # self.tkv by tkv_offset to just accommodate the new prompt. The
        # alignment with self.tkv this will require max block_size - 1 pads.
        num_blocks_prefill_updated = math.ceil(tkv_updated / self.block_size)
        cond6_updated = (num_blocks_prefill_updated * self.block_size
                         <= envs_spyre.VLLM_SPYRE_N_TOKENS_PREFILL_PRIO) if (
                             envs_spyre.VLLM_SPYRE_N_TOKENS_PREFILL_PRIO
                             >= 0) else True

        # check that batch size x tkv is smaller than the max supported number
        # with updated tkv (cond6) -> only call if the other cond are met
        cond7_updated = lambda: self.check_batch_tkv_limit(
            request=request,
            tkv=tkv_updated,
            running=self.running,
            max_batch_tkv_limit=self.max_batch_tkv_limit)

        return (cond4_updated and cond6_updated and cond7_updated())

    def _has_scheduling_priority(self, request):
        # Forbid two consecutive prefill steps where there are decoding requests
        decoding_requests = [
            r for r in self.running if r not in self.ongoing_prefills
        ]
        if self.previous_step_was_prefill and decoding_requests:
            return False

        if request in self.ongoing_prefills:
            return True

        # We can't schedule a new request if another request is already
        # prefilling
<<<<<<< HEAD
        return not self.ongoing_prefills
=======
        if self.ongoing_prefills:
            return False

        # chunked prefill scheduling conditions
        max_prompt_batch_size = 1
        max_context_len = self.scheduler_config.max_model_len

        # running and waiting queues are both empty -> start a new batch
        # which can always be scheduled
        if len(self.running) + len(self.waiting) == 0:
            return True

        # check that there is space in the current decode batch
        cond1 = len(self.running) + len(
            self.waiting) < self.max_num_running_reqs

        # check that there is space in the prefill batch
        cond2 = len(self.waiting) < max_prompt_batch_size

        # calculate new max tkv of the batch given the new sequence joins
        # considers all possible cases:
        # - prompt_len > self.tkv and fall into different blocks
        # - prompt_len and self.tkv fall within the same block
        # - prompt_len < self.tkv and fall into different blocks
        prompt_len = request.num_prompt_tokens
        n_blocks = math.floor(max(self.tkv, prompt_len) / self.block_size)
        max_tkv = n_blocks * self.block_size + max(
            self.tkv % self.block_size, prompt_len % self.block_size)
        new_tkv = n_blocks * self.block_size + prompt_len % self.block_size

        # check that the number of requested tokens can be served
        # new sequence (optimal condition)
        cond3 = request.max_tokens <= (max_context_len - new_tkv)
        # check cond3 for all other sequences in the current decode batch
        # Note: using max_tkv is a conservative upper bound here. For the
        # optimal check we need model runner to return per sequence tkvs
        for req in self.running:
            cond4_current = req.max_tokens <= (max_context_len - max_tkv)
            cond3 = cond3 and cond4_current
            # early exiting loop if violated 4th condition
            if not cond3:
                return False

        # check that there are enough free blocks/pages remaining
        # Note: we only have to do check in case of a running batches
        # (not start_new_batch), because the minimal number of blocks covers
        # the context length for a single sequence, so tkv < block size is ok
        total_tokens = prompt_len + request.max_tokens - 1
        num_blocks_required = math.ceil(total_tokens / self.block_size)
        cond4 = num_blocks_required <= self.n_free_blocks

        # check that batch size x tkv is smaller than the max supported number
        # Note: using max_tkv is a conservative upper bound here. For the
        # optimal check we need model runner to return per sequence tkvs
        cond5 = lambda: self.check_batch_tkv_limit(request=request,
                                                   tkv=max_tkv,
                                                   running=self.running,
                                                   max_batch_tkv_limit=self.
                                                   max_batch_tkv_limit)

        return cond1 and cond2 and cond3 and cond4 and cond5()
>>>>>>> 650938e0
<|MERGE_RESOLUTION|>--- conflicted
+++ resolved
@@ -600,122 +600,10 @@
         if request in self.running:
             num_running -= 1
         cond1 = num_running + len(self.waiting) < self.max_num_running_reqs
+        
         # check that there is space in the prefill batch
         cond2 = len(self.waiting) < max_prefill_batch_size
-        # check that the prompt length does not exceed the current tkv
-        cond3 = request.num_prompt_tokens <= self.tkv
-        # check that the number of requested tokens can be served
-        cond4 = request.max_tokens <= (max_context_len - self.tkv)
-
-        # blocks for the request are allocated at the time of first chunked
-        # prefill, so this constraint needs to be verified for first chunk only
-        cond5 = True
-        if is_first_chunk:
-            num_total_tokens = request.num_prompt_tokens + request.max_tokens
-            num_blocks_required = math.ceil(
-                (num_total_tokens - 1) / self.block_size)
-            cond5 = num_blocks_required <= self.n_free_blocks
-
-        # scheduling heuristic: prefill vs decode prioritization
-        # note that prefills are performed on the minimal number of blocks
-        # needed and prefill time is thus proportional to the number of blocks
-        num_fully_padded_blocks = math.floor(
-            (self.tkv - request.num_prompt_tokens) / self.block_size)
-        num_blocks_prefill = math.ceil(
-            self.tkv / self.block_size) - num_fully_padded_blocks
-        # if VLLM_SPYRE_N_TOKENS_PREFILL_PRIO is -1 -> no heuristic is enforced
-        cond6 = (num_blocks_prefill * self.block_size
-                 <= envs_spyre.VLLM_SPYRE_N_TOKENS_PREFILL_PRIO) if (
-                     envs_spyre.VLLM_SPYRE_N_TOKENS_PREFILL_PRIO
-                     >= 0) else True
-        # check that batch size x tkv is smaller than the max supported number
-        cond7 = lambda: self.check_batch_tkv_limit(request=request,
-                                                   tkv=self.tkv,
-                                                   running=self.running,
-                                                   max_batch_tkv_limit=self.
-                                                   max_batch_tkv_limit)
-
-        if cond1 and cond2 and cond3 and cond4 and cond5 and cond6 and cond7():
-            return True
-
-        # the following conditions must always be true, if not we can exit here
-        if not (cond1 and cond2 and cond4 and cond5 and cond6 and cond7()
-                ) or not envs_spyre.VLLM_SPYRE_ENABLE_PREFILL_OPTIMIZATION:
-            return False
-
-        # cond3 is violated: request.num_prompt_tokens > self.tkv
-        # check whether the new sequence can join the decode batch by
-        # increasing the current tkv by a multiple of the block size
-        tkv_offset = math.ceil((request.num_prompt_tokens - self.tkv) /
-                               self.block_size) * self.block_size
-        tkv_updated = self.tkv + tkv_offset
-        # check cond4 again with updated tkv for current sequence
-        cond4_updated = request.max_tokens <= (max_context_len - tkv_updated)
-
-        # check cond4 for all other sequences in the current decode batch
-        for req in self.running:
-            cond4_current = req.max_tokens <= (max_context_len - tkv_updated)
-            cond4_updated = cond4_updated and cond4_current
-            # early exiting loop if violated 4th condition
-            if not cond4_updated:
-                return False
-
-        # check prefill vs decode prioritization with updated tkv
-        # Note: num_fully_padded_blocks is always 0 in this code branch by
-        # construction: if the prompt is bigger than self.tkv, we shift
-        # self.tkv by tkv_offset to just accommodate the new prompt. The
-        # alignment with self.tkv this will require max block_size - 1 pads.
-        num_blocks_prefill_updated = math.ceil(tkv_updated / self.block_size)
-        cond6_updated = (num_blocks_prefill_updated * self.block_size
-                         <= envs_spyre.VLLM_SPYRE_N_TOKENS_PREFILL_PRIO) if (
-                             envs_spyre.VLLM_SPYRE_N_TOKENS_PREFILL_PRIO
-                             >= 0) else True
-
-        # check that batch size x tkv is smaller than the max supported number
-        # with updated tkv (cond6) -> only call if the other cond are met
-        cond7_updated = lambda: self.check_batch_tkv_limit(
-            request=request,
-            tkv=tkv_updated,
-            running=self.running,
-            max_batch_tkv_limit=self.max_batch_tkv_limit)
-
-        return (cond4_updated and cond6_updated and cond7_updated())
-
-    def _has_scheduling_priority(self, request):
-        # Forbid two consecutive prefill steps where there are decoding requests
-        decoding_requests = [
-            r for r in self.running if r not in self.ongoing_prefills
-        ]
-        if self.previous_step_was_prefill and decoding_requests:
-            return False
-
-        if request in self.ongoing_prefills:
-            return True
-
-        # We can't schedule a new request if another request is already
-        # prefilling
-<<<<<<< HEAD
-        return not self.ongoing_prefills
-=======
-        if self.ongoing_prefills:
-            return False
-
-        # chunked prefill scheduling conditions
-        max_prompt_batch_size = 1
-        max_context_len = self.scheduler_config.max_model_len
-
-        # running and waiting queues are both empty -> start a new batch
-        # which can always be scheduled
-        if len(self.running) + len(self.waiting) == 0:
-            return True
-
-        # check that there is space in the current decode batch
-        cond1 = len(self.running) + len(
-            self.waiting) < self.max_num_running_reqs
-
-        # check that there is space in the prefill batch
-        cond2 = len(self.waiting) < max_prompt_batch_size
-
+        
         # calculate new max tkv of the batch given the new sequence joins
         # considers all possible cases:
         # - prompt_len > self.tkv and fall into different blocks
@@ -727,15 +615,15 @@
             self.tkv % self.block_size, prompt_len % self.block_size)
         new_tkv = n_blocks * self.block_size + prompt_len % self.block_size
 
-        # check that the number of requested tokens can be served
-        # new sequence (optimal condition)
+        # check that the number of requested tokens of the new sequence can be
+        # served
         cond3 = request.max_tokens <= (max_context_len - new_tkv)
         # check cond3 for all other sequences in the current decode batch
         # Note: using max_tkv is a conservative upper bound here. For the
         # optimal check we need model runner to return per sequence tkvs
         for req in self.running:
-            cond4_current = req.max_tokens <= (max_context_len - max_tkv)
-            cond3 = cond3 and cond4_current
+            cond3_current = req.max_tokens <= (max_context_len - max_tkv)
+            cond3 = cond3 and cond3_current
             # early exiting loop if violated 4th condition
             if not cond3:
                 return False
@@ -744,10 +632,12 @@
         # Note: we only have to do check in case of a running batches
         # (not start_new_batch), because the minimal number of blocks covers
         # the context length for a single sequence, so tkv < block size is ok
-        total_tokens = prompt_len + request.max_tokens - 1
-        num_blocks_required = math.ceil(total_tokens / self.block_size)
-        cond4 = num_blocks_required <= self.n_free_blocks
-
+        cond4 = True
+        if is_first_chunk:
+            total_tokens = prompt_len + request.max_tokens - 1
+            num_blocks_required = math.ceil(total_tokens / self.block_size)
+            cond4 = num_blocks_required <= self.n_free_blocks
+            
         # check that batch size x tkv is smaller than the max supported number
         # Note: using max_tkv is a conservative upper bound here. For the
         # optimal check we need model runner to return per sequence tkvs
@@ -758,4 +648,19 @@
                                                    max_batch_tkv_limit)
 
         return cond1 and cond2 and cond3 and cond4 and cond5()
->>>>>>> 650938e0
+
+
+    def _has_scheduling_priority(self, request):
+        # Forbid two consecutive prefill steps where there are decoding requests
+        decoding_requests = [
+            r for r in self.running if r not in self.ongoing_prefills
+        ]
+        if self.previous_step_was_prefill and decoding_requests:
+            return False
+
+        if request in self.ongoing_prefills:
+            return True
+
+        # We can't schedule a new request if another request is already
+        # prefilling
+        return not self.ongoing_prefills