--- conflicted
+++ resolved
@@ -246,12 +246,14 @@
             (self.tkv - request.num_prompt_tokens) / self.block_size)
         num_blocks_required -= num_fully_padded_blocks
         cond5 = num_blocks_required <= self.n_free_blocks
-<<<<<<< HEAD
-        if cond1 and cond2 and cond3 and cond4 and cond5:
+        # check that batch size x tkv is smaller than the max supported number
+        cond6 = self.check_batch_tkv_limit(request)
+
+        if cond1 and cond2 and cond3 and cond4 and cond5 and cond6:
             return True
 
         # the following conditions must always be true, if not we can exit here
-        if not (cond1 and cond2 and cond4 and cond5
+        if not (cond1 and cond2 and cond4 and cond5 and cond6
                 ) or not envs_spyre.VLLM_SPYRE_ENABLE_PREFILL_OPTIMIZATION:
             return False
 
@@ -278,12 +280,6 @@
         cond5_updated = num_blocks_required_updated <= self.n_free_blocks
 
         return cond4_updated and cond5_updated
-=======
-        # check that batch size x tkv is smaller than the max supported number
-        cond6 = self.check_batch_tkv_limit(request)
-
-        return start_new_batch or (cond1 and cond2 and cond3 and cond4
-                                   and cond5 and cond6)
 
     def check_batch_tkv_limit(self, request) -> bool:
         """
@@ -339,5 +335,4 @@
                 # decrease batch_size by 1 as the current request finished
                 batch_size -= 1
 
-        return max_batch_tkv <= int(self.max_batch_tkv_limit)
->>>>>>> 5902f0ce
+        return max_batch_tkv <= int(self.max_batch_tkv_limit)