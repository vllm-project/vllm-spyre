# SPDX-License-Identifier: Apache-2.0

import math
import os
from collections import deque
from typing import TYPE_CHECKING

from vllm.logger import init_logger
from vllm.v1.core.sched.scheduler import Scheduler
from vllm.v1.engine import EngineCoreOutputs
from vllm.v1.outputs import ModelRunnerOutput
from vllm.v1.request import Request

import vllm_spyre.envs as envs_spyre
from vllm_spyre.platform import SpyrePlatform
from vllm_spyre.v1.worker.spyre_model_runner import CBSpyreModelRunnerOutput

if TYPE_CHECKING:
    from vllm.v1.core.sched.output import SchedulerOutput
else:
    SchedulerOutput = None

logger = init_logger(__name__)

NO_WARMUP_FIT_STOP_REASON = "Request did not fit any warmup shape"


class SpyreScheduler(Scheduler):
    """Base class inheriting from the V1 scheduler to support static 
    and continuous batching respecting AIU Spyre constraints."""

    def __init__(self, *args, **kwargs) -> None:
        # Initialize vLLM scheduler
        super().__init__(*args, **kwargs)


class StaticBatchingSpyreScheduler(SpyreScheduler):
    """ Support of static batching """

    def __init__(self, *args, **kwargs) -> None:
        # Initialize SpyreScheduler
        super().__init__(*args, **kwargs)

        # Add our own state for handling Spyre constraints:
        # all warmup shapes that we can support
        self.spyre_warmup_shapes: tuple[dict[str, int], ...] = \
            SpyrePlatform.get_warmup_shapes(self.scheduler_config)

    def schedule(self) -> SchedulerOutput:
        """This override adds constraints and then delegates most of the work
        to the base scheduler"""
        # First purge the full waiting queue into our holdback queue, preserving
        # priority, so that the base scheduler does not see them.
        # This lets us ensure that the set of requests scheduled have at least
        # one common warmup shape.
        holdback_queue: deque[Request] = deque()
        while self.waiting:
            holdback_queue.append(self.waiting.popleft())

        # store requests which don't fit the warmup shapes of the current batch
        skip_queue: deque[Request] = deque()

        # If no requests are currently running, we can now release requests back
        # into the waiting queue in priority order for the scheduler to prefill.
        # These must share a common warmup shape
        if len(self.running) == 0:

            # Make a copy of the warmup shapes
            available_warmup_shapes = list(self.spyre_warmup_shapes)

            while holdback_queue:
                request = holdback_queue[0]

                # prune the possible shapes to only those that fit this request
                # and the growing batch size
                available_warmup_shapes = self._get_matching_warmup_shapes(
                    request=request,
                    warmup_shapes=available_warmup_shapes,
                    current_batch_size=len(self.waiting))

                if len(available_warmup_shapes) > 0:
                    # There is still at least one valid shape, so add to the
                    # waiting queue
                    self.waiting.append(holdback_queue.popleft())
                    # remember the available warmup shapes of the current batch
                    last_available_warmup_shapes = available_warmup_shapes
                else:
                    # calculating the max possible batch size among the
                    # available warmup shapes of the scheduled requests
                    max_batch = max([
                        d['batch_size'] for d in last_available_warmup_shapes
                    ])

                    # if there is potential space in the batch but the current
                    # request does not fit, skip it and try with the next
                    if len(self.waiting) < max_batch:
                        available_warmup_shapes = last_available_warmup_shapes
                        skip_queue.append(holdback_queue.popleft())
                    else:
                        # If the batch is full, we exit the loop here
                        break

            logger.debug(
                "Scheduling a new batch of %d requests, holding back %d "
                "requests", len(self.waiting), len(holdback_queue))
        else:
            logger.debug("Scheduling a running batch of %d requests",
                         len(self.running))

        # delegate to super of SpyreScheduler: base V1 Scheduler
        outputs = super(SpyreScheduler, self).schedule()

        # first move skipped and then unscheduled requests back
        # to the waiting queue, preserving priority
        while skip_queue:
            self.waiting.append(skip_queue.popleft())

        while holdback_queue:
            self.waiting.append(holdback_queue.popleft())

        return outputs

    def _get_matching_warmup_shapes(
            self, request: Request, warmup_shapes: list[dict[str, int]],
            current_batch_size: int) -> list[dict[str, int]]:
        """Return the subset of shapes that match this request"""
        max_tokens = 0
        if request.sampling_params is not None and\
                request.sampling_params.max_tokens is not None:
            max_tokens = request.sampling_params.max_tokens

        return [
            shape for shape in warmup_shapes
            if request.num_prompt_tokens <= shape['prompt_length']
            and max_tokens <= shape['new_tokens']
            and current_batch_size < shape['batch_size']
        ]


class ContinuousBatchingSpyreScheduler(SpyreScheduler):
    """ Support of continuous batching """

    # inherited from V1 base scheduler but mypy needs to know the type
    running: list[Request]

    def __init__(self, *args, **kwargs) -> None:
        # Initialize SpyreScheduler
        super().__init__(*args, **kwargs)
        self.tkv = 0
        self.n_free_blocks = 0
        self.block_size = SpyrePlatform.get_block_size()
        self.max_batch_tkv_limit = os.getenv("VLLM_DT_MAX_BATCH_TKV_LIMIT",
                                             default='-1')
        assert self.max_batch_tkv_limit != '-1', (
            "Expecting the env var VLLM_DT_MAX_BATCH_TKV_LIMIT to be set in "
            "platform.py")
        # cache for self.check_batch_tkv_limit() outer key: tuple(request_ids),
        # inner key: (request_id, max_batch_tkv_limit), value: (lower, upper)
        self._cache_check_batch_tkv_limit: dict[tuple, dict[tuple, tuple]] = {}

    def update_from_output(
        self,
        scheduler_output: SchedulerOutput,
        model_runner_output: ModelRunnerOutput,
    ) -> dict[int, EngineCoreOutputs]:
        # Need an instance of CBSpyreModelRunnerOutput which holds the tkv value
        assert isinstance(model_runner_output, CBSpyreModelRunnerOutput), (
            "Expecting an instance of CBSpyreModelRunnerOutput when doing "
            "continuous batching.")
        self.tkv = model_runner_output.tkv
        self.n_free_blocks = model_runner_output.n_free_blocks
        return super(SpyreScheduler,
                     self).update_from_output(scheduler_output,
                                              model_runner_output)

    def schedule(self) -> "SchedulerOutput":
        """This override adds constraints and then delegates most of the work
        to the base scheduler

        To avoid additional specialization, some requests are held back from the
        base scheduler but are restored after.
        """
        # First purge the full waiting queue into our holdback queue, preserving
        # priority, so that the base scheduler does not see them.
        holdback_queue: deque[Request] = deque()
        while self.waiting:
            holdback_queue.append(self.waiting.popleft())

        # Check if new requests can be scheduled.
        while holdback_queue:
            if self.can_schedule(holdback_queue[0]):
                # Add request to the waiting queue
                self.waiting.append(holdback_queue.popleft())
            else:
                # Otherwise, we simply stop here so that the scheduler
                # can work with the batch we have
                break

        # Schedule Prefill and Decode separately
        if len(self.waiting) > 0:
            # For prefill, hide current decodes from the scheduler
            running_holdback = self.running
            self.running = []
            logger.debug(
                "Scheduling a prefill step of %d requests, holding back %d "
                "requests", len(self.waiting), len(holdback_queue))
        else:
            running_holdback = []
            logger.debug("Scheduling a decode step of %d requests",
                         len(self.running))

        # delegate to super of SpyreScheduler: base V1 Scheduler
        outputs = super(SpyreScheduler, self).schedule()

        # restore holdbacks after running the base scheduler
        self.running = self.running + running_holdback
        while holdback_queue:
            self.waiting.append(holdback_queue.popleft())

        return outputs

    def can_schedule(self, request) -> bool:
        max_prompt_batch_size = 1
        max_context_len = self.scheduler_config.max_model_len

        # running and waiting queues are both empty -> start a new batch
        # which can always be scheduled
        if len(self.running) + len(self.waiting) == 0:
            return True

        # check that there is space in the current decode batch
        cond1 = len(self.running) + len(
            self.waiting) < self.max_num_running_reqs
        # check that there is space in the prefill batch
        cond2 = len(self.waiting) < max_prompt_batch_size
        # check that the prompt length does not exceed the current tkv
        cond3 = request.num_prompt_tokens <= self.tkv
        # check that the number of requested tokens can be served
        cond4 = request.max_tokens <= (max_context_len - self.tkv)
        # check that there are enough free blocks/pages remaining
        # Note: we only have to do check in case of a running batches
        # (not start_new_batch), because the minimal number of blocks covers
        # the context length for a single sequence, so tkv < block size is ok
        num_blocks_required = math.ceil(
            (self.tkv + request.max_tokens - 1) / self.block_size)
        # optimization: subtract the padding blocks from the reserved blocks
        num_fully_padded_blocks = math.floor(
            (self.tkv - request.num_prompt_tokens) / self.block_size)
        num_blocks_required -= num_fully_padded_blocks
        cond5 = num_blocks_required <= self.n_free_blocks
        # check that batch size x tkv is smaller than the max supported number
        cond6 = lambda: self.check_batch_tkv_limit(request=request,
                                                   tkv=self.tkv,
                                                   running=self.running,
                                                   max_batch_tkv_limit=self.
                                                   max_batch_tkv_limit)

        if cond1 and cond2 and cond3 and cond4 and cond5 and cond6():
            return True

        # the following conditions must always be true, if not we can exit here
        if not (cond1 and cond2 and cond4 and cond5 and cond6()
                ) or not envs_spyre.VLLM_SPYRE_ENABLE_PREFILL_OPTIMIZATION:
            return False

        # cond3 is violated: request.num_prompt_tokens > self.tkv
        # check whether the new sequence can join the decode batch by
        # increasing the current tkv by a multiple of the block size
        tkv_offset = math.ceil((request.num_prompt_tokens - self.tkv) /
                               self.block_size) * self.block_size
        tkv_updated = self.tkv + tkv_offset
        # check cond4 again with updated tkv for current sequence
        cond4_updated = request.max_tokens <= (max_context_len - tkv_updated)

        # check cond4 for all other sequences in the current decode batch
        for req in self.running:
            cond4_current = req.max_tokens <= (max_context_len - tkv_updated)
            cond4_updated = cond4_updated and cond4_current
            # early exiting loop if violated 4th condition
            if not cond4_updated:
                return False

        # check if enough number of blocks to serve sequence with updated tkv
        num_blocks_required_updated = math.ceil(
            (tkv_updated + request.max_tokens - 1) / self.block_size)
        cond5_updated = num_blocks_required_updated <= self.n_free_blocks

        # check that batch size x tkv is smaller than the max supported number
        # with updated tkv (cond6) -> only call if the other cond are met
        cond6_updated = lambda: self.check_batch_tkv_limit(
            request=request,
            tkv=tkv_updated,
            running=self.running,
            max_batch_tkv_limit=self.max_batch_tkv_limit)

        return cond4_updated and cond5_updated and cond6_updated()

    def check_batch_tkv_limit(self, request, tkv, running,
                              max_batch_tkv_limit) -> bool:
        """
        Check whether adding a new sequence to the decode batch would violate
        Spyre's maximum batch volume constraint.

        In Spyre, the product of `batch_size` and the current `tkv` 
        (tokens-per-sequence) must not exceed the limit defined by 
        `VLLM_DT_MAX_BATCH_TKV_LIMIT`. Before scheduling a new sequence, 
        we must ensure that this constraint will hold for all decoding 
        steps that result from combining the new sequence with the currently 
        running decode batch.

        This implementation:
        1. Computes the maximum possible `tkv` for each sequence in the 
        decode batch.
        2. Sorts these values in ascending order.
        3. Iterates through them, stopping once the `tkv` of the new sequence.
        is reached. Remaining sequences do not need to be checked explicitly, 
        since they were validated when they were added (by inductive reasoning).

        Note: drawing explaining the algorithm in more detail uploaded here: 
        https://github.com/vllm-project/vllm-spyre/pull/363#issuecomment-3173605517
        """
        # checking if cached result can be used
        outer_key = tuple(r.request_id
                          for r in running)  # decode batch changes
        inner_key = (request.request_id, max_batch_tkv_limit
                     )  # new request changes
        cache = self._cache_check_batch_tkv_limit
        if (outer_key in cache) and (inner_key in cache[outer_key]):
            (lower, upper) = cache[outer_key][inner_key]
            if tkv <= lower or tkv >= upper:
                logger.debug(
                    "Cache hit function check_batch_tkv_limit: returning %s",
                    str(tkv <= lower))
                return tkv <= lower

        # Compute the effective token length of the new request
        new_req_tkv = tkv + request.max_tokens - 1

        # Compute token lengths for all running requests (decode batch)
        decode_req_tkvs = [
            tkv + req.max_tokens - 1 -
            (req.num_computed_tokens - req.num_prompt_tokens)
            for req in running
        ]
        # Sort decode requests token lengths in ascending order
        decode_req_tkvs.sort()

        # Initialize values
        batch_size = len(running) + 1
        max_batch_tkv = 0

        # Try adding the new request to the batch and check the max volume
        for decode_req_tkv in decode_req_tkvs:
            if new_req_tkv <= decode_req_tkv:
                # If the new request is shorter, it limits the batch volume
                max_batch_tkv = max(max_batch_tkv, batch_size * new_req_tkv)
                break
            else:
                # Otherwise, use the current (longer) request's volume
                max_batch_tkv = max(max_batch_tkv, batch_size * decode_req_tkv)
                # decrease batch_size by 1 as the current request finished
                batch_size -= 1

        return_value = max_batch_tkv <= int(max_batch_tkv_limit)

        if outer_key in cache:
            # decode batch has not changed
            if inner_key not in cache[outer_key]:
                # adding new request to present decode batch
                cache[outer_key][inner_key] = (-math.inf, math.inf)
        else:
            # decode batch has changed, empty the cache in place
            cache.clear()
            cache[outer_key] = {inner_key: (-math.inf, math.inf)}
            logger.debug(
                "Cleared cache of function check_batch_tkv_limit as the " \
                "decode batch has changed."
            )

        # update lower bound (of acceptance) and upper bound (of rejection)
        (lower, upper) = cache[outer_key][inner_key]
        if return_value:
            lower = max(lower, tkv)
        else:
            upper = min(upper, tkv)
        assert lower < upper
        cache[outer_key][inner_key] = (lower, upper)
        logger.debug("Saved cache of function check_batch_tkv_limit: %s",
                     self._cache_check_batch_tkv_limit[outer_key][inner_key])

        return return_value


class ChunkedPrefillSpyreScheduler(ContinuousBatchingSpyreScheduler):
    """ Support of chunked prefill """

    def __init__(self, *args, **kwargs) -> None:
        super().__init__(*args, **kwargs)

        # We want to keep track of requests for which the prefill is ongoing.
        # Theoretically, only one request can be prefilled at a time, but we
        # keep a list to be able to batch prefills in the future.
        self.ongoing_prefills: list[Request] = []

    def update_from_output(self, scheduler_output, model_runner_output):
        assert isinstance(model_runner_output, CBSpyreModelRunnerOutput), (
            "Expecting an instance of CBSpyreModelRunnerOutput when doing "
            "chunked prefill.")

        for req in self.ongoing_prefills:
            # replace num_computed_tokens with the exact number of computed
            # prompt tokens, the current value might be wrong because of padding

            # TODO agree on interface with CBSpyreModelRunnerOutput
            # req.num_computed_tokens = \
            # model_runner_output.req_num_computed_tokens[req.request_id]
            pass

        # Remove completed prefills
        self.ongoing_prefills = [
            req for req in self.ongoing_prefills
            if req.num_computed_tokens < req.num_prompt_tokens
        ]

        return super().update_from_output(scheduler_output,
                                          model_runner_output)

    def schedule(self) -> "SchedulerOutput":
        """This override adds constraints and then delegates most of the work
        to the base scheduler

        To avoid additional specialization, some requests are held back from the
        base scheduler but are restored after.
        """
        # First purge the full waiting queue into our holdback queue, preserving
        # priority, so that the base scheduler does not see them.
        holdback_queue: deque[Request] = deque()
        while self.waiting:
            holdback_queue.append(self.waiting.popleft())

        # Check if new requests can be scheduled.
        while holdback_queue:
            if self.can_schedule(holdback_queue[0]):
                # Add request to the waiting queue
                self.waiting.append(holdback_queue.popleft())
            else:
                # Otherwise, we simply stop here so that the scheduler
                # can work with the batch we have
                break

        assert len(self.ongoing_prefills) <= 1, \
            "Only one request can be prefilled at a time, but got %d" \
                % len(self.ongoing_prefills)
        assert len(self.waiting) == 0 or len(self.ongoing_prefills) == 0, \
        "Cannot schedule new requests while another request prefill is ongoing."
        assert all(r in self.running for r in self.ongoing_prefills), \
        "Ongoing prefill requests must be in the running queue."

        # Check ongoing prefills
        if self.ongoing_prefills:
            # Some running requests are currently being prefilled. We need to
            # separate them from currently decoding requests, and schedule
            # them separately. Either we schedule a chunked prefill step, or a
            # decoding step

            schedule_prefill = self.can_schedule(self.ongoing_prefills[0])

            if schedule_prefill:
                running_holdback = [
                    r for r in self.running if r not in self.ongoing_prefills
                ]
                self.running = self.ongoing_prefills
                logger.debug(
                    "Scheduling a chunked prefill step of %d requests, holding "
                    "back %d requests", len(self.running), len(holdback_queue))
            else:
                self.running = [
                    r for r in self.running if r not in self.ongoing_prefills
                ]
                running_holdback = self.ongoing_prefills

        # Check new requests to prefill
        elif len(self.waiting) > 0:
            self.ongoing_prefills.extend(self.waiting)
            # Hide current decodes from the scheduler
            running_holdback = self.running
            self.running = []
            logger.debug(
                "Scheduling a chunked prefill step of %d requests, holding back"
                " %d requests", len(self.waiting), len(holdback_queue))
        else:
            running_holdback = []

        # delegate to super of SpyreScheduler: base V1 Scheduler
        outputs = super(SpyreScheduler, self).schedule()

        # restore holdbacks after running the base scheduler
        self.running = self.running + running_holdback
        while holdback_queue:
            self.waiting.append(holdback_queue.popleft())

        return outputs

    def can_schedule(self, request):
        # For currently prefilling requests: all the required blocks were
        # already reserved and all the conditions were already checked at the
        # time of scheduling the first chunk. We also always prioritize prefill
        # over decode, and this allows us to skip verification of later chunks.
        #
        # Soon, we will add some constraints here:
        # 1. If it is not the last chunk: schedule the prefill if we have enough
        #    blocks for a single chunked prefill, and if previous step was a
        #    decode step (we interleave prefills with decodes)
        # 2. If it is the last chunk: do a prefill if all the other scheduling
        #    conditions are met
        if request in self.ongoing_prefills:
            return True

        # We can't schedule a new request if another request is already
        # prefilling
        if self.ongoing_prefills:
            return False

        # chunked prefill scheduling conditions
        max_prompt_batch_size = 1
        max_context_len = self.scheduler_config.max_model_len

        # running and waiting queues are both empty -> start a new batch
        # which can always be scheduled
        if len(self.running) + len(self.waiting) == 0:
            return True

        # check that there is space in the current decode batch
        cond1 = len(self.running) + len(
            self.waiting) < self.max_num_running_reqs

        # check that there is space in the prefill batch
        cond2 = len(self.waiting) < max_prompt_batch_size

        # calculate new max tkv of the batch given the new sequence joins
        # considers all possible cases:
        # - prompt_len > self.tkv and fall into different blocks
        # - prompt_len and self.tkv fall within the same block
        # - prompt_len < self.tkv and fall into different blocks
        prompt_len = request.num_prompt_tokens
        n_blocks = math.floor(max(self.tkv, prompt_len) / self.block_size)
        new_tkv = n_blocks * self.block_size + prompt_len % self.block_size

        # check that the number of requested tokens can be served
        # new sequence (optimal condition)
        cond3 = request.max_tokens <= (max_context_len - new_tkv)
        # check cond3 for all other sequences in the current decode batch
        for req in self.running:
<<<<<<< HEAD
            # current tkv of the (left aligned) decode sequence
            tkv = n_blocks * self.block_size + \
                req.num_computed_tokens % self.block_size
            cond4_current = req.max_tokens <= (max_context_len - tkv)
            cond3 = cond3 and cond4_current
            # early exiting loop if violated 4th condition
=======
            cond3_current = req.max_tokens <= (max_context_len - max_tkv)
            cond3 = cond3 and cond3_current
            # early exiting loop if violated 3rd condition
>>>>>>> ab48b103
            if not cond3:
                return False

        # check that there are enough free blocks/pages remaining
        # Note: we only have to do check in case of a running batches
        # (not start_new_batch), because the minimal number of blocks covers
        # the context length for a single sequence, so tkv < block size is ok
        total_tokens = prompt_len + request.max_tokens - 1
        num_blocks_required = math.ceil(total_tokens / self.block_size)
        cond4 = num_blocks_required <= self.n_free_blocks

        # check that batch size x tkv is smaller than the max supported number
        cond5 = lambda: self.check_batch_tkv_limit_cp(request=request,
                                                      new_tkv=new_tkv,
                                                      n_blocks=n_blocks,
                                                      running=self.running,
                                                      max_batch_tkv_limit=self.
                                                      max_batch_tkv_limit)

        return cond1 and cond2 and cond3 and cond4 and cond5()

    def check_batch_tkv_limit_cp(self, request, new_tkv, n_blocks, running,
                                 max_batch_tkv_limit) -> bool:
        """
        Check whether adding a new sequence to the decode batch would violate
        Spyre's maximum batch volume constraint for chunked prefill. 

        In Spyre, the product of `batch_size` and the current `tkv` 
        (tokens-per-sequence) must not exceed the limit defined by 
        `VLLM_DT_MAX_BATCH_TKV_LIMIT`. Before scheduling a new sequence, 
        we must ensure that this constraint will hold for all decoding 
        steps that result from combining the new sequence with the currently 
        running decode batch.

        This implementation:
        1. Computes the maximum possible `tkv` for each sequence in the 
        decode batch.
        2. Sorts these values in ascending order.
        3. Iterates through them, stopping once the `tkv` of the new sequence.
        is reached. Remaining sequences do not need to be checked explicitly, 
        since they were validated when they were added (by inductive reasoning).

        Note: drawing explaining the algorithm in more detail uploaded here: 
        https://github.com/vllm-project/vllm-spyre/pull/363#issuecomment-3173605517
        """

        # Compute the effective token length of the new request
        new_req_tkv = new_tkv + request.max_tokens - 1

        # Compute token lengths for all running requests (decode batch)
        decode_req_tkvs = []
        for req in running:
            # current tkv of the (left aligned) decode sequence
            tkv = n_blocks * self.block_size + \
                req.num_computed_tokens % self.block_size
            n_generated_output_tokens = (req.num_computed_tokens -
                                         req.num_prompt_tokens)
            max_req_tkv = tkv + (req.max_tokens -
                                 n_generated_output_tokens) - 1
            decode_req_tkvs.append(max_req_tkv)

        # Sort decode requests token lengths in ascending order
        decode_req_tkvs.sort()

        # Initialize values
        batch_size = len(running) + 1
        max_batch_tkv = 0

        # Try adding the new request to the batch and check the max volume
        for decode_req_tkv in decode_req_tkvs:
            if new_req_tkv <= decode_req_tkv:
                # If the new request is shorter, it limits the batch volume
                max_batch_tkv = max(max_batch_tkv, batch_size * new_req_tkv)
                break
            else:
                # Otherwise, use the current (longer) request's volume
                max_batch_tkv = max(max_batch_tkv, batch_size * decode_req_tkv)
                # decrease batch_size by 1 as the current request finished
                batch_size -= 1

        return max_batch_tkv <= int(max_batch_tkv_limit)<|MERGE_RESOLUTION|>--- conflicted
+++ resolved
@@ -551,18 +551,12 @@
         cond3 = request.max_tokens <= (max_context_len - new_tkv)
         # check cond3 for all other sequences in the current decode batch
         for req in self.running:
-<<<<<<< HEAD
             # current tkv of the (left aligned) decode sequence
             tkv = n_blocks * self.block_size + \
                 req.num_computed_tokens % self.block_size
-            cond4_current = req.max_tokens <= (max_context_len - tkv)
-            cond3 = cond3 and cond4_current
-            # early exiting loop if violated 4th condition
-=======
-            cond3_current = req.max_tokens <= (max_context_len - max_tkv)
+            cond3_current = req.max_tokens <= (max_context_len - tkv)
             cond3 = cond3 and cond3_current
             # early exiting loop if violated 3rd condition
->>>>>>> ab48b103
             if not cond3:
                 return False
 
