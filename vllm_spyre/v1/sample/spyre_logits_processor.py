import itertools
from typing import Sequence, Union

import torch
from vllm.config import VllmConfig
from vllm.logger import init_logger
from vllm.v1.sample.logits_processor import (
    BUILTIN_LOGITS_PROCESSORS,
    STR_POOLING_REJECTS_LOGITSPROCS,
    BatchUpdate,
    LogitsProcessor,
    _load_custom_logitsprocs,
)
from vllm.v1.sample.logits_processor.state import LogitsProcessors

logger = init_logger(__name__)


def build_logitsprocs_for_cb(
    vllm_config: "VllmConfig",
    device: torch.device,
    is_pin_memory: bool,
    is_pooling_model: bool,
    batch_size: int,
    custom_logitsprocs: Sequence[Union[str, type[LogitsProcessor]]] = (),
) -> LogitsProcessors:
    if is_pooling_model:
        if custom_logitsprocs:
            raise ValueError(STR_POOLING_REJECTS_LOGITSPROCS)
        logger.debug(
            "Skipping logits processor loading because pooling models"
            " do not support logits processors."
        )
        return LogitsProcessors()
    custom_logitsprocs_classes = _load_custom_logitsprocs(custom_logitsprocs)

    return LogitsProcessors(
        LogitProcessorWrapper(logit_processor, vllm_config, device, is_pin_memory, batch_size)
        for logit_processor in itertools.chain(
            BUILTIN_LOGITS_PROCESSORS, custom_logitsprocs_classes
        )
    )


class LogitProcessorWrapper(LogitsProcessor):
    """Logit processor to inject expected token during generation for tests"""

    def __init__(
        self,
        logit_processor: LogitsProcessor,
        vllm_config: VllmConfig,
        device: torch.device,
        is_pin_memory: bool,
        batch_size: int,
    ):
        self.logitprocs: list[LogitsProcessor] = [
            logit_processor(vllm_config, device, is_pin_memory) for _ in range(batch_size)
        ]

        self._is_argmax_invariant: bool = self.logitprocs[0].is_argmax_invariant()

        self._prefill_index: int | None = None

    def is_argmax_invariant(self) -> bool:
        """Never impacts greedy sampling"""
        return self._is_argmax_invariant

    def update_state(self, batch_update: BatchUpdate | None):
        # This method keeps the indices consistent of request while the
        # persistent batch is changing.
<<<<<<< HEAD
        if not batch_update:
            return

        # Process added requests.
        for index, params, prompt_tok_ids, out_tok_ids in batch_update.added:
            self.logitprocs[index].update_state(
                BatchUpdate(
                    batch_size=1,
                    removed=[],
                    moved=[],
                    added=[(0, params, prompt_tok_ids, out_tok_ids)],
                )
            )

        for index in batch_update.removed:
            self.logitprocs[index].update_state(
                BatchUpdate(batch_size=1, removed=[0], moved=[], added=[])
            )

        for adx, bdx, _ in batch_update.moved:
            self.logitprocs[adx], self.logitprocs[bdx] = self.logitprocs[bdx], self.logitprocs[adx]
=======

        # Some LogitsProcessors, eg. MinTokensLogitsProcessor, require
        # update_state to be called even if batch_update is None
        update_called = {i: False for i in range(len(self.logitprocs))}

        if batch_update is not None:
            for index, params, prompt_tok_ids, out_tok_ids in \
                batch_update.added:
                update_called[index] = True
                self.logitprocs[index].update_state(
                    BatchUpdate(
                        batch_size=1,
                        removed=[],
                        moved=[],
                        added=[(0, params, prompt_tok_ids, out_tok_ids)],
                    ))

            for index in batch_update.removed:
                update_called[index] = True
                self.logitprocs[index].update_state(
                    BatchUpdate(batch_size=1, removed=[0], moved=[], added=[]))

            for adx, bdx, _ in batch_update.moved:
                update_called[adx], update_called[bdx] = \
                    update_called[bdx], update_called[adx] = \
                self.logitprocs[adx], self.logitprocs[bdx] = \
                    self.logitprocs[bdx], self.logitprocs[adx]

        for index in [i for i, called in update_called.items() if not called]:
            self.logitprocs[index].update_state(None)
>>>>>>> a2801661

    def apply(self, logits: torch.Tensor) -> torch.Tensor:
        if self._prefill_index is not None:
            logits = self.logitprocs[self._prefill_index].apply(logits)
            self._prefill_index = None
            return logits

        batch_size = logits.shape[0]
        for i in range(batch_size):
            logits[i] = self.logitprocs[i].apply(logits[i].unsqueeze(0))

        return logits

    def set_prefill_index(self, idx: int) -> None:
        self._prefill_index = idx<|MERGE_RESOLUTION|>--- conflicted
+++ resolved
@@ -68,29 +68,6 @@
     def update_state(self, batch_update: BatchUpdate | None):
         # This method keeps the indices consistent of request while the
         # persistent batch is changing.
-<<<<<<< HEAD
-        if not batch_update:
-            return
-
-        # Process added requests.
-        for index, params, prompt_tok_ids, out_tok_ids in batch_update.added:
-            self.logitprocs[index].update_state(
-                BatchUpdate(
-                    batch_size=1,
-                    removed=[],
-                    moved=[],
-                    added=[(0, params, prompt_tok_ids, out_tok_ids)],
-                )
-            )
-
-        for index in batch_update.removed:
-            self.logitprocs[index].update_state(
-                BatchUpdate(batch_size=1, removed=[0], moved=[], added=[])
-            )
-
-        for adx, bdx, _ in batch_update.moved:
-            self.logitprocs[adx], self.logitprocs[bdx] = self.logitprocs[bdx], self.logitprocs[adx]
-=======
 
         # Some LogitsProcessors, eg. MinTokensLogitsProcessor, require
         # update_state to be called even if batch_update is None
@@ -121,7 +98,6 @@
 
         for index in [i for i, called in update_called.items() if not called]:
             self.logitprocs[index].update_state(None)
->>>>>>> a2801661
 
     def apply(self, logits: torch.Tensor) -> torch.Tensor:
         if self._prefill_index is not None:
