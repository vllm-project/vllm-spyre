--- conflicted
+++ resolved
@@ -1691,12 +1691,8 @@
             sampled_token_ids=[],
             logprobs=None,
             prompt_logprobs_dict={},
-<<<<<<< HEAD
             pooler_output=pooler_output,
         )
-        return model_output
-=======
-            pooler_output=pooler_output)
         return model_output
 
 
@@ -2318,5 +2314,4 @@
             torch._dynamo.mark_dynamic(model_input.block_table, 1)
             torch._dynamo.mark_static(model_input.slot_mapping, 1)  # always 1
             torch._dynamo.mark_static(model_input.input_positions,
-                                      1)  # always 1
->>>>>>> a2801661
+                                      1)  # always 1