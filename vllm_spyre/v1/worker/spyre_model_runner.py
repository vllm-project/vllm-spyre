--- conflicted
+++ resolved
@@ -41,49 +41,14 @@
     input_tokens: Optional[torch.Tensor] = None
     input_positions: Optional[torch.Tensor] = None
     input_masks: Optional[torch.Tensor] = None
-<<<<<<< HEAD
-    is_prompt: Optional[bool] = None
-
-
-class SpyreModelRunner:
-=======
     current_tkv_mask: Optional[torch.Tensor] = None
     left_padded_prompt_mask: Optional[torch.Tensor] = None
     block_table: Optional[torch.Tensor] = None
     slot_mapping: Optional[torch.Tensor] = None
-    sampling_metadata: Optional[SamplingMetadata] = None
-    pooling_metadata: Optional["PoolingMetadata"] = None
     is_prompt: Optional[bool] = None
-    # unused
-    virtual_engine: Optional[int] = None
-
-    def as_broadcastable_tensor_dict(self) -> dict[str, Any]:
-        tensor_dict = {
-            "input_tokens": self.input_tokens,
-            "input_positions": self.input_positions,
-            "input_masks": self.input_masks,
-            "current_tkv_mask": self.current_tkv_mask,
-            "left_padded_prompt_mask": self.left_padded_prompt_mask,
-            "block_table": self.block_table,
-            "slot_mapping": self.slot_mapping,
-            "is_prompt": self.is_prompt,
-        }
-        _add_sampling_metadata_broadcastable_dict(tensor_dict,
-                                                  self.sampling_metadata)
-        return tensor_dict
-
-    @classmethod
-    def from_broadcasted_tensor_dict(
-        cls: type[TModelInputForSpyre],
-        tensor_dict: dict[str, Any],
-        attn_backend: Optional["AttentionBackend"] = None,
-    ) -> TModelInputForSpyre:
-        tensor_dict = _init_sampling_metadata_from_tensor_dict(tensor_dict)
-        return cls(**tensor_dict)
-
-
-class SpyreModelRunner(ModelRunnerBase[ModelInputForSpyre]):
->>>>>>> 4188f0bc
+
+
+class SpyreModelRunner:
 
     def __init__(
         self,
@@ -157,21 +122,11 @@
             seq_len = input_ids_i.size(0)
             if max_len > seq_len:
                 logger.info(
-<<<<<<< HEAD
-                    "Padding request of length %d tokens to %d tokens.",
-                    seq_len,
-                    max_len,
-                )
-            pads = (torch.ones(max_len - seq_len,
-                               dtype=torch.long,
-                               device=input_ids_i.device) * self.pad_token_id)
-=======
                     "Left padding request of length %d tokens to %d tokens.",
                     seq_len, max_len)
             pads = torch.ones(max_len - seq_len,
                               dtype=torch.long,
                               device=input_ids_i.device) * self.pad_token_id
->>>>>>> 4188f0bc
             non_pads = torch.ones(seq_len,
                                   dtype=torch.long,
                                   device=input_ids_i.device)
@@ -621,12 +576,7 @@
     def _prepare_prompt(
         self,
         new_requests: list[NewRequestData],
-<<<<<<< HEAD
     ) -> ModelForwardInputs:
-=======
-    ) -> tuple[torch.Tensor, torch.Tensor, torch.Tensor, torch.Tensor,
-               torch.Tensor, torch.Tensor, torch.Tensor]:
->>>>>>> 4188f0bc
         assert len(new_requests) > 0
         input_token_list: list[torch.Tensor] = []
 
@@ -668,23 +618,6 @@
         assert actual_batch_size == 1
         self.model.indices = torch.ones(actual_batch_size,
                                         dtype=torch.bool,
-<<<<<<< HEAD
-                                        device="cpu")
-
-        if self.tkv == 0:
-            self.tkv = self.min_pad_length_batch
-
-        # get position ids and attention mask
-        input_tokens, position_ids, mask = self.pad_input_ids(
-            input_token_list, min_pad_length=self.tkv)
-
-        return ModelForwardInputs(
-            input_tokens=input_tokens,
-            input_positions=position_ids,
-            input_masks=mask,
-            is_prompt=True,
-        )
-=======
                                         device='cpu')
         # construct tensor from list
         slot_mapping = torch.tensor(slot_mapping, dtype=torch.int64)
@@ -701,19 +634,21 @@
         current_tkv_mask = None
         left_padded_prompt_mask = None
 
-        return input_tokens, position_ids, mask, current_tkv_mask, \
-            left_padded_prompt_mask, block_table, slot_mapping
->>>>>>> 4188f0bc
+        return ModelForwardInputs(
+            input_tokens=input_tokens,
+            input_positions=position_ids,
+            input_masks=mask,
+            current_tkv_mask=current_tkv_mask,
+            left_padded_prompt_mask=left_padded_prompt_mask,
+            block_table=block_table,
+            slot_mapping=slot_mapping,
+            is_prompt=True,
+        )
 
     def _prepare_decode(
         self,
         cached_requests: list[CachedRequestData],
-<<<<<<< HEAD
     ) -> ModelForwardInputs:
-=======
-    ) -> tuple[torch.Tensor, torch.Tensor, torch.Tensor, torch.Tensor,
-               torch.Tensor, torch.Tensor, torch.Tensor]:
->>>>>>> 4188f0bc
         assert len(cached_requests) > 0
         input_tokens = []
         input_positions = []
@@ -759,42 +694,31 @@
         slot_mapping = torch.tensor(slot_mapping, dtype=torch.int64)
         block_table = torch.tensor(block_table, dtype=torch.int64)
 
-<<<<<<< HEAD
+        # not needed for decode
+        mask = None
+
+        # update tkv
+        self.tkv = self.tkv + 1
+
+        current_tkv_mask = torch.tensor([self.tkv] * len(cached_requests),
+                                        dtype=torch.int64)
+
         return ModelForwardInputs(
             input_tokens=input_tokens,
             input_positions=position_ids,
             input_masks=mask,
+            current_tkv_mask=current_tkv_mask,
+            left_padded_prompt_mask=left_padded_prompt_mask,
+            block_table=block_table,
+            slot_mapping=slot_mapping,
             is_prompt=False,
         )
-=======
-        # not needed for decode
-        mask = None
->>>>>>> 4188f0bc
-
-        # update tkv
-        self.tkv = self.tkv + 1
-
-        current_tkv_mask = torch.tensor([self.tkv] * len(cached_requests),
-                                        dtype=torch.int64)
-
-        return input_tokens, position_ids, mask, current_tkv_mask, \
-            left_padded_prompt_mask, block_table, slot_mapping
-
-<<<<<<< HEAD
-            pads = (torch.ones(
-                tkv - seq_len, dtype=torch.long, device=self.device) *
-                    self.pad_token_id)
-            non_pads = torch.ones(seq_len + 1,
-                                  dtype=torch.long,
-                                  device=self.device)
-            mask_list.append(torch.cat((torch.zeros_like(pads), non_pads)))
-=======
+
     def pad_input_ids(
         self,
         input_ids_list: list[torch.Tensor],
         min_pad_length: int = 0,
     ) -> tuple[torch.Tensor, torch.Tensor, torch.Tensor]:
->>>>>>> 4188f0bc
 
         # left padding to align with tkv of current decode batch
         input_tokens_left, position_ids_left, mask_left =\
@@ -868,25 +792,18 @@
 
         # Prepare and return input tensors.
         if is_prompt:
-<<<<<<< HEAD
-            return self._prepare_prompt(scheduler_output.scheduled_new_reqs)
-
-        return self._prepare_decode(scheduler_output.scheduled_cached_reqs)
-=======
-            (input_tokens, input_positions, input_masks, current_tkv_mask,
-             left_padded_prompt_mask, block_table, slot_mapping) = \
+            model_inputs = \
                 self._prepare_prompt(scheduler_output.scheduled_new_reqs)
             num_reqs = len(scheduler_output.scheduled_new_reqs)
         else:
-            (input_tokens, input_positions, input_masks, current_tkv_mask,
-             left_padded_prompt_mask, block_table, slot_mapping) = \
+            model_inputs = \
                 self._prepare_decode(scheduler_output.scheduled_cached_reqs)
             num_reqs = len(scheduler_output.scheduled_cached_reqs)
 
         # TODO: Build the rest of the SamplingMetadata correctly
         dummy_tensors = lambda v: torch.full(
             (num_reqs, ), v, device=self.device)
-        dummy_metadata = SamplingMetadata(
+        model_inputs.sampling_metadata = SamplingMetadata(
             temperature=dummy_tensors(0.0),
             all_greedy=False,
             all_random=False,
@@ -907,17 +824,7 @@
             bad_words_token_ids=None,
         )
 
-        return ModelInputForSpyre(
-            input_tokens=input_tokens,
-            input_positions=input_positions,
-            input_masks=input_masks,
-            sampling_metadata=dummy_metadata,
-            is_prompt=is_prompt,
-            current_tkv_mask=current_tkv_mask,
-            left_padded_prompt_mask=left_padded_prompt_mask,
-            block_table=block_table,
-            slot_mapping=slot_mapping)
->>>>>>> 4188f0bc
+        return model_inputs
 
     @SpyrePlatform.inference_mode()
     def execute_model(
