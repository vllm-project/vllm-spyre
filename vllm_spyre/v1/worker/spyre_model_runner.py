--- conflicted
+++ resolved
@@ -1062,34 +1062,7 @@
         # mask not needed during decode
         mask = None
 
-<<<<<<< HEAD
-        # update tkv
-        self.tkv = self.tkv + 1
-
-        current_tkv_mask = torch.tensor([self.tkv] * len(input_tokens),
-                                        dtype=torch.int64)
-
-        model_inputs = ModelForwardInputs(
-=======
-        # add pads for min decode batch size of 2 (Spyre compiler constraint)
-        if len(cached_request_data.req_ids) == 1:
-            padd_seq_indices = torch.zeros(1, dtype=torch.bool, device="cpu")
-            self.model.indices = torch.cat(
-                (self.model.indices, padd_seq_indices), -1)
-            assert self.model.indices.size(dim=0) == 2
-
-            input_tokens = torch.cat(2 * [input_tokens])
-            position_ids = torch.cat(2 * [position_ids])
-            current_tkv_mask = torch.cat(2 * [current_tkv_mask])
-            left_padded_prompt_mask = torch.cat(2 * [left_padded_prompt_mask])
-            block_table = torch.cat(2 * [block_table])
-            slot_mapping = torch.cat(2 * [slot_mapping])
-
-        # assert min batch size 2 for decodes (Spyre compiler constraint)
-        assert len(input_tokens) >= 2
-
         model_inputs = SamplingForwardInputs(
->>>>>>> 2c79e47f
             input_tokens=input_tokens,
             input_positions=position_ids,
             input_masks=mask,
