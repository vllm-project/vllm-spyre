--- conflicted
+++ resolved
@@ -22,8 +22,6 @@
 from vllm_spyre.v1.worker.spyre_input_batch import (CachedRequestState,
                                                     InputBatch)
 
-import vllm_spyre.envs as envs_spyre
-
 if TYPE_CHECKING:
     from vllm.attention.backends.abstract import AttentionBackend
     from vllm.model_executor.pooling_metadata import PoolingMetadata
@@ -37,6 +35,7 @@
     NewRequestData = None
 
 from vllm.v1.outputs import ModelRunnerOutput
+import vllm_spyre.envs as envs_spyre
 
 logger = init_logger(__name__)
 
@@ -88,7 +87,7 @@
     ):
         super().__init__(vllm_config=vllm_config)
         self.is_driver_worker = is_driver_worker
-
+        
         self.pad_token_id = 0
         if self.model_config is not None:
             if self.model_config.hf_config is not None:
@@ -101,46 +100,14 @@
             self.device_config = DeviceConfig()
         self.device = self.device_config.device
         self.pin_memory = is_pin_memory_available()
+        
         # position_ids of all the sequences in current batch
         self._position_ids: torch.Tensor = None
         # attention masks of all the sequences in current batch
         self._mask: torch.Tensor = None
         # Lazy initialization: after load_model.
         self.model: nn.Module
-
-        # Batch state
-        self.input_batch = InputBatch(
-            max_num_reqs=vllm_config.scheduler_config.max_num_seqs,
-            max_model_len=vllm_config.model_config.max_model_len,
-            device=self.device,
-            pin_memory=self.pin_memory,
-            vocab_size=vllm_config.model_config.get_vocab_size(),
-        )
-
-        # Requests
-        self.requests: dict[str, CachedRequestData] = {}
-
-        self.spyre_warmup_shapes = SpyrePlatform.get_warmup_shapes(
-            self.scheduler_config)
-
-        self._req_ids2idx_prompt: dict = {}
-        self._req_ids2idx_decode: dict = {}
-        self._decode_batch_size = 0
-        self._active_pages = []
-        self._free_page_idxs = []
-        self._position_ids_prompt: torch.Tensor = None
-        self._mask_prompt: torch.Tensor = None
-        self._tkv: int = 0
-        self._tkv2fms: int = 0
-        self._prev_step_dec = False
-
-        warmup_shapes = current_platform.get_warmup_shapes()
-        max_prompt_length = max(shape["prompt_length"]
-                                for shape in warmup_shapes)
-        max_batch_size = max(shape["batch_size"] for shape in warmup_shapes)
-        self._free_page_idxs = [i for i in range(max_batch_size)]
-        self._min_pad_length_batch = max_prompt_length
-
+        
     def get_model(self) -> nn.Module:
         return self.model
 
@@ -152,461 +119,13 @@
                                      parallel_config=self.parallel_config,
                                      max_prompt_length=max_pad_length,
                                      max_decode_length=max_decode_length)
-
     @property
     def vocab_size(self) -> int:
         return self.model.model.model.config.src_vocab_size
 
-    def _prepare_prompt_cb(
-        self,
-        new_requests: List[NewRequestData],
-    ) -> Tuple[torch.Tensor, torch.Tensor, torch.Tensor, List[int]]:
-        assert len(new_requests) > 0
-        input_token_list: List[torch.Tensor] = []
-
-        # set batch size for prompt to 1 ,update batch size for decode
-        padded_batch_size = 1
-        self._decode_batch_size = self._decode_batch_size +1;
-
-        # Internal state is managed here.
-        self._req_ids2idx_prompt = {}
-        self._sampling_params_by_request = {}
-        self._max_logprobs = None
-        self._active_pages = []
-        for idx, request_data in enumerate(new_requests):
-            free_page_idx = self._free_page_idxs.pop(0)
-            self._active_pages.append(free_page_idx)
-            len_val = len(self._req_ids2idx_decode)
-            self._req_ids2idx_decode[request_data.req_id] = len_val
-            self._req_ids2idx_prompt[request_data.req_id] = idx
-            self._sampling_params_by_request[
-                request_data.req_id] = request_data.sampling_params
-
-            # retrieve initial (unpadded) tokens
-            prompt_tokens = request_data.prompt_token_ids
-
-            input_token_list.append(
-                torch.tensor(prompt_tokens,
-                             dtype=torch.long,
-                             device=torch.device("cpu")))
-
-        # Cache the max requested logprobs for this batch
-        logprobs: list[int] = [
-            sampling_params.logprobs
-            for sampling_params in self._sampling_params_by_request.values()
-            if sampling_params is not None
-            and sampling_params.logprobs is not None
-        ]
-        if logprobs:
-            self._max_logprobs = max(logprobs)
-
-        actual_batch_size = len(input_token_list)
-        self.model.indices = torch.cat([
-            torch.ones(actual_batch_size, dtype=torch.bool, device='cpu'),
-            torch.zeros(padded_batch_size - actual_batch_size,
-                        dtype=torch.bool,
-                        device='cpu')
-        ])
-
-        if self._tkv == 0:
-            self._tkv = self._min_pad_length_batch
-
-        if self._prev_step_dec:
-            _tkv_insert = self._tkv - 1
-        else:
-            _tkv_insert = self._tkv
-        self._prev_step_dec = False
-
-        # padding to compiled batch size
-        while len(input_token_list) < padded_batch_size:
-            input_token_list.append(
-                torch.zeros(self._tkv,
-                            dtype=torch.long,
-                            device=torch.device("cpu")))
-
-        # get position ids and attention mask
-        input_tokens, self._position_ids_prompt, self._mask_prompt = self.pad_input_ids(
-            input_token_list, min_pad_length=self._tkv)
-
-        seq_lens = [t.shape[0] for t in input_token_list]
-        self._req_ids2idx = {}
-        self._req_ids2idx = self._req_ids2idx_prompt.copy()
-        self._tkv2fms = 0
-        return input_tokens, self._position_ids_prompt, self._mask_prompt, seq_lens
-
-    def _prepare_decode_cb(
-        self,
-        cached_requests: List[CachedRequestData],
-    ) -> Tuple[torch.Tensor, torch.Tensor, torch.Tensor]:
-        assert len(cached_requests) > 0
-        input_tokens: List[List[int]] = [
-            [0] for _ in range(self._decode_batch_size)
-        ]
-
-        self._prev_step_dec = True
-        self._req_ids2idx_prompt = {}
-        self._req_ids2idx = {}
-        self._req_ids2idx = self._req_ids2idx_decode.copy()
-        self._active_pages = []
-        self.model.indices = torch.zeros(self._decode_batch_size, dtype=torch.bool, device='cpu')
-        for req_id in self._req_ids2idx:
-            self.model.indices[self._req_ids2idx[req_id]] = True
-            self._active_pages.append(int(req_id))
-
-        for cached_request in cached_requests:
-            # TODO: Will this always just be one token ID if there's no spec
-            # or jump decoding?
-            generation_token = cached_request.new_token_ids[-1]
-            input_tokens[self._req_ids2idx[cached_request.req_id]] = [
-                generation_token
-            ]
-
-        self._mask, self._position_ids = self._prepare_pos_mask_decode_cb(cached_requests, self._tkv)
-        self._tkv = self._tkv + 1
-        self._tkv2fms = self._tkv
-
-        input_tokens = torch.tensor(input_tokens,
-                                    dtype=torch.long,
-                                    device=self.device)
-
-        return input_tokens, self._position_ids, self._mask
-
-    def _prepare_pos_mask_decode_cb(
-        self,
-        cached_requests: List[CachedRequestData],
-        tkv: int = 0,
-    ) -> Tuple[torch.Tensor, torch.Tensor, torch.Tensor]:
-
-        mask_list = []
-
-        position_ids_list: List[List[int]] = [
-            [0] for _ in range(self._decode_batch_size)
-        ]
-
-        for cached_request in cached_requests:
-            position_ids_list[self._req_ids2idx[cached_request.req_id]] = [
-                cached_request.num_computed_tokens
-            ]
-            seq_len = cached_request.num_computed_tokens
-            pads = torch.ones(tkv - seq_len,
-                            dtype=torch.long,
-                            device=self.device) * self.pad_token_id
-            non_pads = torch.ones(seq_len + 1,
-                                dtype=torch.long,
-                                device=self.device)
-            mask_list.append(torch.cat((torch.zeros_like(pads), non_pads)))
-            mask = torch.stack(mask_list).bool()
-            mask = torch.where(mask.logical_not(), -torch.inf, 0.0)
-            mask = mask.to(self.model.model.dtype)
-            position_ids = torch.tensor(position_ids_list,
-                                    dtype=torch.long,
-                                    device=self.device)
-
-        input_mask = torch.unsqueeze(mask, dim=1)
-
-        return input_mask, position_ids
-
-    def _prepare_prompt(
-        self,
-        new_requests: list[NewRequestData],
-    ) -> Tuple[torch.Tensor, torch.Tensor, torch.Tensor, List[int]]:
-        assert len(new_requests) > 0
-        input_token_list: List[torch.Tensor] = []
-        padded_batch_size, min_pad_length_batch = \
-            self._get_padded_batch_size(new_requests)
-
-        # Internal state is reset here.
-        # We don't support continuous batching, so we know all previous requests
-        # have finished decoding.
-        self.input_batch.clear_requests()
-        self.requests = {}
-
-        # Build batch and prepare input_token1
-        for request_data in new_requests:
-            # retrieve initial (unpadded) tokens
-            prompt_tokens = request_data.prompt_token_ids
-
-            input_token_list.append(
-                torch.tensor(prompt_tokens,
-                             dtype=torch.long,
-                             device=torch.device("cpu")))
-
-            # Add new requests to the cached states.
-            req_id = request_data.req_id
-            sampling_params = request_data.sampling_params
-            if sampling_params.sampling_type == SamplingType.RANDOM_SEED:
-                generator = torch.Generator(device=self.device)
-                generator.manual_seed(sampling_params.seed)
-            else:
-                generator = None
-
-            req_state = CachedRequestState(
-                req_id=req_id,
-                prompt_token_ids=request_data.prompt_token_ids,
-                prompt=request_data.prompt,
-                sampling_params=sampling_params,
-                generator=generator,
-                output_token_ids=[],
-            )
-            self.requests[req_id] = req_state
-            self.input_batch.add_request(req_state)
-
-        self.input_batch.padded_batch_size = padded_batch_size
-
-        # Refresh sampling metadata after all request are added to the batch
-        self.input_batch.refresh_sampling_metadata()
-
-        # padding to compiled batch size
-        while len(input_token_list) < padded_batch_size:
-            input_token_list.append(
-                torch.zeros(min_pad_length_batch,
-                            dtype=torch.long,
-                            device=torch.device("cpu")))
-
-        # get position ids and attention mask
-        input_tokens, self._position_ids, self._mask = self.pad_input_ids(
-            input_token_list, min_pad_length=min_pad_length_batch)
-
-        seq_lens = [t.shape[0] for t in input_token_list]
-
-        return input_tokens, self._position_ids, self._mask, seq_lens
-
-    def _prepare_decode(
-        self,
-        cached_requests: list[CachedRequestData],
-    ) -> Tuple[torch.Tensor, torch.Tensor, torch.Tensor]:
-        assert len(cached_requests) > 0
-        input_tokens: List[List[int]] = [
-            [0] for _ in range(self._position_ids.shape[0])
-        ]
-
-        for cached_request in cached_requests:
-            # TODO: Will this always just be one token ID if there's no spec
-            # or jump decoding?
-            generation_token = cached_request.new_token_ids[-1]
-            input_tokens[self.input_batch.req_id_to_index[
-                cached_request.req_id]] = [generation_token]
-
-        # update position ids and attention mask
-        self._update_position_ids()
-        self._update_mask()
-
-        input_tokens = torch.tensor(input_tokens,
-                                    dtype=torch.long,
-                                    device=self.device)
-
-        return input_tokens, self._position_ids, self._mask
-
-    def _update_position_ids(self) -> None:
-        """Updating the position ids of all sequences
-        in a batch. Will be called in decoding phase"""
-
-        self._position_ids = self._position_ids[:, -1] + 1
-        self._position_ids = self._position_ids.unsqueeze(-1)
-
-    def _update_mask(self) -> None:
-        """Updating/extending the attention masks of all
-        sequences in a batch. Will be called in decoding phase"""
-
-        assert self._mask is not None
-        masks = self._mask
-
-        masks_new = []
-        for mask in masks:
-            # get the last row of the 3d mask
-            mask_new = mask[-1:, :]
-
-            # extend the mask one slot
-            mask_new = torch.cat(
-                (
-                    mask_new,
-                    torch.zeros(
-                        1, 1, dtype=mask_new.dtype, device=mask_new.device),
-                ),
-                dim=1,
-            )
-            masks_new.append(mask_new)
-
-        self._mask = torch.stack(masks_new, dim=0)
-
     def make_model_input_from_broadcasted_tensor_dict(
             self, tensor_dict: Dict[str, Any]) -> ModelInputForSpyre:
         return ModelInputForSpyre.from_broadcasted_tensor_dict(tensor_dict)
-
-    def prepare_model_input(
-            self, scheduler_output: SchedulerOutput) -> ModelInputForSpyre:
-
-        # NOTE: We assume that all sequences in the group are all prompts or
-        # all decodes.
-        # Also assuming that new sequences are prefills
-        is_prompt = len(scheduler_output.scheduled_new_reqs) > 0
-
-        # Prepare input tensors.
-        if is_prompt:
-            # Assert no running requests
-            assert len(scheduler_output.scheduled_cached_reqs) == 0
-
-            (input_tokens, input_positions, input_masks,
-             _) = self._prepare_prompt(scheduler_output.scheduled_new_reqs)
-        else:
-            if scheduler_output.finished_req_ids:
-                for req_id in scheduler_output.finished_req_ids:
-                    self.input_batch.soft_remove_request(req_id)
-                self.input_batch.refresh_sampling_metadata()
-
-            (input_tokens, input_positions, input_masks) = \
-                self._prepare_decode(scheduler_output.scheduled_cached_reqs)
-
-        sampling_metadata = self.input_batch.sampling_metadata
-
-        return ModelInputForSpyre(input_tokens=input_tokens,
-                                  input_positions=input_positions,
-                                  input_masks=input_masks,
-                                  sampling_metadata=sampling_metadata,
-                                  is_prompt=is_prompt)
-
-    def prepare_model_input_cb(
-            self, scheduler_output: SchedulerOutput) -> ModelInputForSpyre:
-
-        # NOTE: We assume that all sequences in the group are all prompts or
-        # all decodes.
-        # Also assuming that new sequences are prefills
-        is_prompt = len(scheduler_output.scheduled_new_reqs) > 0
-
-        # updating indices: set indices of newly finished sequences False
-        if scheduler_output.finished_req_ids:
-            for seq_id in scheduler_output.finished_req_ids:
-                if seq_id in self._req_ids2idx:
-                    self.model.indices[self._req_ids2idx[seq_id]] = False
-                    self._free_page_idxs.append(int(seq_id))
-                    del self._active_pages[self._req_ids2idx[seq_id]]
-                    del self._req_ids2idx[seq_id]
-                    del self._req_ids2idx_decode[seq_id]
-                    for index, key in enumerate(self._req_ids2idx_decode.keys()):
-                        self._req_ids2idx_decode[key] = index
-                    self._decode_batch_size = self._decode_batch_size - 1;
-
-        # Prepare input tensors.
-        if is_prompt:
-            (input_tokens, input_positions, input_masks,
-             _) = self._prepare_prompt_cb(scheduler_output.scheduled_new_reqs)
-            # seq_lens = [
-            #     input_tokens.shape[1] for i in range(input_tokens.shape[0])
-            # ]
-            num_reqs = len(scheduler_output.scheduled_new_reqs)
-        else:
-            (input_tokens, input_positions,
-             input_masks) = self._prepare_decode_cb(
-                 scheduler_output.scheduled_cached_reqs)
-            # seq_lens = []
-            num_reqs = len(scheduler_output.scheduled_cached_reqs)
-
-        # TODO: Build the rest of the SamplingMetadata correctly
-        dummy_tensors = lambda v: torch.full(
-            (num_reqs, ), v, device=self.device)
-        dummy_metadata = SamplingMetadata(
-            temperature=dummy_tensors(0.0),
-            all_greedy=False,
-            all_random=False,
-            top_p=None,
-            top_k=None,
-            min_p=None,
-            generators={},
-            max_num_logprobs=self._max_logprobs,
-            no_penalties=True,
-            prompt_token_ids=None,
-            frequency_penalties=dummy_tensors(0.1),
-            presence_penalties=dummy_tensors(0.1),
-            repetition_penalties=dummy_tensors(0.1),
-            output_token_ids=[[] for _ in range(num_reqs)],
-            min_tokens={},
-            logit_bias=[None for _ in range(num_reqs)],
-            allowed_token_ids_mask=None,
-        )
-
-        return ModelInputForSpyre(input_tokens=input_tokens,
-                                  input_positions=input_positions,
-                                  input_masks=input_masks,
-                                  sampling_metadata=dummy_metadata,
-                                  is_prompt=is_prompt)
-
-    @SpyrePlatform.inference_mode()
-    def execute_model(
-        self,
-        scheduler_output: SchedulerOutput,
-        **kwargs,
-    ) -> ModelRunnerOutput:
-
-        t0 = time.time()
-
-<<<<<<< HEAD
-        if envs_spyre.VLLM_SPYRE_USE_CB:
-            model_input = self.prepare_model_input_cb(scheduler_output)
-        else:
-            model_input = self.prepare_model_input(scheduler_output)
-=======
-        self._update_states(scheduler_output)
-
-        model_input = self.prepare_model_input(scheduler_output)
->>>>>>> 21343174
-
-        # TODO(Wallas): I think it would be better move the indices as argument
-        # of the forward rather than set as an attribute of the model. I'm not
-        # sure how easy is that right now.
-
-        # Always get the indices from the input_batch
-        self.model.indices = self.input_batch.get_model_indices()
-
-        # Execute the model
-        hidden_states = self.model(
-            input_ids=model_input.input_tokens,
-            positions=model_input.input_positions,
-            masks=model_input.input_masks,
-            is_prompt=model_input.is_prompt,
-            tkv = self._tkv2fms,
-            active_pages = self._active_pages,
-        )
-
-        # Only perform sampling in the driver worker.
-        if not self.is_driver_worker:
-            return []
-
-        # Compute the logits.
-        logits = self.model.compute_logits(hidden_states, None)
-
-        # Sample the next token.
-        output: SamplerOutput = self.model.sample(
-            logits=logits,
-            sampling_metadata=model_input.sampling_metadata,
-        )
-        t1 = time.time() - t0
-        logger.debug("t_token: %.2fms", (t1 * 1000))
-
-        # Remove padded and finished sequences
-        req_ids = list(self._req_ids2idx.keys())
-        output_req_id_to_index = {}
-        val_idx_list= [idx for idx in range(0,len(self.model.indices)) if self.model.indices[idx]]
-        for idx in range(0,len(val_idx_list)):
-            output_req_id_to_index[req_ids[val_idx_list[idx]]] = idx
-
-        model_output = ModelRunnerOutput(
-<<<<<<< HEAD
-            req_ids=list(output_req_id_to_index.keys()),
-            req_id_to_index=output_req_id_to_index,
-=======
-            req_ids=self.input_batch.requests_ids,
-            req_id_to_index=self.input_batch.get_unpadded_output_indices(),
->>>>>>> 21343174
-            sampled_token_ids=output.sampled_token_ids.tolist(),
-            spec_token_ids=None,
-            logprobs=output.logprobs_tensors.tolists()
-            if output.logprobs_tensors else None,
-            prompt_logprobs_dict={
-                req_id: None
-                for req_id in self.input_batch.req_id_to_index
-            }  # TODO(wallas?): prompt logprobs too
-        )
-        return model_output
 
     def _prepare_pad_input_ids(
         self,
@@ -665,7 +184,7 @@
         mask = mask.to(self.model.model.dtype)
         position_ids = torch.stack(position_ids_list)
 
-        return input_ids, position_ids, mask
+        return input_ids, position_ids, mask    
 
     def get_kv_cache_spec(self) -> KVCacheSpec:
         """
@@ -693,6 +212,243 @@
                                       dtype=torch.float16,
                                       use_mla=False)
         return {"foo": attn_spec}
+        
+    
+class StaticBatchingSpyreModelRunner(SpyreModelRunner):
+
+    def __init__(
+        self,
+        vllm_config: VllmConfig,
+        is_driver_worker: bool,
+    ):
+        super().__init__(vllm_config=vllm_config, is_driver_worker=is_driver_worker)
+        
+        # Batch state
+        self.input_batch = InputBatch(
+            max_num_reqs=vllm_config.scheduler_config.max_num_seqs,
+            max_model_len=vllm_config.model_config.max_model_len,
+            device=self.device,
+            pin_memory=self.pin_memory,
+            vocab_size=vllm_config.model_config.get_vocab_size(),
+        )
+
+        # Requests
+        self.requests: dict[str, CachedRequestData] = {}
+
+        self.spyre_warmup_shapes = SpyrePlatform.get_warmup_shapes(
+            self.scheduler_config)
+
+    def _prepare_prompt(
+        self,
+        new_requests: list[NewRequestData],
+    ) -> Tuple[torch.Tensor, torch.Tensor, torch.Tensor, List[int]]:
+        assert len(new_requests) > 0
+        input_token_list: List[torch.Tensor] = []
+        padded_batch_size, min_pad_length_batch = \
+            self._get_padded_batch_size(new_requests)
+
+        # Internal state is reset here.
+        # We don't support continuous batching, so we know all previous requests
+        # have finished decoding.
+        self.input_batch.clear_requests()
+        self.requests = {}
+
+        # Build batch and prepare input_token1
+        for request_data in new_requests:
+            # retrieve initial (unpadded) tokens
+            prompt_tokens = request_data.prompt_token_ids
+
+            input_token_list.append(
+                torch.tensor(prompt_tokens,
+                             dtype=torch.long,
+                             device=torch.device("cpu")))
+
+            # Add new requests to the cached states.
+            req_id = request_data.req_id
+            sampling_params = request_data.sampling_params
+            if sampling_params.sampling_type == SamplingType.RANDOM_SEED:
+                generator = torch.Generator(device=self.device)
+                generator.manual_seed(sampling_params.seed)
+            else:
+                generator = None
+
+            req_state = CachedRequestState(
+                req_id=req_id,
+                prompt_token_ids=request_data.prompt_token_ids,
+                prompt=request_data.prompt,
+                sampling_params=sampling_params,
+                generator=generator,
+                output_token_ids=[],
+            )
+            self.requests[req_id] = req_state
+            self.input_batch.add_request(req_state)
+
+        self.input_batch.padded_batch_size = padded_batch_size
+
+        # Refresh sampling metadata after all request are added to the batch
+        self.input_batch.refresh_sampling_metadata()
+        
+        # padding to compiled batch size
+        while len(input_token_list) < padded_batch_size:
+            input_token_list.append(
+                torch.zeros(min_pad_length_batch,
+                            dtype=torch.long,
+                            device=torch.device("cpu")))
+
+        # get position ids and attention mask
+        input_tokens, self._position_ids, self._mask = self.pad_input_ids(
+            input_token_list, min_pad_length=min_pad_length_batch)
+
+        seq_lens = [t.shape[0] for t in input_token_list]
+        
+        return input_tokens, self._position_ids, self._mask, seq_lens
+
+    def _prepare_decode(
+        self,
+        cached_requests: list[CachedRequestData],
+    ) -> Tuple[torch.Tensor, torch.Tensor, torch.Tensor]:
+        assert len(cached_requests) > 0
+        input_tokens: List[List[int]] = [
+            [0] for _ in range(self._position_ids.shape[0])
+        ]
+        
+        for cached_request in cached_requests:
+            # TODO: Will this always just be one token ID if there's no spec
+            # or jump decoding?            
+            generation_token = cached_request.new_token_ids[-1]
+            input_tokens[self.input_batch.req_id_to_index[
+                cached_request.req_id]] = [generation_token]
+                
+        # update position ids and attention mask
+        self._update_position_ids()
+        self._update_mask()
+
+        input_tokens = torch.tensor(input_tokens,
+                                    dtype=torch.long,
+                                    device=self.device)
+
+        return input_tokens, self._position_ids, self._mask
+
+    def _update_position_ids(self) -> None:
+        """Updating the position ids of all sequences
+        in a batch. Will be called in decoding phase"""
+
+        self._position_ids = self._position_ids[:, -1] + 1
+        self._position_ids = self._position_ids.unsqueeze(-1)
+
+    def _update_mask(self) -> None:
+        """Updating/extending the attention masks of all
+        sequences in a batch. Will be called in decoding phase"""
+
+        assert self._mask is not None
+        masks = self._mask
+
+        masks_new = []
+        for mask in masks:
+            # get the last row of the 3d mask
+            mask_new = mask[-1:, :]
+
+            # extend the mask one slot
+            mask_new = torch.cat(
+                (
+                    mask_new,
+                    torch.zeros(
+                        1, 1, dtype=mask_new.dtype, device=mask_new.device),
+                ),
+                dim=1,
+            )
+            masks_new.append(mask_new)
+
+        self._mask = torch.stack(masks_new, dim=0)
+
+    def prepare_model_input(
+            self, scheduler_output: SchedulerOutput) -> ModelInputForSpyre:
+
+        # NOTE: We assume that all sequences in the group are all prompts or
+        # all decodes.
+        # Also assuming that new sequences are prefills
+        is_prompt = len(scheduler_output.scheduled_new_reqs) > 0
+
+        # Prepare input tensors.        
+        if is_prompt:
+            # Assert no running requests
+            assert len(scheduler_output.scheduled_cached_reqs) == 0
+
+            (input_tokens, input_positions, input_masks,
+             _) = self._prepare_prompt(scheduler_output.scheduled_new_reqs)
+        else:
+            if scheduler_output.finished_req_ids:                
+                for req_id in scheduler_output.finished_req_ids:
+                    self.input_batch.soft_remove_request(req_id)
+                self.input_batch.refresh_sampling_metadata()
+
+            (input_tokens, input_positions, input_masks) = \
+                self._prepare_decode(scheduler_output.scheduled_cached_reqs)
+        
+        sampling_metadata = self.input_batch.sampling_metadata
+        
+        return ModelInputForSpyre(input_tokens=input_tokens,
+                                  input_positions=input_positions,
+                                  input_masks=input_masks,
+                                  sampling_metadata=sampling_metadata,
+                                  is_prompt=is_prompt)
+
+    @SpyrePlatform.inference_mode()
+    def execute_model(
+        self,
+        scheduler_output: SchedulerOutput,
+        **kwargs,
+    ) -> ModelRunnerOutput:
+
+        t0 = time.time()
+
+        self._update_states(scheduler_output)
+
+        model_input = self.prepare_model_input(scheduler_output)
+
+        # TODO(Wallas): I think it would be better move the indices as argument
+        # of the forward rather than set as an attribute of the model. I'm not
+        # sure how easy is that right now.
+
+        # Always get the indices from the input_batch
+        self.model.indices = self.input_batch.get_model_indices()
+        
+        # Execute the model
+        hidden_states = self.model(
+            input_ids=model_input.input_tokens,
+            positions=model_input.input_positions,
+            masks=model_input.input_masks,
+            is_prompt=model_input.is_prompt,
+        )
+
+        # Only perform sampling in the driver worker.
+        if not self.is_driver_worker:
+            return []
+
+        # Compute the logits.
+        logits = self.model.compute_logits(hidden_states, None)
+
+        # Sample the next token.
+        output: SamplerOutput = self.model.sample(
+            logits=logits,
+            sampling_metadata=model_input.sampling_metadata,
+        )
+        t1 = time.time() - t0
+        logger.debug("t_token: %.2fms", (t1 * 1000))
+
+        model_output = ModelRunnerOutput(
+            req_ids=self.input_batch.requests_ids,
+            req_id_to_index=self.input_batch.get_unpadded_output_indices(),
+            sampled_token_ids=output.sampled_token_ids.tolist(),
+            spec_token_ids=None,
+            logprobs=output.logprobs_tensors.tolists()
+            if output.logprobs_tensors else None,
+            prompt_logprobs_dict={
+                req_id: None
+                for req_id in self.input_batch.req_id_to_index
+            }  # TODO(wallas?): prompt logprobs too
+        )
+        return model_output
 
     def _update_states(self, scheduler_output: SchedulerOutput):
         # Update the states of the running/resumed requests.
@@ -702,7 +458,7 @@
         # NOTE: req_state.output_token_ids is being mutated.
         #
         # Once we have continuous batch, we shall update more data
-        for req_data in scheduler_output.scheduled_cached_reqs:
+        for req_data in scheduler_output.scheduled_cached_reqs:            
             req_id = req_data.req_id
             req_state = self.requests[req_id]
 
@@ -758,4 +514,285 @@
         min_pad_length_batch = applicable_spyre_warmup_shapes[0][
             'prompt_length']
         padded_batch_size = applicable_spyre_warmup_shapes[0]['batch_size']
-        return padded_batch_size, min_pad_length_batch+        return padded_batch_size, min_pad_length_batch
+
+
+class ContinuousBatchingSpyreModelRunner(SpyreModelRunner):
+
+    def __init__(
+        self,
+        vllm_config: VllmConfig,
+        is_driver_worker: bool,
+    ):
+        super().__init__(vllm_config=vllm_config, is_driver_worker=is_driver_worker)
+        
+        self.max_batch_size = envs_spyre.VLLM_SPYRE_MAX_BATCH_SIZE
+        max_model_len = envs_spyre.VLLM_SPYRE_MAX_CONTEXT_LENGTH
+        max_prompt_length = envs_spyre.VLLM_SPYRE_WARMUP_PROMPT_LENS[0]        
+
+        # TO DO: move to InputBatch
+        self._req_ids2idx: dict = {}
+        self._req_ids2idx_prompt: dict = {}
+        self._req_ids2idx_decode: dict = {}
+        self.decode_batch_size = 0
+        self._active_pages = []
+        self._position_ids_prompt: torch.Tensor = None
+        self._mask_prompt: torch.Tensor = None
+        self.tkv = 0
+        self.tkv2fms = 0
+        self._free_page_idxs = [i for i in range(self.max_batch_size)]
+        self._min_pad_length_batch = max_prompt_length
+        
+    def _prepare_prompt(
+        self,
+        new_requests: List[NewRequestData],
+    ) -> Tuple[torch.Tensor, torch.Tensor, torch.Tensor, List[int]]:
+        assert len(new_requests) > 0
+        input_token_list: List[torch.Tensor] = [] 
+
+        # set batch size for prompt to 1 ,update batch size for decode
+        padded_batch_size = 1
+        self.decode_batch_size = self.decode_batch_size +1;
+
+        # Internal state is managed here.
+        self._req_ids2idx_prompt = {}
+        self._active_pages = []
+        for idx, request_data in enumerate(new_requests):
+            free_page_idx = self._free_page_idxs.pop(0)
+            self._active_pages.append(free_page_idx)
+            len_val = len(self._req_ids2idx_decode)
+            self._req_ids2idx_decode[request_data.req_id] = len_val
+            self._req_ids2idx_prompt[request_data.req_id] = idx
+
+            # retrieve initial (unpadded) tokens
+            prompt_tokens = request_data.prompt_token_ids
+
+            input_token_list.append(
+                torch.tensor(prompt_tokens,
+                             dtype=torch.long,
+                             device=torch.device("cpu")))
+ 
+            req_id = request_data.req_id
+            sampling_params = request_data.sampling_params
+            if sampling_params.sampling_type == SamplingType.RANDOM_SEED:
+                generator = torch.Generator(device=self.device)
+                generator.manual_seed(sampling_params.seed)
+            else:
+                generator = None
+            
+        actual_batch_size = len(input_token_list)
+        self.model.indices = torch.cat([
+            torch.ones(actual_batch_size, dtype=torch.bool, device='cpu'),
+            torch.zeros(padded_batch_size - actual_batch_size,
+                        dtype=torch.bool,
+                        device='cpu')
+        ])
+
+        if self.tkv == 0:
+            self.tkv = self._min_pad_length_batch
+
+        # padding to compiled batch size
+        while len(input_token_list) < padded_batch_size:
+            input_token_list.append(
+                torch.zeros(self.tkv,
+                            dtype=torch.long,
+                            device=torch.device("cpu")))
+
+        # get position ids and attention mask
+        input_tokens, self._position_ids_prompt, self._mask_prompt = self.pad_input_ids(
+            input_token_list, min_pad_length=self.tkv)        
+
+        seq_lens = [t.shape[0] for t in input_token_list]
+        self._req_ids2idx = {}
+        self._req_ids2idx = self._req_ids2idx_prompt.copy()
+        self.tkv2fms = 0
+        
+        return input_tokens, self._position_ids_prompt, self._mask_prompt, seq_lens
+
+    def _prepare_decode(
+        self,
+        cached_requests: List[CachedRequestData],
+    ) -> Tuple[torch.Tensor, torch.Tensor, torch.Tensor]:
+        assert len(cached_requests) > 0
+        input_tokens: List[List[int]] = [
+            [0] for _ in range(self.decode_batch_size)
+        ]
+
+        self._req_ids2idx_prompt = {}
+        self._req_ids2idx = {}
+        self._req_ids2idx = self._req_ids2idx_decode.copy()
+        self._active_pages = []
+        self.model.indices = torch.zeros(self.decode_batch_size, dtype=torch.bool, device='cpu')  
+        
+        for req_id in self._req_ids2idx:
+            self.model.indices[self._req_ids2idx[req_id]] = True
+            self._active_pages.append(int(req_id))
+        for cached_request in cached_requests:
+            # TODO: Will this always just be one token ID if there's no spec
+            # or jump decoding?
+            generation_token = cached_request.new_token_ids[-1]
+            input_tokens[self._req_ids2idx[cached_request.req_id]] = [
+                generation_token
+            ]
+
+        self._mask, self._position_ids = self._prepare_pos_mask_decode(cached_requests, self.tkv)
+        self.tkv = self.tkv + 1
+        self.tkv2fms = self.tkv
+
+        input_tokens = torch.tensor(input_tokens,
+                                    dtype=torch.long,
+                                    device=self.device)
+
+        return input_tokens, self._position_ids, self._mask
+
+    def _prepare_pos_mask_decode(
+        self,
+        cached_requests: List[CachedRequestData],
+        tkv: int = 0,
+    ) -> Tuple[torch.Tensor, torch.Tensor, torch.Tensor]:
+
+        mask_list = []
+
+        position_ids_list: List[List[int]] = [
+            [0] for _ in range(self.decode_batch_size)
+        ]
+
+        for cached_request in cached_requests:
+            position_ids_list[self._req_ids2idx[cached_request.req_id]] = [
+                cached_request.num_computed_tokens
+            ]
+            seq_len = cached_request.num_computed_tokens
+            pads = torch.ones(tkv - seq_len,
+                            dtype=torch.long,
+                            device=self.device) * self.pad_token_id
+            non_pads = torch.ones(seq_len + 1,
+                                dtype=torch.long,
+                                device=self.device)
+            mask_list.append(torch.cat((torch.zeros_like(pads), non_pads)))
+            mask = torch.stack(mask_list).bool()
+            mask = torch.where(mask.logical_not(), -torch.inf, 0.0)
+            mask = mask.to(self.model.model.dtype)
+            position_ids = torch.tensor(position_ids_list,
+                                    dtype=torch.long,
+                                    device=self.device)
+
+        input_mask = torch.unsqueeze(mask, dim=1)
+
+        return input_mask, position_ids   
+    
+    def prepare_model_input(
+            self, scheduler_output: SchedulerOutput) -> ModelInputForSpyre:
+
+        # NOTE: We assume that all sequences in the group are all prompts or
+        # all decodes.
+        # Also assuming that new sequences are prefills
+        is_prompt = len(scheduler_output.scheduled_new_reqs) > 0  
+        
+        if scheduler_output.finished_req_ids:            
+            for req_id in scheduler_output.finished_req_ids:            
+                if req_id in self._req_ids2idx:
+                    self.model.indices[self._req_ids2idx[req_id]] = False
+                    self._free_page_idxs.append(int(req_id))
+                    del self._active_pages[self._req_ids2idx[req_id]]
+                    del self._req_ids2idx[req_id]
+                    del self._req_ids2idx_decode[req_id]
+                    for index, key in enumerate(self._req_ids2idx_decode.keys()):
+                        self._req_ids2idx_decode[key] = index
+                    self.decode_batch_size = self.decode_batch_size - 1;
+
+        # Prepare input tensors.
+        if is_prompt:
+            (input_tokens, input_positions, input_masks,
+             _) = self._prepare_prompt(scheduler_output.scheduled_new_reqs)
+            num_reqs = len(scheduler_output.scheduled_new_reqs)
+        else:
+            (input_tokens, input_positions, input_masks) = \
+                self._prepare_decode(scheduler_output.scheduled_cached_reqs)
+            num_reqs = len(scheduler_output.scheduled_cached_reqs)
+            
+        # TODO: Build the rest of the SamplingMetadata correctly
+        dummy_tensors = lambda v: torch.full(
+            (num_reqs, ), v, device=self.device)
+        dummy_metadata = SamplingMetadata(
+            temperature=dummy_tensors(0.0),
+            all_greedy=False,
+            all_random=False,
+            top_p=None,
+            top_k=None,
+            min_p=None,
+            generators={},
+            max_num_logprobs=None,
+            no_penalties=True,
+            prompt_token_ids=None,
+            frequency_penalties=dummy_tensors(0.1),
+            presence_penalties=dummy_tensors(0.1),
+            repetition_penalties=dummy_tensors(0.1),
+            output_token_ids=[[] for _ in range(num_reqs)],
+            min_tokens={},
+            logit_bias=[None for _ in range(num_reqs)],
+            allowed_token_ids_mask=None,
+            bad_words_token_ids=None,
+        )        
+        
+        return ModelInputForSpyre(input_tokens=input_tokens,
+                                  input_positions=input_positions,
+                                  input_masks=input_masks,
+                                  sampling_metadata=dummy_metadata,
+                                  is_prompt=is_prompt)
+
+    @SpyrePlatform.inference_mode()
+    def execute_model(
+        self,
+        scheduler_output: SchedulerOutput,
+        **kwargs,
+    ) -> ModelRunnerOutput:
+
+        t0 = time.time()
+        model_input = self.prepare_model_input(scheduler_output)        
+
+        # Execute the model
+        hidden_states = self.model(
+            input_ids=model_input.input_tokens,
+            positions=model_input.input_positions,
+            masks=model_input.input_masks,
+            is_prompt=model_input.is_prompt,
+            tkv = self.tkv2fms,
+            active_pages = self._active_pages,
+        )
+
+        # Only perform sampling in the driver worker.
+        if not self.is_driver_worker:
+            return []
+
+        # Compute the logits.
+        logits = self.model.compute_logits(hidden_states, None)
+
+        # Sample the next token.
+        output: SamplerOutput = self.model.sample(
+            logits=logits,
+            sampling_metadata=model_input.sampling_metadata,
+        )
+        t1 = time.time() - t0
+        logger.debug("t_token: %.2fms", (t1 * 1000))
+
+        # Remove padded and finished sequences
+        req_ids = list(self._req_ids2idx.keys())
+        output_req_id_to_index = {}
+        val_idx_list= [idx for idx in range(0,len(self.model.indices)) if self.model.indices[idx]]
+        for idx in range(0,len(val_idx_list)):
+            output_req_id_to_index[req_ids[val_idx_list[idx]]] = idx
+
+        model_output = ModelRunnerOutput(
+            req_ids=list(output_req_id_to_index.keys()),
+            req_id_to_index=output_req_id_to_index,
+            sampled_token_ids=output.sampled_token_ids.tolist(),
+            spec_token_ids=None,
+            logprobs=output.logprobs_tensors.tolists()
+            if output.logprobs_tensors else None,
+            prompt_logprobs_dict={
+                req_id: None
+                for req_id in self._req_ids2idx
+            }  # TODO(wallas?): prompt logprobs too
+        )
+        return model_output  
+    