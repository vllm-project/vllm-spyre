--- conflicted
+++ resolved
@@ -903,12 +903,7 @@
     def _set_blocks(self, num_blocks: int) -> None:
         # set number of available blocks and populate block_pool
         self.n_blocks = num_blocks - 1
-<<<<<<< HEAD
         self.block_pool = self._make_block_pool()
-=======
-        self.block_pool = BlockPool(num_gpu_blocks=self.n_blocks + 1,
-                                    enable_caching=self.enable_prefix_caching,
-                                    enable_kv_cache_events=False)
 
         if "use_mla" in dataclass_fields(FullAttentionSpec):
             ## Temporary backwards compatibility for 0.10.2
@@ -916,7 +911,6 @@
         else:
             kwargs = {}
 
->>>>>>> e403886b
         self._attn_spec = FullAttentionSpec(
             block_size=self.block_size,
             # dummy values
