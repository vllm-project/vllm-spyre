--- conflicted
+++ resolved
@@ -1419,13 +1419,8 @@
         pooler_config = self.model_config.pooler_config
 
         if task == "embed":
-<<<<<<< HEAD
             with set_current_vllm_config(self.vllm_config):
-                self.pooler = Pooler.for_embed(pooler_config=pooler_config,
-                                               **extra_args)
-=======
-            self.pooler = Pooler.for_embed(pooler_config=pooler_config)
->>>>>>> 12489a95
+                self.pooler = Pooler.for_embed(pooler_config=pooler_config)
         elif task == "classify":
             with set_current_vllm_config(self.vllm_config):
                 self.pooler = ClassifierPooler(
