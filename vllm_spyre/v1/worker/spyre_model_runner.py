import time
from collections import deque
from collections.abc import Iterable
from dataclasses import dataclass
from typing import TYPE_CHECKING, Any, Optional

import torch
from torch import nn
from vllm.config import DeviceConfig, VllmConfig
from vllm.logger import init_logger
from vllm.sampling_params import SamplingType
from vllm.utils import is_pin_memory_available
from vllm.v1.kv_cache_interface import FullAttentionSpec, KVCacheSpec
from vllm.v1.outputs import SamplerOutput

import vllm_spyre.envs as envs_spyre
from vllm_spyre.model_executor.model_loader.spyre import SpyreCausalLM
from vllm_spyre.platform import SpyrePlatform
from vllm_spyre.v1.worker.spyre_input_batch import (CachedRequestState,
                                                    InputBatch)

if TYPE_CHECKING:
    from vllm.v1.core.sched.output import (CachedRequestData, NewRequestData,
                                           SchedulerOutput)
else:
    CachedRequestData = None
    SchedulerOutput = None
    NewRequestData = None

from vllm.v1.outputs import ModelRunnerOutput

logger = init_logger(__name__)


@dataclass(frozen=True)
class ModelForwardInputs:
    """
    Used by the SpyreModelRunner.
    """
    input_tokens: Optional[torch.Tensor] = None
    input_positions: Optional[torch.Tensor] = None
    input_masks: Optional[torch.Tensor] = None
    current_tkv_mask: Optional[torch.Tensor] = None
    left_padded_prompt_mask: Optional[torch.Tensor] = None
    block_table: Optional[torch.Tensor] = None
    slot_mapping: Optional[torch.Tensor] = None
    is_prompt: Optional[bool] = None


@dataclass
class CBSpyreModelRunnerOutput(ModelRunnerOutput):
    # Add the current tkv to the output
    tkvs: tuple[int, ...] = (0, )


class SpyreModelRunner:

    def __init__(
        self,
        vllm_config: VllmConfig,
        is_driver_worker: bool,
    ):
        self.is_driver_worker = is_driver_worker
        self.vllm_config = vllm_config
        self.model_config = vllm_config.model_config
        self.cache_config = vllm_config.cache_config
        self.lora_config = vllm_config.lora_config
        self.load_config = vllm_config.load_config
        self.parallel_config = vllm_config.parallel_config
        self.scheduler_config = vllm_config.scheduler_config
        self.device_config = vllm_config.device_config
        self.speculative_config = vllm_config.speculative_config
        self.prompt_adapter_config = vllm_config.prompt_adapter_config
        self.observability_config = vllm_config.observability_config

        self.pad_token_id = 0

        if self.model_config is not None:
            if self.model_config.hf_config is not None:
                self.pad_token_id = (getattr(self.model_config.hf_config,
                                             "pad_token_id", None) or 0)
            if self.model_config.get_sliding_window():
                logger.warning("Sliding window is not supported on Spyre. "
                               "The model will run without sliding window.")
        if vllm_config.device_config is None:
            self.device_config = DeviceConfig()
        self.device = self.device_config.device
        self.pin_memory = is_pin_memory_available()

        # Lazy initialization: after load_model.
        self.model: nn.Module

        # Flag to be turned off after warmup is complete
        self.warmup_mode = True

        # Batch state
        self.input_batch = InputBatch(
            max_num_reqs=vllm_config.scheduler_config.max_num_seqs,
            max_model_len=vllm_config.model_config.max_model_len,
            device=self.device,
            pin_memory=self.pin_memory,
            vocab_size=vllm_config.model_config.get_vocab_size(),
        )

        # Requests
        self.requests: dict[str, CachedRequestData] = {}

    def get_model(self) -> nn.Module:
        return self.model

    def load_model(self, prompt_lens: Iterable[int],
                   num_decode_tokens: Iterable[int]) -> None:
        max_pad_length = max(prompt_lens)
        max_decode_length = max(num_decode_tokens)
        self.model = SpyreCausalLM(
            self.model_config,
            parallel_config=self.parallel_config,
            scheduler_config=self.scheduler_config,
            max_prompt_length=max_pad_length,
            max_decode_length=max_decode_length,
        )

    @property
    def vocab_size(self) -> int:
        return self.model.model.model.config.src_vocab_size

    def _prepare_pad_input_ids(
        self,
        input_ids_list: list[torch.Tensor],
        min_pad_length: int = 0,
    ) -> tuple[torch.Tensor, torch.Tensor, torch.Tensor]:
        """left side padding implemented as
        in fms.utils.generation.pad_input_id"""
        max_len = max([min_pad_length] +
                      [seq.size(0) for seq in input_ids_list])
        padded_input_ids_list = []
        mask_list = []
        position_ids_list = []
        for input_ids_i in input_ids_list:
            seq_len = input_ids_i.size(0)
            if max_len > seq_len:
                logger.info(
                    "Left padding request of length %d tokens to %d tokens.",
                    seq_len, max_len)
            pads = torch.ones(max_len - seq_len,
                              dtype=torch.long,
                              device=input_ids_i.device) * self.pad_token_id
            non_pads = torch.ones(seq_len,
                                  dtype=torch.long,
                                  device=input_ids_i.device)

            pos_ids_pads = pads
            pos_ids_seq = torch.arange(0,
                                       seq_len,
                                       dtype=torch.long,
                                       device=input_ids_i.device)

            # Setting this to 0, however if 0 is the eos, we will end up
            # truncating the output if using truncate_after_eos once this
            # workflow works for nested tensor, this can probably be removed
            padded_input_ids_list.append(torch.cat((pads, input_ids_i)))
            mask_list.append(torch.cat((torch.zeros_like(pads), non_pads)))
            position_ids_list.append(torch.cat((pos_ids_pads, pos_ids_seq)))

        return padded_input_ids_list, mask_list, position_ids_list

    def pad_input_ids(
        self,
        input_ids_list: list[torch.Tensor],
        min_pad_length: int = 0,
    ) -> tuple[torch.Tensor, torch.Tensor, torch.Tensor]:

        padded_input_ids_list, mask_list, position_ids_list = (
            self._prepare_pad_input_ids(input_ids_list, min_pad_length))

        input_ids = torch.stack(padded_input_ids_list)
        mask = torch.stack(mask_list).bool()
        # this is a causal mask for generation
        mask = (mask.unsqueeze(-1) == mask.unsqueeze(-2)).tril()
        mask = torch.where(mask.logical_not(), -torch.inf, 0.0)
        mask = mask.to(self.model.model.dtype)
        position_ids = torch.stack(position_ids_list)

        return input_ids, position_ids, mask

    def get_kv_cache_spec(self) -> KVCacheSpec:
        """
        This method should generate the KVCache spec by parsing the kv cache
        format from each Attention module in the static forward context.

        In vLLM, this static forward context is populated by the base Attention
        class in the modeling code. Every attention layer populates an entry
        for itself in vllm_config.compilation_config.static_forward_context,
        which is a dictionary of layer_name -> layer for every attention layer.
        This allows the model runner to correctly create the kv cache spec for
        each layer.

        The spyre modeling code currently comes from `fms`, and does not
        integrate with vLLM's modeling classes, so we don't have access to any
        model-agnostic metadata about the attention layers. This just returns a
        dummy value for now.
        """
        # We do at least use the real size from the cache config.
        block_size = self.vllm_config.cache_config.block_size

        attn_spec = FullAttentionSpec(
            block_size=block_size,
            num_kv_heads=1,
            head_size=1,
            dtype=torch.float16,
            use_mla=False,
        )
        return {"foo": attn_spec}

    def complete_warmup(self):
        """Turn off warmup mode once the warmup is complete"""
        self.warmup_mode = False

    def _update_states(self, scheduler_output: SchedulerOutput):
        # Update the states of the running/resumed requests.
        # Update input_batch's `token_ids_cpu`,
        # `num_tokens`. For continuous batching it cleans
        # finished requests from the batch
        #
        # NOTE: req_state.output_token_ids is being mutated.

        for req_data in scheduler_output.scheduled_cached_reqs:
            req_id = req_data.req_id
            req_state = self.requests[req_id]

            # Update the cached states.
            num_computed_tokens = req_data.num_computed_tokens
            req_state.num_computed_tokens = num_computed_tokens
            # Add the sampled token(s) from the previous step (if any).
            # This doesn't include "unverified" tokens like spec decode tokens.
            num_new_tokens = (num_computed_tokens +
                              len(req_data.new_token_ids) -
                              req_state.num_tokens)
            if num_new_tokens == 1:
                # Avoid slicing list in most common case.
                req_state.output_token_ids.append(req_data.new_token_ids[-1])
            elif num_new_tokens > 0:
                req_state.output_token_ids.extend(
                    req_data.new_token_ids[-num_new_tokens:])

            req_index = self.input_batch.get_req_index(req_id)
            # Add new_token_ids to token_ids_cpu.
            # TODO: Update for spec decoding in the future
            start_token_index = num_computed_tokens
            end_token_index = num_computed_tokens + len(req_data.new_token_ids)
            self.input_batch.token_ids_cpu[
                req_index,
                start_token_index:end_token_index] = req_data.new_token_ids


class StaticBatchingSpyreModelRunner(SpyreModelRunner):

    def __init__(
        self,
        vllm_config: VllmConfig,
        is_driver_worker: bool,
    ):
        super().__init__(vllm_config=vllm_config,
                         is_driver_worker=is_driver_worker)

        # position_ids of all the sequences in current batch
        self._position_ids: torch.Tensor = None
        # attention masks of all the sequences in current batch
        self._mask: torch.Tensor = None

        self.spyre_warmup_shapes = SpyrePlatform.get_warmup_shapes(
            self.scheduler_config)

    def _prepare_prompt(
        self,
        new_requests: list[NewRequestData],
    ) -> ModelForwardInputs:
        assert len(new_requests) > 0
        input_token_list: list[torch.Tensor] = []
        padded_batch_size, min_pad_length_batch = self._get_padded_batch_size(
            new_requests)

        # Internal state is reset here.
        # We don't support continuous batching, so we know all previous requests
        # have finished decoding.
        self.input_batch.clear_requests()
        self.requests = {}

        # Build batch and prepare input_token1
        for request_data in new_requests:
            # retrieve initial (unpadded) tokens
            prompt_tokens = request_data.prompt_token_ids

            input_token_list.append(
                torch.tensor(prompt_tokens,
                             dtype=torch.long,
                             device=torch.device("cpu")))

            # Add new requests to the cached states.
            req_id = request_data.req_id
            sampling_params = request_data.sampling_params
            if sampling_params.sampling_type == SamplingType.RANDOM_SEED:
                generator = torch.Generator(device=self.device)
                generator.manual_seed(sampling_params.seed)
            else:
                generator = None

            req_state = CachedRequestState(
                req_id=req_id,
                prompt_token_ids=request_data.prompt_token_ids,
                sampling_params=sampling_params,
                generator=generator,
                output_token_ids=[],
            )
            self.requests[req_id] = req_state
            self.input_batch.add_request(req_state)

        self.input_batch.padded_batch_size = padded_batch_size

        # Refresh sampling metadata after all request are added to the batch
        self.input_batch.refresh_sampling_metadata()

        # padding to compiled batch size
        while len(input_token_list) < padded_batch_size:
            input_token_list.append(
                torch.zeros(min_pad_length_batch,
                            dtype=torch.long,
                            device=torch.device("cpu")))

        # get position ids and attention mask
        input_tokens, self._position_ids, self._mask = self.pad_input_ids(
            input_token_list, min_pad_length=min_pad_length_batch)

        return ModelForwardInputs(
            input_tokens=input_tokens,
            input_positions=self._position_ids,
            input_masks=self._mask,
            is_prompt=True,
        )

    def _prepare_decode(
        self,
        cached_requests: list[CachedRequestData],
    ) -> ModelForwardInputs:
        assert len(cached_requests) > 0
        input_tokens: list[list[int]] = [
            [0] for _ in range(self._position_ids.shape[0])
        ]

        for cached_request in cached_requests:
            # TODO: Will this always just be one token ID if there's no spec
            # or jump decoding?
            generation_token = cached_request.new_token_ids[-1]
            input_tokens[self.input_batch.req_id_to_index[
                cached_request.req_id]] = [generation_token]

        # update position ids and attention mask
        self._update_position_ids()
        self._update_mask()

        input_tokens = torch.tensor(input_tokens,
                                    dtype=torch.long,
                                    device=self.device)
        return ModelForwardInputs(
            input_tokens=input_tokens,
            input_positions=self._position_ids,
            input_masks=self._mask,
            is_prompt=False,
        )

    def _update_position_ids(self) -> None:
        """Updating the position ids of all sequences
        in a batch. Will be called in decoding phase"""

        self._position_ids = self._position_ids[:, -1] + 1
        self._position_ids = self._position_ids.unsqueeze(-1)

    def _update_mask(self) -> None:
        """Updating/extending the attention masks of all
        sequences in a batch. Will be called in decoding phase"""

        assert self._mask is not None
        masks = self._mask

        masks_new = []
        for mask in masks:
            # get the last row of the 3d mask
            mask_new = mask[-1:, :]

            # extend the mask one slot
            mask_new = torch.cat(
                (
                    mask_new,
                    torch.zeros(
                        1, 1, dtype=mask_new.dtype, device=mask_new.device),
                ),
                dim=1,
            )
            masks_new.append(mask_new)

        self._mask = torch.stack(masks_new, dim=0)

    def prepare_model_input(
            self, scheduler_output: SchedulerOutput) -> ModelForwardInputs:

        # NOTE: We assume that all sequences in the group are all prompts or
        # all decodes.
        # Also assuming that new sequences are prefills
        is_prompt = len(scheduler_output.scheduled_new_reqs) > 0

        # Prepare input tensors.
        if is_prompt:
            # Assert no running requests
            assert len(scheduler_output.scheduled_cached_reqs) == 0

            return self._prepare_prompt(scheduler_output.scheduled_new_reqs)
        else:
            if scheduler_output.finished_req_ids:
                for req_id in scheduler_output.finished_req_ids:
                    self.input_batch.remove_request(req_id)
                self.input_batch.refresh_sampling_metadata()

            return self._prepare_decode(scheduler_output.scheduled_cached_reqs)

    @SpyrePlatform.inference_mode()
    def execute_model(
        self,
        scheduler_output: SchedulerOutput,
        **kwargs,
    ) -> ModelRunnerOutput:

        t0 = time.time()

        # TODO temporary until 'pooler_output' makes it to a release version
        # in vllm
        extra_kwargs: dict[str, Any] = {}
        if "pooler_output" in ModelRunnerOutput.__dataclass_fields__:
            extra_kwargs["pooler_output"] = None

        # TODO: change to EMPTY_MODEL_RUNNER_OUTPUT, right now this
        # will be a breaking change, or clumsy to make retrocompatible
        # with conditional import
        if not scheduler_output.total_num_scheduled_tokens:
            # Return empty ModelRunnerOuptut if there's no work to do.
            return ModelRunnerOutput(
                req_ids=[],
                req_id_to_index={},
                sampled_token_ids=[],
                spec_token_ids=None,
                logprobs=None,
                prompt_logprobs_dict={},
                **extra_kwargs,
            )

        self._update_states(scheduler_output)

        model_input = self.prepare_model_input(scheduler_output)
        self._mark_input_tensors(model_input)

        # TODO(Wallas): I think it would be better move the indices as argument
        # of the forward rather than set as an attribute of the model. I'm not
        # sure how easy is that right now.

        # Always get the indices from the input_batch
        self.model.indices = self.input_batch.get_model_indices()

        # Execute the model
        hidden_states = self.model(
            input_ids=model_input.input_tokens,
            positions=model_input.input_positions,
            masks=model_input.input_masks,
            is_prompt=model_input.is_prompt,
        )

        # Only perform sampling in the driver worker.
        if not self.is_driver_worker:
            return []

        # Compute the logits.
        logits = self.model.compute_logits(hidden_states, None)

        # Sample the next token.
        output: SamplerOutput = self.model.sample(
            logits=logits,
            sampling_metadata=self.input_batch.sampling_metadata,
        )
        t1 = time.time() - t0
        logger.debug("t_token: %.2fms", (t1 * 1000))

        model_output = ModelRunnerOutput(
            req_ids=self.input_batch.requests_ids,
            req_id_to_index=self.input_batch.get_unpadded_output_indices(),
            sampled_token_ids=output.sampled_token_ids.tolist(),
            spec_token_ids=None,
            logprobs=(output.logprobs_tensors.tolists()
                      if output.logprobs_tensors else None),
            prompt_logprobs_dict={
                req_id: None
                for req_id in self.input_batch.req_id_to_index
            },  # TODO(wallas?): prompt logprobs too
            **extra_kwargs,
        )
        return model_output

    def _get_padded_batch_size(self, new_requests: list[NewRequestData]):
        # find warmup shape to be used for padding and batching
        applicable_spyre_warmup_shapes = [
            shape for shape in self.spyre_warmup_shapes
            if len(new_requests) <= shape["batch_size"]
        ]
        for request_data in new_requests:
            # retrieve initial (unpadded) tokens
            prompt_tokens = request_data.prompt_token_ids
            new_tokens = (request_data.sampling_params.max_tokens
                          if request_data.sampling_params is not None else 0)

            updated_spyre_warmup_shapes = [
                shape for shape in applicable_spyre_warmup_shapes
                if len(prompt_tokens) <= shape["prompt_length"]
                and new_tokens <= shape["new_tokens"]
            ]
            applicable_spyre_warmup_shapes = updated_spyre_warmup_shapes

        assert (
            applicable_spyre_warmup_shapes
        ), "No shapes available to run prefill batch. (This should not happen)"

        # If multiple warmup shapes apply, the first one is selected.
        # For improving performance, the warmup shapes in scheduler_config
        # are ordered by "processing speed".
        min_pad_length_batch = applicable_spyre_warmup_shapes[0][
            "prompt_length"]
        padded_batch_size = applicable_spyre_warmup_shapes[0]["batch_size"]
        return padded_batch_size, min_pad_length_batch

    def _mark_input_tensors(self, model_input: ModelForwardInputs) -> None:
        """Yoinked from
        https://github.com/foundation-model-stack/aiu-fms-testing-utils/pull/13
        """
        if not self.warmup_mode:
            # Only mark tensors when we're warming up and compiling the graphs
            return

        # To produce like graphs during pre-fill, we mark the prefill
        # batch x seq as static, but relax this for decode for the seq
        if model_input.is_prompt:
            # we always want prefill to be static to produce same-like graph
            torch._dynamo.mark_static(model_input.input_tokens, 0)
            torch._dynamo.mark_static(model_input.input_tokens, 1)
            torch._dynamo.mark_static(model_input.input_masks, 0)
            torch._dynamo.mark_static(model_input.input_masks, 1)
            torch._dynamo.mark_static(model_input.input_masks, 2)
            torch._dynamo.mark_static(model_input.input_positions, 0)
            torch._dynamo.mark_static(model_input.input_positions, 1)
        else:
            # we always want the decode to be dynamic on sequence
            torch._dynamo.mark_dynamic(model_input.input_masks, 2)

            # here self.model.model is a StaticBatchingFmsModel
            for layer in self.model.model.past_key_value_states:
                for tensor in layer:
                    torch._dynamo.mark_static(tensor, 0)
                    # This used to be baked into the model's forward pass
                    torch._dynamo.mark_dynamic(tensor, 2)


class ContinuousBatchingSpyreModelRunner(SpyreModelRunner):

    def __init__(
        self,
        vllm_config: VllmConfig,
        is_driver_worker: bool,
    ):
        super().__init__(vllm_config=vllm_config,
                         is_driver_worker=is_driver_worker)

        # TODO: remove this limitation once we update the warm-up logic to
        # support batch_size=1
        assert vllm_config.scheduler_config.max_num_seqs >= 2, "Currently, " \
            "continuous batching needs config to set batch_size >= 2"

        self.BLOCK_SIZE = 64  # hardcoded Spyre constraint for now

        # TO DO: move to InputBatch
        self.req_ids2blocks: dict[str, deque[int]] = {}
        self.req_ids2left_pads: dict[str, int] = {}
        # only for homogeneous tkv
        self.tkv: int = 0
        # only for heterogeneous tkv
        self.req_ids2tkv: dict[str, int] = {}

        # set self.free_blocks to the minimal value of 4 required for warmup
        # is reset to the value returned by the Spyre compiler after warmup
<<<<<<< HEAD
        self._set_free_blocks(num_blocks=4)
=======
        # self._set_free_blocks(num_blocks=4)
        # for the time being we set this to num_blocks consistent with the
        # cache dimension of ContinuousBatchingFmsModel.past_key_value_states
        num_blocks = (vllm_config.scheduler_config.max_num_seqs *
                      vllm_config.model_config.max_model_len //
                      self.BLOCK_SIZE)
        self._set_free_blocks(num_blocks=num_blocks)
        self.dummy_req_ids2blocks: list[int] = []
>>>>>>> 962abf1c

        # TODO: Remove this once we can prefill and decode
        # in the same step
        self.prefill_batch = InputBatch(
            # TODO: review this, currently we only support prefill for
            # `batch_size=1`
            max_num_reqs=1,
            max_model_len=vllm_config.model_config.max_model_len,
            device=self.device,
            pin_memory=self.pin_memory,
            vocab_size=vllm_config.model_config.get_vocab_size(),
        )

    def _set_free_blocks(self, num_blocks: int) -> None:
        # block id 0 is used for padding block_table (make it rectangular),
        # but the id can be reused to store actual token cache since block pads
        #  will be skipped due according to the attention mask
        self.free_blocks = deque([i for i in range(num_blocks)])

    def _prepare_prompt(self, _):
        raise NotImplementedError("Subclasses must implement _prepare_prompt")

    def _prepare_decode(self, _):
        raise NotImplementedError("Subclasses must implement _prepare_decode")

    def _update_states(self, scheduler_output):

        super()._update_states(scheduler_output)

        # Continuous batching stuff
        for req_id in scheduler_output.finished_req_ids:
            if req_id in self.req_ids2blocks:
                logger.debug("Freeing request id: %s", req_id)
                for freed_block in self.req_ids2blocks[req_id]:
                    self.free_blocks.append(freed_block)
                del self.req_ids2blocks[req_id]
                del self.req_ids2left_pads[req_id]

            del self.requests[req_id]
            self.input_batch.remove_request(req_id)

    def prepare_model_input(
            self, scheduler_output: SchedulerOutput) -> ModelForwardInputs:

        # NOTE: We assume that all sequences in the group are all prompts or
        # all decodes.
        # Also assuming that new sequences are prefills
        is_prompt = len(scheduler_output.scheduled_new_reqs) > 0

        # Prepare and return input tensors.
        if is_prompt:
            model_inputs = \
                self._prepare_prompt(scheduler_output.scheduled_new_reqs)
        else:
            model_inputs = \
                self._prepare_decode(scheduler_output.scheduled_cached_reqs)

        return model_inputs

    @SpyrePlatform.inference_mode()
    def execute_model(
        self,
        scheduler_output: SchedulerOutput,
        **kwargs,
    ) -> ModelRunnerOutput:

        t0 = time.time()

        self._update_states(scheduler_output)
        # TODO: change to EMPTY_MODEL_RUNNER_OUTPUT, right now this
        # will be a breaking change, or clumsy to make retrocompatible
        # with conditional import
        if not scheduler_output.total_num_scheduled_tokens:
            # Return empty ModelRunnerOuptut if there's no work to do.
            return CBSpyreModelRunnerOutput(
                req_ids=[],
                req_id_to_index={},
                sampled_token_ids=[],
                spec_token_ids=None,
                logprobs=None,
                prompt_logprobs_dict={},
                tkvs=(0, ),  # only used for homogeneous tkv scheduling
            )

        model_input = self.prepare_model_input(scheduler_output)

        # Marking dimensions static/dynamic
        if model_input.is_prompt:

            # batch static (batch size 1)
            torch._dynamo.mark_static(model_input.input_tokens, 0)
            torch._dynamo.mark_static(model_input.slot_mapping, 0)
            torch._dynamo.mark_static(model_input.input_positions, 0)
            torch._dynamo.mark_static(model_input.input_masks, 0)

            # sequence dynamic
            torch._dynamo.mark_dynamic(model_input.input_tokens, 1)
            torch._dynamo.mark_dynamic(model_input.slot_mapping, 1)
            torch._dynamo.mark_dynamic(model_input.input_positions, 1)
            torch._dynamo.mark_dynamic(model_input.input_masks, 2)
            torch._dynamo.mark_dynamic(model_input.input_masks, 3)

        # decode
        else:
            # mask is no longer used here

            # batch dynamic
            torch._dynamo.mark_dynamic(model_input.input_tokens, 0)
            torch._dynamo.mark_dynamic(model_input.block_table, 0)
            torch._dynamo.mark_dynamic(model_input.slot_mapping, 0)
            torch._dynamo.mark_dynamic(model_input.input_positions, 0)
            torch._dynamo.mark_dynamic(model_input.current_tkv_mask, 0)
            torch._dynamo.mark_dynamic(model_input.left_padded_prompt_mask, 0)

            # sequence
            torch._dynamo.mark_static(model_input.input_tokens, 1)  # always 1
            torch._dynamo.mark_dynamic(model_input.block_table, 1)
            torch._dynamo.mark_static(model_input.slot_mapping, 1)  # always 1
            torch._dynamo.mark_static(model_input.input_positions,
                                      1)  # always 1

        # Execute the model
        hidden_states = self.model(
            input_ids=model_input.input_tokens,
            positions=model_input.input_positions,
            masks=model_input.input_masks,
            is_prompt=model_input.is_prompt,
            current_tkv_mask=model_input.current_tkv_mask,
            left_padded_prompt_mask=model_input.left_padded_prompt_mask,
            block_table=model_input.block_table,
            slot_mapping=model_input.slot_mapping)

        # Only perform sampling in the driver worker.
        if not self.is_driver_worker:
            return []

        # Compute the logits.
        logits = self.model.compute_logits(hidden_states, None)

        # Sample the next token.
        # TODO: review this, once we can prefill and decode at the same step
        sampling_metadata = self.prefill_batch.sampling_metadata \
            if model_input.is_prompt else self.input_batch.sampling_metadata
        output: SamplerOutput = self.model.sample(
            logits=logits,
            sampling_metadata=sampling_metadata,
        )
        t1 = time.time() - t0
        logger.debug("t_token: %.2fms", (t1 * 1000))

        is_prompt = len(scheduler_output.scheduled_new_reqs) > 0
        scheduled_req = (scheduler_output.scheduled_new_reqs if is_prompt else
                         scheduler_output.scheduled_cached_reqs)
        # since same order as in _prepare_prompt/decode req_ids2idx not needed
        req_ids = [req.req_id for req in scheduled_req]
        req_id_to_index = {req_id: i for i, req_id in enumerate(req_ids)}
        tkvs = [
            self.req_ids2tkv[r]
            if envs_spyre.VLLM_SPYRE_HETEROGEN_TKV else self.tkv
            for r in req_ids
        ]

        model_output = CBSpyreModelRunnerOutput(
            req_ids=req_ids,
            req_id_to_index=req_id_to_index,
            sampled_token_ids=output.sampled_token_ids.tolist(),
            spec_token_ids=None,
            logprobs=(output.logprobs_tensors.tolists()
                      if output.logprobs_tensors else None),
            prompt_logprobs_dict={req_id: None
                                  for req_id in req_ids
                                  },  # TODO(wallas?): prompt logprobs too
            tkvs=tuple(tkvs),  # only used for homogeneous tkv scheduling
        )
        return model_output


class ContinuousBatchingHomogenTkvSpyreModelRunner(
        ContinuousBatchingSpyreModelRunner):

    def __init__(self, *args, **kwargs) -> None:
        # Initialize ContinuousBatchingSpyreModelRunner
        super().__init__(*args, **kwargs)

    def _prepare_prompt(
        self,
        new_requests: list[NewRequestData],
    ) -> ModelForwardInputs:
        assert len(new_requests) == 1
        input_token_list: list[torch.Tensor] = []

        # ceil division to pad to next block boundary
        new_batch = len(self.req_ids2blocks) == 0
        max_prompt_len = max([len(r.prompt_token_ids) for r in new_requests])
        if not new_batch:
            assert max_prompt_len <= self.tkv
        d = self.BLOCK_SIZE
        n = max_prompt_len if new_batch else self.tkv
        block_padding = ((n + d - 1) // d) * d
        if new_batch:
            self.tkv = block_padding

        # Internal state is managed here.
        slot_mapping = []

        self.prefill_batch.clear_requests()

        for request_data in new_requests:
            req_id = request_data.req_id
            # retrieve initial (unpadded) tokens
            prompt_tokens = request_data.prompt_token_ids
            self.req_ids2left_pads[req_id] = self.tkv - len(prompt_tokens)
            input_token_list.append(
                torch.tensor(prompt_tokens,
                             dtype=torch.long,
                             device=torch.device("cpu")))

            # filling block table and slot mapping
            block_table_i = []
            slot_mapping_i = []
            for pos_i in range(block_padding):
                if pos_i % self.BLOCK_SIZE == 0:
                    block_number = self.free_blocks.popleft()
                    block_table_i.append(block_number)
                block_offset = pos_i % self.BLOCK_SIZE
                slot = block_number * self.BLOCK_SIZE + block_offset
                slot_mapping_i.append(slot)
            self.req_ids2blocks[req_id] = deque(block_table_i)
            slot_mapping.append(slot_mapping_i)

            # Add new requests to the cached states.
            sampling_params = request_data.sampling_params
            if sampling_params.sampling_type == SamplingType.RANDOM_SEED:
                generator = torch.Generator(device=self.device)
                generator.manual_seed(sampling_params.seed)
            else:
                generator = None

            req_state = CachedRequestState(
                req_id=req_id,
                prompt_token_ids=request_data.prompt_token_ids,
                sampling_params=sampling_params,
                generator=generator,
                output_token_ids=[],
            )
            self.requests[req_id] = req_state
            self.input_batch.add_request(req_state)
            self.prefill_batch.add_request(req_state)

        # Refresh sampling metadata after all request are added to the batch
        self.input_batch.refresh_sampling_metadata()
        self.prefill_batch.refresh_sampling_metadata()

        # TODO: Review this in the future
        # prefills are always of batch size 1 for this milestone
        # Also, we added an input batch just for that.
        actual_batch_size = len(input_token_list)
        assert actual_batch_size == 1
        self.model.indices = torch.ones(actual_batch_size,
                                        dtype=torch.bool,
                                        device='cpu')
        # construct tensor from list
        slot_mapping = torch.tensor(slot_mapping, dtype=torch.int64)
        block_table = None

        # get position ids and attention mask
        # applies left padding to align with tkv of current decode batch
        # and right padding to align with the next block boundary
        input_tokens, position_ids, mask =\
            self.pad_input_ids(input_token_list, min_pad_length=block_padding)
        mask = mask.unsqueeze(1)

        # not needed for prefill
        current_tkv_mask = None
        left_padded_prompt_mask = None

        return ModelForwardInputs(
            input_tokens=input_tokens,
            input_positions=position_ids,
            input_masks=mask,
            current_tkv_mask=current_tkv_mask,
            left_padded_prompt_mask=left_padded_prompt_mask,
            block_table=block_table,
            slot_mapping=slot_mapping,
            is_prompt=True,
        )

    def _prepare_decode(
        self,
        cached_requests: list[CachedRequestData],
    ) -> ModelForwardInputs:
        assert len(cached_requests) > 0
        input_tokens = []
        input_positions = []
        block_table = []
        slot_mapping = []
        left_padded_prompt_mask = []
        self.model.indices = torch.ones(len(cached_requests),
                                        dtype=torch.bool,
                                        device="cpu")

        for cached_request in cached_requests:
            # TODO: Will this always just be one token ID if there's no spec
            # or jump decoding?
            req_id = cached_request.req_id
            # adding new blocks if needed
            if self.tkv // self.BLOCK_SIZE + 1 > len(
                    self.req_ids2blocks[req_id]):
                self.req_ids2blocks[req_id].append(self.free_blocks.popleft())
            block_table.append(self.req_ids2blocks[req_id])
            # slot_mapping for all blocks of sequence
            start_slot = block_table[-1][-1] * self.BLOCK_SIZE
            offset = self.tkv % self.BLOCK_SIZE
            slot = [start_slot + offset]
            slot_mapping.append(slot)
            generation_token = cached_request.new_token_ids[-1]
            input_tokens.append([generation_token])
            seq_len = cached_request.num_computed_tokens
            input_positions.append([seq_len])
            left_padded_prompt_mask.append(self.req_ids2left_pads[req_id])

        # add padding for minimum batch size of 2
        if len(input_tokens) == 1:
            dummy_req_indices = torch.zeros(1, dtype=torch.bool, device="cpu")
            self.model.indices = torch.cat(
                (self.model.indices, dummy_req_indices), -1)
            assert self.model.indices.size(dim=0) == 2
            block_table.append(deque([0 for i in range(len(block_table[0]))]))
            start_slot = block_table[-1][-1] * self.BLOCK_SIZE
            offset = self.tkv % self.BLOCK_SIZE
            slot = [start_slot + offset]
            slot_mapping.append(slot)
            input_tokens.append([0])
            input_positions.append([self.tkv])
            left_padded_prompt_mask.append(0)

        input_tokens = torch.tensor(input_tokens,
                                    dtype=torch.long,
                                    device=self.device)
        position_ids = torch.tensor(input_positions,
                                    dtype=torch.long,
                                    device=self.device)
        left_padded_prompt_mask = torch.tensor(left_padded_prompt_mask,
                                               dtype=torch.long,
                                               device=self.device)
        # construct tensors from lists
        slot_mapping = torch.tensor(slot_mapping, dtype=torch.int64)
        block_table = torch.tensor(block_table, dtype=torch.int64)

        # not needed for decode
        mask = None

        # update tkv
        self.tkv = self.tkv + 1

        current_tkv_mask = torch.tensor([self.tkv] * len(input_tokens),
                                        dtype=torch.int64)

        return ModelForwardInputs(
            input_tokens=input_tokens,
            input_positions=position_ids,
            input_masks=mask,
            current_tkv_mask=current_tkv_mask,
            left_padded_prompt_mask=left_padded_prompt_mask,
            block_table=block_table,
            slot_mapping=slot_mapping,
            is_prompt=False,
        )

    def reduce_left_padding(self) -> None:

        if len(self.req_ids2left_pads) == 0:
            return

        min_left_pad = min(self.req_ids2left_pads.values())
        n_padded_blocks = min_left_pad // self.BLOCK_SIZE
        offset = n_padded_blocks * self.BLOCK_SIZE

        if offset > 0:
            logger.debug("Number of removed blocks due to left padding: %d",
                         n_padded_blocks)

            for req_id in self.req_ids2left_pads:
                self.req_ids2left_pads[req_id] -= offset

                # free blocks
                for _ in range(n_padded_blocks):
                    freed_block_id = self.req_ids2blocks[req_id].popleft()
                    logger.debug("Freeing block with id: %s", freed_block_id)
                    self.free_blocks.append(freed_block_id)

        # update tkv
        self.tkv -= offset

        return

    def pad_input_ids(
        self,
        input_ids_list: list[torch.Tensor],
        min_pad_length: int = 0,
    ) -> tuple[torch.Tensor, torch.Tensor, torch.Tensor]:

        # left padding to align with tkv of current decode batch
        input_tokens_left, position_ids_left, mask_left =\
            super(ContinuousBatchingSpyreModelRunner, self).pad_input_ids(
                input_ids_list, min_pad_length=self.tkv)

        # right padding to align with the next block boundary
        left_pad_len = input_tokens_left.shape[1]
        n_pads_right = min_pad_length - left_pad_len

        # set number of right pads for the next model forward pass:
        # need to be excluded before sampling tokens
        self.model.n_pads_right = n_pads_right

        if n_pads_right > 0:
            # apply right padding to input_tokens, position_ids and mask
            logger.info(
                "Right padding request of length %d tokens to %d tokens.",
                left_pad_len, min_pad_length)

            input_tokens_right = torch.tensor(
                [[self.pad_token_id for i in range(n_pads_right)]],
                device=input_tokens_left.device,
                dtype=input_tokens_left.dtype)
            input_tokens = torch.concat(
                (input_tokens_left, input_tokens_right), dim=1)

            # Note: same output with i as padding for position ids
            pos_start = position_ids_left[0][-1] + 1
            position_ids_right = torch.tensor(
                [[0 for i in range(pos_start, pos_start + n_pads_right)]],
                device=position_ids_left.device,
                dtype=position_ids_left.dtype)
            position_ids = torch.concat(
                (position_ids_left, position_ids_right), dim=1)

            # pad left padded mask with -inf to the next block boundary
            mask = torch.nn.functional.pad(mask_left,
                                           (0, n_pads_right, 0, n_pads_right),
                                           value=-torch.inf)

            # lower triangle: 0.0, upper triangle -inf
            mask_pads = torch.zeros(n_pads_right, n_pads_right)
            mask_pads[~torch.tril(torch.ones(n_pads_right, n_pads_right)).bool(
            )] = float('-inf')

            # insert triangular matrix for right pads
            mask[:, -n_pads_right:, -n_pads_right:] = mask_pads.unsqueeze(0)
        else:
            # no right padding needed
            input_tokens = input_tokens_left
            position_ids = position_ids_left
            mask = mask_left

        return input_tokens, position_ids, mask

    def prepare_model_input(
            self, scheduler_output: SchedulerOutput) -> ModelForwardInputs:

        # remove left padding if applicable before next prefil/decode step
        self.reduce_left_padding()

        return super().prepare_model_input(scheduler_output=scheduler_output)


class ContinuousBatchingHeterogenTkvSpyreModelRunner(
        ContinuousBatchingSpyreModelRunner):

    def __init__(self, *args, **kwargs) -> None:
        # Initialize ContinuousBatchingSpyreModelRunner
        super().__init__(*args, **kwargs)

    def _prepare_prompt(
        self,
        new_requests: list[NewRequestData],
    ) -> ModelForwardInputs:
        assert len(new_requests) == 1
        input_token_list: list[torch.Tensor] = []

        # Internal state is managed here.
        slot_mapping = []

<<<<<<< HEAD
        self.prefill_batch.clear_requests()
=======
        # TODO temporary until 'pooler_output' makes it to a release version
        # in vllm
        extra_kwargs: dict[str, Any] = {}
        if "pooler_output" in CBSpyreModelRunnerOutput.__dataclass_fields__:
            extra_kwargs["pooler_output"] = None

        self._update_states(scheduler_output)
        # TODO: change to EMPTY_MODEL_RUNNER_OUTPUT, right now this
        # will be a breaking change, or clumsy to make retrocompatible
        # with conditional import
        if not scheduler_output.total_num_scheduled_tokens:

            # Return empty ModelRunnerOuptut if there's no work to do.
            return CBSpyreModelRunnerOutput(req_ids=[],
                                            req_id_to_index={},
                                            sampled_token_ids=[],
                                            spec_token_ids=None,
                                            logprobs=None,
                                            prompt_logprobs_dict={},
                                            tkv=0,
                                            **extra_kwargs)
>>>>>>> 962abf1c

        for request_data in new_requests:
            req_id = request_data.req_id
            # ceil division to pad to next block boundary
            d = self.BLOCK_SIZE
            n = len(request_data.prompt_token_ids)
            block_padding = ((n + d - 1) // d) * d

            curr_tkv = n if envs_spyre.VLLM_SPYRE_RIGHT_PADS else block_padding
            self.req_ids2tkv[req_id] = curr_tkv

            # retrieve initial (unpadded) tokens
            prompt_tokens = request_data.prompt_token_ids
            curr_left_pads = 0 if envs_spyre.VLLM_SPYRE_RIGHT_PADS else (
                block_padding - len(prompt_tokens))
            self.req_ids2left_pads[req_id] = curr_left_pads
            input_token_list.append(
                torch.tensor(prompt_tokens,
                             dtype=torch.long,
                             device=torch.device("cpu")))

            # filling block table and slot mapping
            block_table_i = []
            slot_mapping_i = []
            for pos_i in range(block_padding):
                if pos_i % self.BLOCK_SIZE == 0:
                    block_number = self.free_blocks.popleft()
                    block_table_i.append(block_number)
                block_offset = pos_i % self.BLOCK_SIZE
                slot = block_number * self.BLOCK_SIZE + block_offset
                slot_mapping_i.append(slot)
            self.req_ids2blocks[req_id] = deque(block_table_i)
            slot_mapping.append(slot_mapping_i)

            # Add new requests to the cached states.
            sampling_params = request_data.sampling_params
            if sampling_params.sampling_type == SamplingType.RANDOM_SEED:
                generator = torch.Generator(device=self.device)
                generator.manual_seed(sampling_params.seed)
            else:
                generator = None

            req_state = CachedRequestState(
                req_id=req_id,
                prompt_token_ids=request_data.prompt_token_ids,
                sampling_params=sampling_params,
                generator=generator,
                output_token_ids=[],
            )
            self.requests[req_id] = req_state
            self.input_batch.add_request(req_state)
            self.prefill_batch.add_request(req_state)

        # Refresh sampling metadata after all request are added to the batch
        self.input_batch.refresh_sampling_metadata()
        self.prefill_batch.refresh_sampling_metadata()

        # TODO: Review this in the future
        # prefills are always of batch size 1 for this milestone
        # Also, we added an input batch just for that.
        actual_batch_size = len(input_token_list)
        assert actual_batch_size == 1
        self.model.indices = torch.ones(actual_batch_size,
                                        dtype=torch.bool,
                                        device='cpu')
        # construct tensor from list
        slot_mapping = torch.tensor(slot_mapping, dtype=torch.int64)
        block_table = None

        # get position ids and attention mask
        # applies left padding to align with tkv of current decode batch
        # and right padding to align with the next block boundary
        padding_side = "right" if envs_spyre.VLLM_SPYRE_RIGHT_PADS else "left"
        input_tokens, position_ids, mask =\
            self.pad_input_ids(input_token_list,
                               min_pad_length=block_padding,
                               padding_side=padding_side)
        mask = mask.unsqueeze(1)

        # not needed for prefill
        current_tkv_mask = None
        left_padded_prompt_mask = None

        return ModelForwardInputs(
            input_tokens=input_tokens,
            input_positions=position_ids,
            input_masks=mask,
            current_tkv_mask=current_tkv_mask,
            left_padded_prompt_mask=left_padded_prompt_mask,
            block_table=block_table,
            slot_mapping=slot_mapping,
            is_prompt=True,
        )

    def _prepare_decode(
        self,
        cached_requests: list[CachedRequestData],
    ) -> ModelForwardInputs:
        assert len(cached_requests) > 0
        input_tokens = []
        input_positions = []
        block_table = []
        slot_mapping = []
        left_padded_prompt_mask = []
        current_tkv_mask = []
        self.model.indices = torch.ones(len(cached_requests),
                                        dtype=torch.bool,
                                        device="cpu")

<<<<<<< HEAD
        for cached_request in cached_requests:
            # TODO: Will this always just be one token ID if there's no spec
            # or jump decoding?
            req_id = cached_request.req_id
            # adding new blocks if needed
            if self.req_ids2tkv[req_id] // self.BLOCK_SIZE + 1 > len(
                    self.req_ids2blocks[req_id]):
                self.req_ids2blocks[req_id].append(self.free_blocks.popleft())
            block_table.append(self.req_ids2blocks[req_id].copy())
            # slot_mapping for all blocks of sequence
            start_slot = block_table[-1][-1] * self.BLOCK_SIZE
            offset = self.req_ids2tkv[req_id] % self.BLOCK_SIZE
            slot = [start_slot + offset]
            slot_mapping.append(slot)
            generation_token = cached_request.new_token_ids[-1]
            input_tokens.append([generation_token])
            seq_len = cached_request.num_computed_tokens
            input_positions.append([seq_len])
            left_padded_prompt_mask.append(self.req_ids2left_pads[req_id])
            # update tkv
            self.req_ids2tkv[req_id] = self.req_ids2tkv[req_id] + 1
            current_tkv_mask.append(self.req_ids2tkv[req_id])

        # add padding for minimum batch size of 2
        if len(input_tokens) == 1:
            # there is only one cached request
            req_id = cached_requests[0].req_id
            dummy_req_indices = torch.zeros(1, dtype=torch.bool, device="cpu")
            self.model.indices = torch.cat(
                (self.model.indices, dummy_req_indices), -1)
            assert self.model.indices.size(dim=0) == 2
            block_table.append(deque([0 for i in range(len(block_table[0]))]))
            start_slot = block_table[-1][-1] * self.BLOCK_SIZE
            offset = self.req_ids2tkv[req_id] % self.BLOCK_SIZE
            slot = [start_slot + offset]
            slot_mapping.append(slot)
            # take values from the only other sequence in the batch
            input_tokens.append([input_tokens[-1][-1]])
            input_positions.append([input_positions[-1][-1]])
            left_padded_prompt_mask.append(left_padded_prompt_mask[-1])
            current_tkv_mask.append(current_tkv_mask[-1])

        # padding block table with 0 to make it rectangular

        # Find the maximum number of blocks required by any sequence
        max_n_blocks = max(len(block_list) for block_list in block_table)

        # Pad each block list on the right with 0's to match max_n_blocks
        for block_list in block_table:
            block_list.extend([0] * (max_n_blocks - len(block_list)))

        # construct tensors from lists
        input_tokens = torch.tensor(input_tokens,
                                    dtype=torch.long,
                                    device=self.device)
        position_ids = torch.tensor(input_positions,
                                    dtype=torch.long,
                                    device=self.device)
        left_padded_prompt_mask = torch.tensor(left_padded_prompt_mask,
                                               dtype=torch.long,
                                               device=self.device)
        current_tkv_mask = torch.tensor(current_tkv_mask,
                                        dtype=torch.long,
                                        device=self.device)
        slot_mapping = torch.tensor(slot_mapping, dtype=torch.int64)
        block_table = torch.tensor(block_table, dtype=torch.int64)

        # not needed for decode
        mask = None

        return ModelForwardInputs(
            input_tokens=input_tokens,
            input_positions=position_ids,
            input_masks=mask,
            current_tkv_mask=current_tkv_mask,
            left_padded_prompt_mask=left_padded_prompt_mask,
            block_table=block_table,
            slot_mapping=slot_mapping,
            is_prompt=False,
=======
        model_output = CBSpyreModelRunnerOutput(
            req_ids=req_ids,
            req_id_to_index=req_id_to_index,
            sampled_token_ids=output.sampled_token_ids.tolist(),
            spec_token_ids=None,
            logprobs=(output.logprobs_tensors.tolists()
                      if output.logprobs_tensors else None),
            prompt_logprobs_dict={req_id: None
                                  for req_id in req_ids
                                  },  # TODO(wallas?): prompt logprobs too
            tkv=self.tkv,
            **extra_kwargs,
>>>>>>> 962abf1c
        )

    def pad_input_ids(
        self,
        input_ids_list: list[torch.Tensor],
        min_pad_length: int = 0,
        padding_side: str = "left",  # "left" or "right"
    ) -> tuple[torch.Tensor, torch.Tensor, torch.Tensor]:
        '''This function applies left/right padding to next block boundary.
        Prefils have to be multiples of block size (64) on Spyre
        '''
        assert padding_side in {"left", "right"}

        # apply left padding to input_tokens, position_ids and mask

        # padding_side == "left": left padding to next block boundary
        # else if "right": not applying any padding, only constructs tensors
        min_pad_length_left = min_pad_length if padding_side == "left" else -1

        input_tokens_left, position_ids_left, mask_left =\
            super(ContinuousBatchingSpyreModelRunner, self).pad_input_ids(
                input_ids_list, min_pad_length=min_pad_length_left)

        left_pad_len = input_tokens_left.shape[1]
        n_pads_left = left_pad_len - len(input_ids_list[0])
        n_pads_right = min_pad_length - left_pad_len

        if padding_side == "left":
            assert n_pads_right == 0
            assert left_pad_len == min_pad_length
            return input_tokens_left, position_ids_left, mask_left
        else:
            assert n_pads_left == 0
            # update number of right pads for the next model forward pass:
            # need to be excluded before sampling tokens
            self.model.n_pads_right = n_pads_right
            if n_pads_right == 0:
                # in case when prompt is a multiple of the block size (64)
                # no right padding is required and we can exit here
                return input_tokens_left, position_ids_left, mask_left

        # apply right padding to input_tokens, position_ids and mask
        logger.info("Right padding request of length %d tokens to %d tokens.",
                    left_pad_len, min_pad_length)

        input_tokens_pads = torch.tensor(
            [[self.pad_token_id for i in range(n_pads_right)]],
            device=input_tokens_left.device,
            dtype=input_tokens_left.dtype)
        input_tokens_right = torch.concat(
            (input_tokens_left, input_tokens_pads), dim=1)

        # Note: same output with i as padding for position ids
        pos_start = position_ids_left[0][-1] + 1
        position_ids_pads = torch.tensor(
            [[0 for i in range(pos_start, pos_start + n_pads_right)]],
            device=position_ids_left.device,
            dtype=position_ids_left.dtype)
        position_ids_right = torch.concat(
            (position_ids_left, position_ids_pads), dim=1)

        # pad left padded mask with -inf to the next block boundary
        mask_right = torch.nn.functional.pad(
            mask_left, (0, n_pads_right, 0, n_pads_right), value=-torch.inf)

        # lower triangle: 0.0, upper triangle -inf
        mask_pads = torch.zeros(n_pads_right, n_pads_right)
        mask_pads[~torch.tril(torch.ones(n_pads_right, n_pads_right)).bool(
        )] = float('-inf')

        # insert triangular matrix for right pads
        mask_right[:, -n_pads_right:, -n_pads_right:] = mask_pads.unsqueeze(0)

        right_pad_len = input_tokens_right.shape[1]
        assert right_pad_len == min_pad_length

        return input_tokens_right, position_ids_right, mask_right<|MERGE_RESOLUTION|>--- conflicted
+++ resolved
@@ -591,9 +591,6 @@
 
         # set self.free_blocks to the minimal value of 4 required for warmup
         # is reset to the value returned by the Spyre compiler after warmup
-<<<<<<< HEAD
-        self._set_free_blocks(num_blocks=4)
-=======
         # self._set_free_blocks(num_blocks=4)
         # for the time being we set this to num_blocks consistent with the
         # cache dimension of ContinuousBatchingFmsModel.past_key_value_states
@@ -601,8 +598,6 @@
                       vllm_config.model_config.max_model_len //
                       self.BLOCK_SIZE)
         self._set_free_blocks(num_blocks=num_blocks)
-        self.dummy_req_ids2blocks: list[int] = []
->>>>>>> 962abf1c
 
         # TODO: Remove this once we can prefill and decode
         # in the same step
@@ -671,11 +666,18 @@
 
         t0 = time.time()
 
+        # TODO temporary until 'pooler_output' makes it to a release version
+        # in vllm
+        extra_kwargs: dict[str, Any] = {}
+        if "pooler_output" in CBSpyreModelRunnerOutput.__dataclass_fields__:
+            extra_kwargs["pooler_output"] = None
+
         self._update_states(scheduler_output)
         # TODO: change to EMPTY_MODEL_RUNNER_OUTPUT, right now this
         # will be a breaking change, or clumsy to make retrocompatible
         # with conditional import
         if not scheduler_output.total_num_scheduled_tokens:
+
             # Return empty ModelRunnerOuptut if there's no work to do.
             return CBSpyreModelRunnerOutput(
                 req_ids=[],
@@ -685,7 +687,7 @@
                 logprobs=None,
                 prompt_logprobs_dict={},
                 tkvs=(0, ),  # only used for homogeneous tkv scheduling
-            )
+                **extra_kwargs)
 
         model_input = self.prepare_model_input(scheduler_output)
 
@@ -776,6 +778,7 @@
                                   for req_id in req_ids
                                   },  # TODO(wallas?): prompt logprobs too
             tkvs=tuple(tkvs),  # only used for homogeneous tkv scheduling
+            **extra_kwargs,
         )
         return model_output
 
@@ -1086,31 +1089,7 @@
         # Internal state is managed here.
         slot_mapping = []
 
-<<<<<<< HEAD
         self.prefill_batch.clear_requests()
-=======
-        # TODO temporary until 'pooler_output' makes it to a release version
-        # in vllm
-        extra_kwargs: dict[str, Any] = {}
-        if "pooler_output" in CBSpyreModelRunnerOutput.__dataclass_fields__:
-            extra_kwargs["pooler_output"] = None
-
-        self._update_states(scheduler_output)
-        # TODO: change to EMPTY_MODEL_RUNNER_OUTPUT, right now this
-        # will be a breaking change, or clumsy to make retrocompatible
-        # with conditional import
-        if not scheduler_output.total_num_scheduled_tokens:
-
-            # Return empty ModelRunnerOuptut if there's no work to do.
-            return CBSpyreModelRunnerOutput(req_ids=[],
-                                            req_id_to_index={},
-                                            sampled_token_ids=[],
-                                            spec_token_ids=None,
-                                            logprobs=None,
-                                            prompt_logprobs_dict={},
-                                            tkv=0,
-                                            **extra_kwargs)
->>>>>>> 962abf1c
 
         for request_data in new_requests:
             req_id = request_data.req_id
@@ -1220,7 +1199,6 @@
                                         dtype=torch.bool,
                                         device="cpu")
 
-<<<<<<< HEAD
         for cached_request in cached_requests:
             # TODO: Will this always just be one token ID if there's no spec
             # or jump decoding?
@@ -1300,20 +1278,6 @@
             block_table=block_table,
             slot_mapping=slot_mapping,
             is_prompt=False,
-=======
-        model_output = CBSpyreModelRunnerOutput(
-            req_ids=req_ids,
-            req_id_to_index=req_id_to_index,
-            sampled_token_ids=output.sampled_token_ids.tolist(),
-            spec_token_ids=None,
-            logprobs=(output.logprobs_tensors.tolists()
-                      if output.logprobs_tensors else None),
-            prompt_logprobs_dict={req_id: None
-                                  for req_id in req_ids
-                                  },  # TODO(wallas?): prompt logprobs too
-            tkv=self.tkv,
-            **extra_kwargs,
->>>>>>> 962abf1c
         )
 
     def pad_input_ids(
