import math
import time
from abc import ABC, abstractmethod
from collections.abc import Iterable
from dataclasses import asdict, dataclass, field
from logging import DEBUG
from typing import TYPE_CHECKING, Any, Generic, Optional, TypeVar, Union, cast

import numpy
import torch
from torch import nn
from transformers import (AutoModel, AutoModelForSequenceClassification,
                          AutoTokenizer)
from vllm.config import DeviceConfig, VllmConfig, set_current_vllm_config
from vllm.forward_context import set_forward_context
from vllm.logger import init_logger
from vllm.model_executor.layers.pooler import ClassifierPooler, Pooler
from vllm.sampling_params import SamplingType

try:
    # pre 0.11.1 compatibility
    from vllm.utils import get_hash_fn_by_name, is_pin_memory_available
except ImportError:
    from vllm.utils.platform_utils import is_pin_memory_available
    from vllm.utils.hashing import get_hash_fn_by_name

from vllm.v1.core.block_pool import BlockPool
from vllm.v1.core.kv_cache_utils import (KVCacheBlock,
                                         get_request_block_hasher,
                                         init_none_hash)
from vllm.v1.core.sched.output import CachedRequestData
from vllm.v1.core.single_type_kv_cache_manager import FullAttentionManager
from vllm.v1.kv_cache_interface import FullAttentionSpec, KVCacheSpec
from vllm.v1.outputs import LogprobsTensors, SamplerOutput
from vllm.v1.pool.metadata import PoolingMetadata
from vllm.v1.request import Request
from vllm.v1.sample.logits_processor import build_logitsprocs

import vllm_spyre.envs as envs_spyre
import vllm_spyre.utils as utils_spyre
from vllm_spyre.compat_utils import dataclass_fields, has_argument
from vllm_spyre.model_executor.model_loader.spyre import (
    BACKEND_LIST, SpyreAttentionMetadata, SpyreCausalLM)
from vllm_spyre.platform import SpyrePlatform
from vllm_spyre.v1.sample.spyre_logits_processor import (
    build_logitsprocs_for_cb)
# yapf conflicts with ruff for this block
# yapf: disable
from vllm_spyre.v1.worker.spyre_input_batch import (BaseInputBatch,
                                                    BaseRequestState,
                                                    ChunkedPrefillRequestState,
                                                    PoolingInputBatch,
                                                    PoolingRequestState,
                                                    SamplingInputBatch,
                                                    SamplingRequestState)

# yapf: enable
if TYPE_CHECKING:
    from vllm.v1.core.sched.output import NewRequestData, SchedulerOutput
    from vllm.v1.sample.metadata import SamplingMetadata
else:
    SchedulerOutput = None
    NewRequestData = None
    SamplingMetadata = None

from vllm.tasks import SupportedTask
from vllm.v1.outputs import EMPTY_MODEL_RUNNER_OUTPUT, ModelRunnerOutput

logger = init_logger(__name__)


@dataclass(frozen=True)
class ModelForwardInputs:

    input_tokens: Optional[torch.Tensor] = None
    input_positions: Optional[torch.Tensor] = None
    input_masks: Optional[torch.Tensor] = None
    is_prompt: bool = False


@dataclass(frozen=True)
class PoolingForwardInputs(ModelForwardInputs):

    token_type_ids: Optional[torch.Tensor] = None


@dataclass(frozen=True)
class SamplingForwardInputs(ModelForwardInputs):
    """
    Used by the SpyreModelRunner.
    """
    current_tkv_mask: Optional[torch.Tensor] = None
    left_padded_prompt_mask: Optional[torch.Tensor] = None
    block_table: Optional[torch.Tensor] = None
    slot_mapping: Optional[torch.Tensor] = None
    scale_indices: list[int] = field(default_factory=list)


@dataclass
class CBSpyreModelRunnerOutput(ModelRunnerOutput):
    # Add the current tkv and the number of free blocks to the output
    tkv: int = 0
    n_free_blocks: int = 0


@dataclass
class CPSpyreModelRunnerOutput(CBSpyreModelRunnerOutput):
    # Left padding of each request that was calculated by model runner
    left_padding: dict[str, int] = field(default_factory=dict)


InputBatchT = TypeVar("InputBatchT", bound=BaseInputBatch)
RequestStateT = TypeVar("RequestStateT", bound=BaseRequestState)
ModelInputsT = TypeVar("ModelInputsT", bound=ModelForwardInputs)


class BaseSpyreModelRunner(ABC, Generic[InputBatchT, RequestStateT,
                                        ModelInputsT]):

    def __init__(
        self,
        vllm_config: VllmConfig,
        is_driver_worker: bool,
        rank: int,
    ):
        self.is_driver_worker = is_driver_worker
        self.rank = rank
        self.vllm_config = vllm_config
        self.model_config = vllm_config.model_config
        self.cache_config = vllm_config.cache_config
        self.lora_config = vllm_config.lora_config
        self.load_config = vllm_config.load_config
        self.parallel_config = vllm_config.parallel_config
        self.scheduler_config = vllm_config.scheduler_config
        self.device_config = vllm_config.device_config
        self.speculative_config = vllm_config.speculative_config
        self.observability_config = vllm_config.observability_config

        self.pad_token_id = 0

        if self.model_config is not None:
            if self.model_config.hf_config is not None:
                self.pad_token_id = (getattr(self.model_config.hf_config,
                                             "pad_token_id", None) or 0)
            if self.model_config.get_sliding_window():
                logger.warning("Sliding window is not supported on Spyre. "
                               "The model will run without sliding window.")
            assert (
                self.cache_config.block_size == self.model_config.max_model_len
            ), ("cache_config.block_size must be set to model_config."
                "max_model_len to disable any paged attention ops in the base "
                "scheduler.")
        if vllm_config.device_config is None:
            self.device_config = DeviceConfig()
        self.device = self.device_config.device
        self.pin_memory = is_pin_memory_available()

        # Lazy initialization: after load_model.
        self.model: nn.Module

        # Flag to be turned off after warmup is complete
        self.warmup_mode = True

        # Batch state
        self.input_batch = self.build_input_batch()

        # Requests
        self.requests: dict[str, RequestStateT] = {}

    @abstractmethod
    def build_input_batch(self) -> InputBatchT:
        raise NotImplementedError

    def get_model(self) -> nn.Module:
        return self.model

    @abstractmethod
    def load_model(self, prompt_lens: Iterable[int],
                   num_decode_tokens: Iterable[int]) -> None:
        raise NotImplementedError

    def _prepare_pad_input_ids(
        self,
        input_ids_list: list[torch.Tensor],
        min_pad_length: int = 0,
    ) -> tuple[torch.Tensor, torch.Tensor, torch.Tensor]:
        """left side padding implemented as
        in fms.utils.generation.pad_input_id"""
        max_len = max([min_pad_length] +
                      [seq.size(0) for seq in input_ids_list])
        padded_input_ids_list = []
        mask_list = []
        position_ids_list = []
        for input_ids_i in input_ids_list:
            seq_len = input_ids_i.size(0)
            if max_len > seq_len:
                logger.info(
                    "Left padding request of length %d tokens to %d tokens.",
                    seq_len, max_len)
            pads = torch.ones(max_len - seq_len,
                              dtype=torch.long,
                              device=input_ids_i.device) * self.pad_token_id
            non_pads = torch.ones(seq_len,
                                  dtype=torch.long,
                                  device=input_ids_i.device)

            pos_ids_seq = torch.arange(0,
                                       seq_len,
                                       dtype=torch.long,
                                       device=input_ids_i.device)

            # Setting this to 0, however if 0 is the eos, we will end up
            # truncating the output if using truncate_after_eos once this
            # workflow works for nested tensor, this can probably be removed
            padded_input_ids_list.append(torch.cat((pads, input_ids_i)))
            mask_list.append(torch.cat((torch.zeros_like(pads), non_pads)))
            position_ids_list.append(
                torch.cat((torch.zeros_like(pads), pos_ids_seq)))

        return padded_input_ids_list, mask_list, position_ids_list

    def get_kv_cache_spec(self) -> KVCacheSpec:
        """
        This method should generate the KVCache spec by parsing the kv cache
        format from each Attention module in the static forward context.

        In vLLM, this static forward context is populated by the base Attention
        class in the modeling code. Every attention layer populates an entry
        for itself in vllm_config.compilation_config.static_forward_context,
        which is a dictionary of layer_name -> layer for every attention layer.
        This allows the model runner to correctly create the kv cache spec for
        each layer.

        The spyre modeling code currently comes from `fms`, and does not
        integrate with vLLM's modeling classes, so we don't have access to any
        model-agnostic metadata about the attention layers. This just returns a
        dummy value for now.
        """
        # We do at least use the real size from the cache config.
        block_size = self.vllm_config.cache_config.block_size

        if "use_mla" in dataclass_fields(FullAttentionSpec):
            ## Temporary backwards compatibility for 0.10.2
            kwargs = {"use_mla": False}
        else:
            kwargs = {}

        attn_spec = FullAttentionSpec(block_size=block_size,
                                      num_kv_heads=1,
                                      head_size=1,
                                      dtype=torch.float16,
                                      **kwargs)
        return {"foo": attn_spec}

    def complete_warmup(self):
        """Turn off warmup mode once the warmup is complete"""
        self.warmup_mode = False

    def build_attn_metadata(self, _: ModelInputsT) -> SpyreAttentionMetadata:
        # TODO: probably sooner we will need a more sophisticated way to switch
        # build attention metadata based on model/attention. But for now, a
        # simple method override is good enough.
        return SpyreAttentionMetadata()

    @abstractmethod
    def update_states(self, scheduler_output: SchedulerOutput):
        raise NotImplementedError

    def _mark_input_tensors(self, model_input: ModelInputsT) -> None:
        """Yoinked from
        https://github.com/foundation-model-stack/aiu-fms-testing-utils/pull/13
        """
        if not self.warmup_mode:
            # Only mark tensors when we're warming up and compiling the graphs
            return

        # To produce like graphs during pre-fill, we mark the prefill
        # batch x seq as static, but relax this for decode for the seq
        if model_input.is_prompt:
            # we always want prefill to be static to produce same-like graph
            torch._dynamo.mark_static(model_input.input_tokens, 0)
            torch._dynamo.mark_static(model_input.input_tokens, 1)
            torch._dynamo.mark_static(model_input.input_masks, 0)
            torch._dynamo.mark_static(model_input.input_masks, 1)
            torch._dynamo.mark_static(model_input.input_masks, 2)
            torch._dynamo.mark_static(model_input.input_positions, 0)
            torch._dynamo.mark_static(model_input.input_positions, 1)
        else:
            # we always want the decode to be dynamic on sequence
            torch._dynamo.mark_dynamic(model_input.input_masks, 2)

    @SpyrePlatform.inference_mode()
    @abstractmethod
    def execute_model(
        self,
        scheduler_output: SchedulerOutput,
        **kwargs,
    ) -> ModelRunnerOutput:
        raise NotImplementedError

    def _make_compatible_sampled_token_ids(
        self, sampled_token_ids: torch.Tensor
    ) -> list[list[int]] | list[numpy.ndarray]:
        """Some versions of vllm required a list of numpy arrays as output.
        This was ultimately rejected, see:
        https://github.com/vllm-project/vllm/pull/29121

        This can be removed once the *lower bound* of the vllm dependency is
        >= 0.12.0
        """
        if ModelRunnerOutput.__dataclass_fields__[
                "sampled_token_ids"].type == list[numpy.ndarray]:
            sampled_token_ids = [x for x in sampled_token_ids.numpy()]
        else:
            sampled_token_ids = sampled_token_ids.tolist()
        return sampled_token_ids


class SpyreModelRunner(BaseSpyreModelRunner[SamplingInputBatch,
                                            SamplingRequestState,
                                            SamplingForwardInputs]):

    def __init__(self, vllm_config: VllmConfig, is_driver_worker: bool,
                 rank: int):
        super().__init__(vllm_config=vllm_config,
                         is_driver_worker=is_driver_worker,
                         rank=rank)

    def load_model(self, prompt_lens: Iterable[int],
                   num_decode_tokens: Iterable[int]) -> None:
        max_pad_length = max(prompt_lens)
        max_decode_length = max(num_decode_tokens)
        self.model = SpyreCausalLM(
            vllm_config=self.vllm_config,
            max_prompt_length=max_pad_length,
            max_decode_length=max_decode_length,
            rank=self.rank,
        )

    def build_input_batch(self) -> SamplingInputBatch:
        # Define logits processors.

        custom_logitsprocs = self.vllm_config.model_config.logits_processors
        logits_processors = \
            build_logitsprocs(vllm_config=self.vllm_config,
                              device=self.device,
                              is_pin_memory=self.pin_memory,
                              is_pooling_model=False,
                              custom_logitsprocs=custom_logitsprocs)

        return SamplingInputBatch(
            max_num_reqs=self.scheduler_config.max_num_seqs,
            max_model_len=self.model_config.max_model_len,
            device=self.device,
            pin_memory=self.pin_memory,
            vocab_size=self.model_config.get_vocab_size(),
            logitsprocs=logits_processors,
        )

    @property
    def vocab_size(self) -> int:
        return self.model.model.model.config.src_vocab_size

    def pad_input_ids(
        self,
        input_ids_list: list[torch.Tensor],
        min_pad_length: int = 0,
    ) -> tuple[torch.Tensor, torch.Tensor, torch.Tensor]:

        padded_input_ids_list, mask_list, position_ids_list = (
            self._prepare_pad_input_ids(input_ids_list, min_pad_length))

        input_ids = torch.stack(padded_input_ids_list)
        mask = torch.stack(mask_list).bool()
        # this is a causal mask for generation
        mask = (mask.unsqueeze(-1) == mask.unsqueeze(-2)).tril()
        mask = torch.where(mask.logical_not(), -torch.inf, 0.0)

        mask = mask.to(self.model.get_mask_dtype())
        position_ids = torch.stack(position_ids_list)

        return input_ids, position_ids, mask

    def get_sampling_metadata(self, _: bool) -> SamplingMetadata:
        return self.input_batch.sampling_metadata

    def get_req_id_to_index(self, _: bool) -> dict[str, int]:
        return self.input_batch.get_unpadded_output_indices()

    def no_prompt_logprob(self, _: bool) -> bool:
        return self.input_batch.no_prompt_logprob

    def get_num_prompt_logprobs(self) -> dict[str, int]:
        return self.input_batch.num_prompt_logprobs

    def update_states(self, scheduler_output: SchedulerOutput):
        # Update the states of the running/resumed requests.
        # Update input_batch's `token_ids_cpu`,
        # `num_tokens`. For continuous batching it cleans
        # finished requests from the batch
        #
        # NOTE: req_state.output_token_ids will be mutated when
        # PP will be enabled in the future
        req_data = scheduler_output.scheduled_cached_reqs
        for i, req_id in enumerate(req_data.req_ids):
            req_state: SamplingRequestState = self.requests[req_id]

            # Update the cached states.
            num_computed_tokens = req_data.num_computed_tokens[i]
            req_state.num_computed_tokens = num_computed_tokens
            # The scheduler will send the sampled tokens back
            # when PP will be enabled in the future
            new_token_ids = req_data.new_token_ids[i] if len(
                req_data.new_token_ids) > 0 else []
            # Add the sampled token(s) from the previous step (if any).
            # This doesn't include "unverified" tokens like spec decode tokens.
            num_new_tokens = (num_computed_tokens + len(new_token_ids) -
                              req_state.num_tokens)
            if num_new_tokens == 1:
                # Avoid slicing list in most common case.
                req_state.output_token_ids.append(new_token_ids[-1])
            elif num_new_tokens > 0:
                req_state.output_token_ids.extend(
                    new_token_ids[-num_new_tokens:])

            req_index = self.input_batch.get_req_index(req_id)
            # Add new_token_ids to token_ids_cpu.
            # TODO: Update for spec decoding in the future
            start_token_index = num_computed_tokens
            end_token_index = num_computed_tokens + len(new_token_ids)
            self.input_batch.token_ids_cpu[
                req_index, start_token_index:end_token_index] = new_token_ids
            # Remove the entry for prompt_logprobs for this request,
            # if it exists
            self.input_batch.num_prompt_logprobs.pop(req_id, None)

        if scheduler_output.finished_req_ids:
            for req_id in scheduler_output.finished_req_ids:
                self.input_batch.remove_request(req_id)
                self.requests.pop(req_id, None)
                # TODO: Processing multiple removals at once can break alignment
                # of logitprocs. Refactor so that we can batch removals to the
                # `input_batch`
                self.input_batch.refresh_metadata()
        else:
            # Due to logits processor we need to refresh metadata at each step
            self.input_batch.refresh_metadata()

    def _get_prompt_logprobs_dict(
        self,
        logits: torch.Tensor,
        model_inputs: SamplingForwardInputs,
    ) -> dict[str, Optional[LogprobsTensors]]:
        """Calculate prompt logprobs from hidden states.
        
        This currently only supports static batching, batch size 1
        """
        assert model_inputs.is_prompt is not None
        if self.no_prompt_logprob(model_inputs.is_prompt):
            return {}

        num_prompt_logprobs_dict = self.get_num_prompt_logprobs()

        # TODO: For chunked prefill, this will need to be updated to hold state
        # for prompt logprobs across multiple model iterations.
        # This assumes no chunked prefill for now
        prompt_logprobs_dict: dict[str, Optional[LogprobsTensors]] = {}

        # Since prompt logprobs are a rare feature, prioritize simple,
        # maintainable loop over optimal performance.
        for req_id, num_prompt_logprobs in num_prompt_logprobs_dict.items():
            logger.debug("Calculating prompt_logprobs for request %s", req_id)

            # Get metadata for this request.
            request = self.requests[req_id]
            num_prompt_tokens = len(request.prompt_token_ids)
            prompt_token_ids = torch.tensor(request.prompt_token_ids).to(
                self.device, non_blocking=True)

            # No chunked prefill, so we always start at index 0, token 1.
            # (First token has no logprobs because there's no context)
            start_tok = 1
            num_logits = num_prompt_tokens - start_tok

            # Get the logits corresponding to this req's prompt tokens.
            req_idx = self.get_req_id_to_index(model_inputs.is_prompt)[req_id]
            logits = logits[req_idx]
            # The offset needs to account for the left padding that static
            # batching applies.
            # TODO: To support continuous batching the offset needs to be
            # calculated differently.
            offset = logits.shape[0] - num_prompt_tokens
            logits = logits[offset:offset + num_logits]

            # Get the "target" tokens for each index. For prompt at index i,
            # the token at prompt index i+1 is the "sampled" token we want
            # to gather the logprob for.
            tgt_token_ids = prompt_token_ids[start_tok:start_tok + num_logits]

            # Compute prompt logprobs.
            logprobs = self.model.sampler.compute_logprobs(logits)
            token_ids, logprobs, ranks = self.model.sampler.gather_logprobs(
                logprobs, num_prompt_logprobs, tgt_token_ids)

            # To support chunked prefill, we will need to copy the chunks into
            # saved state at each iteration.
            # For now, we can just return the full tensors.
            logprobs_tensors = LogprobsTensors(logprob_token_ids=token_ids,
                                               logprobs=logprobs,
                                               selected_token_ranks=ranks)
            prompt_logprobs_dict[req_id] = logprobs_tensors

        return prompt_logprobs_dict

    def _prepare_prompt(self,
                        _: list[NewRequestData]) -> SamplingForwardInputs:
        raise NotImplementedError

    def _prepare_decode(self, _: CachedRequestData) -> SamplingForwardInputs:
        raise NotImplementedError

    def prepare_model_input(
            self, scheduler_output: SchedulerOutput) -> SamplingForwardInputs:

        # NOTE: We assume that all sequences in the group are all prompts or
        # all decodes. Also assuming that new sequences are prefills
        is_prompt = len(scheduler_output.scheduled_new_reqs) > 0

        # Prepare input tensors.
        if is_prompt:
            # Assert no running requests
            assert len(scheduler_output.scheduled_cached_reqs.req_ids) == 0

            return self._prepare_prompt(scheduler_output.scheduled_new_reqs)
        else:
            return self._prepare_decode(scheduler_output.scheduled_cached_reqs)

    def get_supported_tasks(self) -> tuple[SupportedTask, ...]:
        tasks = list[SupportedTask]()

        # vLLM models have methods available like `is_text_generation_model`
        # We don't use vLLM modeling code though :(
        # Default: assume text generation supported.
        # TODO: Actually detect what the model supports
        tasks.append("generate")

        return tuple(tasks)

    @SpyrePlatform.inference_mode()
    def execute_model(
        self,
        scheduler_output: SchedulerOutput,
        **kwargs,
    ) -> ModelRunnerOutput:

        t0 = time.time()

        self.update_states(scheduler_output)

        if not scheduler_output.total_num_scheduled_tokens:
            # Return empty ModelRunnerOuptut if there's no work to do.
            return EMPTY_MODEL_RUNNER_OUTPUT

        model_input = self.prepare_model_input(scheduler_output)

        # Execute the model
        attn_metadata = self.build_attn_metadata(model_input)
        with set_forward_context(attn_metadata, self.vllm_config):
            logits = self.model(input_ids=model_input.input_tokens,
                                positions=model_input.input_positions,
                                masks=model_input.input_masks,
                                is_prompt=model_input.is_prompt)

        is_prefill = cast(bool, model_input.is_prompt)

        # Sample the next token.
        output: SamplerOutput = self.model.sample(
            logits=logits,
            sampling_metadata=self.get_sampling_metadata(is_prefill),
        )
        t1 = time.time() - t0
        logger.debug("t_token: %.2fms", (t1 * 1000))

        # Get mapping between requests ids to the index within the batch
        req_id_to_index = self.get_req_id_to_index(is_prefill)

        # Add the sampled token(s) to the request cache
        req_ids = (scheduler_output.scheduled_new_reqs
                   if is_prefill else self.input_batch.sorted_requests_ids)
        sampled_ids = output.sampled_token_ids.tolist()
        for i, req in enumerate(req_ids):
            req_state = self.requests[req.req_id] \
                if not isinstance(
                req, str) else self.requests[req]
            req_state.output_token_ids.extend(sampled_ids[i])

        prompt_logprobs_dicts = self._get_prompt_logprobs_dict(
            logits=logits, model_inputs=model_input)

        # Only return outputs from the driver worker
        if not self.is_driver_worker:
            return EMPTY_MODEL_RUNNER_OUTPUT

        sampled_token_ids = self._make_compatible_sampled_token_ids(
            output.sampled_token_ids)

        model_output = ModelRunnerOutput(
            req_ids=list(req_id_to_index.keys()),
            req_id_to_index=req_id_to_index,
            sampled_token_ids=sampled_token_ids,
            logprobs=(output.logprobs_tensors.tolists()
                      if output.logprobs_tensors else None),
            prompt_logprobs_dict=prompt_logprobs_dicts,
            pooler_output=[])

        return model_output


class WarmupShapesMixin:

    def __init__(self, **kwargs):
        super().__init__(**kwargs)
        vllm_config: VllmConfig = kwargs["vllm_config"]
        self.spyre_warmup_shapes = SpyrePlatform.get_warmup_shapes(
            vllm_config.scheduler_config)

    def _get_padded_batch_size(self, new_requests: list[NewRequestData]):
        # find warmup shape to be used for padding and batching
        applicable_spyre_warmup_shapes = [
            shape for shape in self.spyre_warmup_shapes
            if len(new_requests) <= shape["batch_size"]
        ]
        for request_data in new_requests:
            # retrieve initial (unpadded) tokens
            prompt_tokens = request_data.prompt_token_ids
            new_tokens = (request_data.sampling_params.max_tokens
                          if request_data.sampling_params is not None else 0)

            updated_spyre_warmup_shapes = [
                shape for shape in applicable_spyre_warmup_shapes
                if len(prompt_tokens) <= shape["prompt_length"]
                and new_tokens <= shape["new_tokens"]
            ]
            applicable_spyre_warmup_shapes = updated_spyre_warmup_shapes

        assert (
            applicable_spyre_warmup_shapes
        ), "No shapes available to run prefill batch. (This should not happen)"

        # If multiple warmup shapes apply, the first one is selected.
        # For improving performance, the warmup shapes in scheduler_config
        # are ordered by "processing speed".
        min_pad_length_batch = applicable_spyre_warmup_shapes[0][
            "prompt_length"]
        padded_batch_size = applicable_spyre_warmup_shapes[0]["batch_size"]
        return padded_batch_size, min_pad_length_batch


class StaticBatchingSpyreModelRunner(WarmupShapesMixin, SpyreModelRunner):

    def __init__(
        self,
        vllm_config: VllmConfig,
        is_driver_worker: bool,
        rank: int,
    ):
        super().__init__(vllm_config=vllm_config,
                         is_driver_worker=is_driver_worker,
                         rank=rank)

        # position_ids of all the sequences in current batch
        self._position_ids: torch.Tensor = None
        # attention masks of all the sequences in current batch
        self._mask: torch.Tensor = None

    def _prepare_prompt(
        self,
        new_requests: list[NewRequestData],
    ) -> SamplingForwardInputs:
        assert len(new_requests) > 0
        input_token_list: list[torch.Tensor] = []
        padded_batch_size, min_pad_length_batch = self._get_padded_batch_size(
            new_requests)

        # Internal state is reset here.
        # We don't support continuous batching, so we know all previous requests
        # have finished decoding.
        self.input_batch.clear_requests()
        self.requests = {}

        # Build batch and prepare input_token1
        for request_data in new_requests:
            # retrieve initial (unpadded) tokens
            prompt_tokens = request_data.prompt_token_ids

            input_token_list.append(
                torch.tensor(prompt_tokens,
                             dtype=torch.long,
                             device=torch.device("cpu")))

            # Add new requests to the cached states.
            req_id = request_data.req_id
            sampling_params = request_data.sampling_params
            if sampling_params.sampling_type == SamplingType.RANDOM_SEED:
                generator = torch.Generator(device=self.device)
                generator.manual_seed(sampling_params.seed)
            else:
                generator = None

            req_state = SamplingRequestState(
                req_id=req_id,
                prompt_token_ids=request_data.prompt_token_ids,
                sampling_params=sampling_params,
                generator=generator,
                output_token_ids=[],
                left_padding=0)
            self.requests[req_id] = req_state
            self.input_batch.add_request(req_state)

        self.input_batch.padded_batch_size = padded_batch_size

        # Refresh sampling metadata after all request are added to the batch
        self.input_batch.refresh_metadata()

        # padding to compiled batch size
        while len(input_token_list) < padded_batch_size:
            input_token_list.append(
                torch.zeros(min_pad_length_batch,
                            dtype=torch.long,
                            device=torch.device("cpu")))

        # get position ids and attention mask
        input_tokens, self._position_ids, self._mask = self.pad_input_ids(
            input_token_list, min_pad_length=min_pad_length_batch)

        model_input = SamplingForwardInputs(
            input_tokens=input_tokens,
            input_positions=self._position_ids,
            input_masks=self._mask,
            is_prompt=True,
        )

        self._mark_input_tensors(model_input)
        self.model.indices = self.input_batch.get_model_indices()

        return model_input

    def _prepare_decode(
        self,
        cached_request_data: CachedRequestData,
    ) -> SamplingForwardInputs:
        assert len(cached_request_data.req_ids) > 0
        input_tokens: list[list[int]] = [
            [0] for _ in range(self._position_ids.shape[0])
        ]

        for req_id in cached_request_data.req_ids:
            # TODO: Will this always just be one token ID if there's no spec
            # or jump decoding?
            req_state: SamplingRequestState = self.requests[req_id]
            output_token_ids = req_state.output_token_ids
            generation_token = output_token_ids[-1]
            input_tokens[self.input_batch.req_id_to_index[req_id]] = [
                generation_token
            ]

        # update position ids and attention mask
        self._update_position_ids()
        self._update_mask()

        input_tokens = torch.tensor(input_tokens,
                                    dtype=torch.long,
                                    device=self.device)
        model_input = SamplingForwardInputs(
            input_tokens=input_tokens,
            input_positions=self._position_ids,
            input_masks=self._mask,
            is_prompt=False,
        )
        self._mark_input_tensors(model_input)

        # TODO: Added here temporarily until we can remove dummy token
        # for batch_size=1. Once we can do that, we shall move it to
        # execute_model on SpyreModelRunner for both static and CB.
        self.model.indices = self.input_batch.get_model_indices()

        return model_input

    def _update_position_ids(self) -> None:
        """Updating the position ids of all sequences
        in a batch. Will be called in decoding phase"""

        self._position_ids = self._position_ids[:, -1] + 1
        self._position_ids = self._position_ids.unsqueeze(-1)

    def _update_mask(self) -> None:
        """Updating/extending the attention masks of all
        sequences in a batch. Will be called in decoding phase"""

        assert self._mask is not None
        masks = self._mask

        masks_new = []
        for mask in masks:
            # get the last row of the 3d mask
            mask_new = mask[-1:, :]

            # extend the mask one slot
            mask_new = torch.cat(
                (
                    mask_new,
                    torch.zeros(
                        1, 1, dtype=mask_new.dtype, device=mask_new.device),
                ),
                dim=1,
            )
            masks_new.append(mask_new)

        self._mask = torch.stack(masks_new, dim=0)

    def _mark_input_tensors(self, model_input: SamplingForwardInputs) -> None:
        super()._mark_input_tensors(model_input=model_input)
        if not self.warmup_mode:
            # Only mark tensors when we're warming up and compiling the graphs
            return

        if not model_input.is_prompt:
            # here self.model.model is a StaticBatchingFmsModel
            for layer in self.model.model.past_key_value_states:
                for tensor in layer:
                    torch._dynamo.mark_static(tensor, 0)
                    # This used to be baked into the model's forward pass
                    torch._dynamo.mark_dynamic(tensor, 2)


class ContinuousBatchingSpyreModelRunner(SpyreModelRunner):

    def __init__(
        self,
        vllm_config: VllmConfig,
        is_driver_worker: bool,
        rank: int,
    ):
        super().__init__(vllm_config=vllm_config,
                         is_driver_worker=is_driver_worker,
                         rank=rank)

        self.block_size = SpyrePlatform.get_block_size()

        # max number of blocks needed (reserved) per request id
        self.req_ids2num_reserved_blocks: dict[str, int] = {}

        self.tkv: int = 0

        self._enable_prefix_caching = (
            vllm_config.cache_config.enable_prefix_caching)

        # TODO: Remove this once we can prefill and decode in the same step
        self.prefill_batch = SamplingInputBatch(
            # TODO: review this, currently we only support prefill for
            # `batch_size=1`
            max_num_reqs=1,
            max_model_len=vllm_config.model_config.max_model_len,
            device=self.device,
            pin_memory=self.pin_memory,
            vocab_size=vllm_config.model_config.get_vocab_size())

    @property
    def enable_prefix_caching(self):
        return self._enable_prefix_caching and not self.warmup_mode

    def pre_warmup(self) -> None:
        # Set the number of kv cache blocks to the minimal value of 2 which is
        # required for warmup. After the warmup, the number of blocks will be
        # set to the value returned by the Spyre compiler (see complete_warmup)
        # Note: Until this feature is supported by the compiler we have to set:
        # n_blocks_warmup = n_blocks_avail

        n_blocks_warmup = self.get_total_spyre_blocks()
        self._set_blocks(num_blocks=n_blocks_warmup)
        self.model.model.set_past_key_value_states(num_blocks=n_blocks_warmup)

        # Future code:

        # self._set_blocks(num_blocks=2)
        # self.model.model.set_past_key_value_states(num_blocks=2)

        # mark the num_blocks dimension dynamic for Spyre compiler for warmup
        # only, compiler will return the number of blocks it can accommodate.
        # (This is not yet supported by the compiler)
        # for layer in self.model.model.past_key_value_states:
        #     for tensor in layer:
        #         torch._dynamo.mark_dynamic(tensor, 0)

    def complete_warmup(self) -> None:
        super().complete_warmup()
        # get the number or pages from the actual Spyre card after the warmup
        # and set it accordingly in the model runner and for the kv cache size
        n_blocks_avail = self.get_total_spyre_blocks()
        self._set_blocks(num_blocks=n_blocks_avail)
        self.model.model.set_past_key_value_states(num_blocks=n_blocks_avail)

    def _set_blocks(self, num_blocks: int) -> None:
        # set number of available blocks and populate block_pool
        self.n_blocks = num_blocks - 1
        self.block_pool = self._make_block_pool()

        if "use_mla" in dataclass_fields(FullAttentionSpec):
            ## Temporary backwards compatibility for 0.10.2
            kwargs = {"use_mla": False}
        else:
            kwargs = {}

        self._attn_spec = FullAttentionSpec(
            block_size=self.block_size,
            # dummy values
            num_kv_heads=1,
            head_size=1,
            dtype=torch.float16,
            **kwargs)
        self.kv_cache_manager = FullAttentionManager(
            kv_cache_spec=self._attn_spec,
            block_pool=self.block_pool,
            # Currently don't support models with more than one
            # attention type, e.g. full and sliding window, so
            # there is only one group.
            kv_cache_group_id=0,
            # We don't support DCP
            # https://docs.vllm.ai/en/latest/serving/context_parallel_deployment/#decode-context-parallel
            dcp_world_size=1,
        )

    def _make_block_pool(self) -> BlockPool:
        kwargs = {}
        if has_argument(BlockPool, "hash_block_size"):
            kwargs["hash_block_size"] = self.block_size
        return BlockPool(num_gpu_blocks=self.n_blocks + 1,
                         enable_caching=self.enable_prefix_caching,
                         enable_kv_cache_events=False,
                         **kwargs)

    def _get_blocks(self, request_id: str) -> list[KVCacheBlock]:
        return self.kv_cache_manager.req_to_blocks[request_id]

    def get_total_spyre_blocks(self) -> int:
        """Returns the total number of KV cache blocks available for spyre.
        This currently returns the number of blocks required for a full-sized
        batch, which may be greater than the available memory.

        Until a correct available memory api is available, the number of blocks
        must be overridden with a known good value via
        cache_config.num_gpu_blocks_override
        """
        max_batch_size = self.scheduler_config.max_num_seqs
        max_model_len = self.model_config.max_model_len
        block_size = SpyrePlatform.get_block_size()
        min_req_num_blocks = max_model_len // block_size

        blocks_override = self.cache_config.num_gpu_blocks_override
        if blocks_override is not None and blocks_override > 0:
            num_blocks = blocks_override
        else:
            num_blocks = max_batch_size * min_req_num_blocks

        # Total number of blocks needs to be a multiple of the batch size
        # (spyre constraint) so round it down
        num_blocks = max_batch_size * (num_blocks // max_batch_size)

        if num_blocks < min_req_num_blocks:
            raise ValueError(
                f"Number of pages available on Spyre {num_blocks} is not "
                f"enough to serve the current model (need at least "
                f"{min_req_num_blocks} pages).")

        max_concurrency = num_blocks * block_size / max_model_len
        backend = "Spyre" if envs_spyre.VLLM_SPYRE_DYNAMO_BACKEND == 'sendnn' \
            else "CPU"
        logger.info("%s KV cache size: %s tokens", backend,
                    num_blocks * block_size)
        logger.info("Maximum concurrency for %s tokens per request: %.2fx",
                    str(max_model_len), max_concurrency)

        return num_blocks

    def update_states(self, scheduler_output):

        super().update_states(scheduler_output)

        # TODO: move to kv cache manager
        # Continuous batching: free blocks
        for req_id in scheduler_output.finished_req_ids:
            if logger.isEnabledFor(DEBUG) and (blocks_to_free :=
                                               self._get_blocks(req_id)):
                logger.debug("Freeing request id: %s", req_id)
                for block in blocks_to_free:
                    logger.debug("Freeing block with id: %s", block.block_id)
            self.req_ids2num_reserved_blocks.pop(req_id, None)
            self.kv_cache_manager.free(req_id)

    def _prepare_prompt(
        self,
        new_requests: list[NewRequestData],
    ) -> SamplingForwardInputs:
        # currently all prefills are of batch size 1
        assert len(new_requests) == 1

        request = new_requests[0]
        req_id = request.req_id
        prompt_token_ids = request.prompt_token_ids
        sampling_params = request.sampling_params
        is_new_batch = len(self.req_ids2num_reserved_blocks) == 0
        prompt_len = len(prompt_token_ids)

        # make sure that the current tkv of the decode batch is greater or
        # equal to the prompt length of the new joining sequence
        if not is_new_batch and prompt_len > self.tkv:
            # increasing the current tkv by a multiple of the block size
            tkv_offset = math.ceil(
                (prompt_len - self.tkv) / self.block_size) * self.block_size
            if tkv_offset > 0:
                # Note: drawing explaining this optimization in more detail
                # can be found here (see page 3 in particular):
                # https://github.com/vllm-project/vllm-spyre/pull/340#issuecomment-3179337304
                logger.debug("Prefill optimization: Adding %d blocks per " \
                "sequence in the decode batch to prefill the current " \
                "sequence.", tkv_offset // self.block_size)
                self.tkv += tkv_offset

                # adding left pads to the requests in the current decode batch
                requests = self.requests.values()
                for req in requests:
                    if req.req_id != req_id:
                        req.left_padding += tkv_offset

        self.prefill_batch.clear_requests()

        # right padding to the next block boundary (ceil division)
        # -> prefills must to be multiples of the block size (Spyre constraint)
        n = prompt_len if is_new_batch else self.tkv
        right_padding_tkv = math.ceil(n / self.block_size) * self.block_size

        # set the tkv to the block padding if starting a new decode batch
        self.tkv = right_padding_tkv if is_new_batch else self.tkv

        # number of left pads to align the prefill sequence with the tkv of the
        # current decode batch (Spyre constraint)
        left_padding = self.tkv - prompt_len

        # optimization: cut out fully padded blocks on the left
        n_pad_blocks = (self.tkv - prompt_len) // self.block_size
        right_padding_tkv -= n_pad_blocks * self.block_size
        left_padding_tkv = self.tkv - n_pad_blocks * self.block_size
        if n_pad_blocks > 0:
            # Note: drawing explaining this optimization in more detail can
            # be found here (see page 2 in particular):
            # https://github.com/vllm-project/vllm-spyre/pull/340#issuecomment-3179337304
            logger.debug("Prefill reduced by %d blocks due to optimization.",
                         n_pad_blocks)

        # Reserve the number of blocks that this new sequence requires in the
        # worst case (it might always stop early by producing the EOS token)
        new_tokens = (sampling_params.max_tokens
                      if sampling_params is not None else 0)
        n = self.tkv + new_tokens - 1
        # subtract the padding blocks from the reserved blocks
        n_fully_padded_blocks = math.floor(
            (self.tkv - len(prompt_token_ids)) / self.block_size)
        n_reserved_blocks = math.ceil(
            n / self.block_size) - n_fully_padded_blocks
        self.req_ids2num_reserved_blocks[req_id] = n_reserved_blocks

        # filling block table and slot mapping

        blocks = self.kv_cache_manager.allocate_new_blocks(
            req_id, right_padding_tkv)

        block_offsets = [block.block_id * self.block_size for block in blocks]
        slot_mapping = torch.arange(self.block_size,
                                    dtype=torch.int64).repeat(len(blocks))
        slot_mapping += torch.tensor(block_offsets,
                                     dtype=torch.int64).repeat_interleave(
                                         self.block_size)
        slot_mapping.unsqueeze_(0)

        # Add new request to the cached states.
        if sampling_params.sampling_type == SamplingType.RANDOM_SEED:
            generator = torch.Generator(device=self.device)
            generator.manual_seed(sampling_params.seed)
        else:
            generator = None

        req_state = SamplingRequestState(req_id=req_id,
                                         prompt_token_ids=prompt_token_ids,
                                         sampling_params=sampling_params,
                                         generator=generator,
                                         output_token_ids=[],
                                         left_padding=left_padding)
        self.requests[req_id] = req_state
        prefill_index = self.input_batch.add_request(req_state)
        self.prefill_batch.add_request(req_state)

        # set prefill index for logits processor
        for logitsproc in self.input_batch.logitsprocs_wrappers:
            logitsproc.set_prefill_index(prefill_index)

        # Refresh sampling metadata after all request are added to the batch
        self.input_batch.refresh_metadata()
        self.prefill_batch.refresh_metadata()

        self.model.indices = torch.ones(1, dtype=torch.bool, device='cpu')
        prompt_token_ids_tensor = torch.tensor(prompt_token_ids,
                                               dtype=torch.long,
                                               device=torch.device("cpu"))

        # get position ids and attention mask
        # applies left padding to ensure that the tkv of the new sequence
        # tkv_prefill aligns with tkv of current decode batch tkv_decode:
        # tkv_prefill % block_size = tkv_decode % block_size
        # and right padding to align with the next block boundary
        input_tokens, position_ids, mask = self.pad_input_ids(
            [prompt_token_ids_tensor],
            min_pad_left=left_padding_tkv,
            min_pad_right=right_padding_tkv)
        mask = mask.unsqueeze(1).contiguous()

        # not needed for prefill
        current_tkv_mask = None
        # left padding info is stored in CachedRequestState of self.requests
        left_padded_prompt_mask = None
        # block table is only passed for decode
        block_table = None

        model_inputs = SamplingForwardInputs(
            input_tokens=input_tokens,
            input_positions=position_ids,
            input_masks=mask,
            current_tkv_mask=current_tkv_mask,
            left_padded_prompt_mask=left_padded_prompt_mask,
            block_table=block_table,
            slot_mapping=slot_mapping,
            is_prompt=True,
            # used only for quantized model
            scale_indices=[prefill_index])

        self._mark_input_tensors(model_inputs)

        return model_inputs

    def _prepare_decode(
        self,
        cached_request_data: CachedRequestData,
    ) -> SamplingForwardInputs:
        assert len(cached_request_data.req_ids) > 0

        input_tokens = []
        input_positions = []
        block_table = []
        slot_mapping = []
        left_padded_prompt_mask = []

        assert len(self.input_batch.req_id_to_index) == len(
            cached_request_data.req_ids)
        # TODO(wallas): I think we can do better here, without sorting or
        # creating an intermediary dictionary
        cached_reqs_map = {
            req_id: i
            for i, req_id in enumerate(cached_request_data.req_ids)
        }
        req_ids = self.input_batch.sorted_requests_ids

        n_blocks = 0  # maximal number of blocks used by any seq in the batch
        for req_id in req_ids:
            # adding new blocks if needed
            if self.tkv % self.block_size == 0:
                req_state: SamplingRequestState = self.requests[req_id]
                # we want to allocate the block for 1 next token.
                # So we need to compute the number of tokens that the
                # kv_cache_manager knows about: the number of computed
                # tokens so far plus any intra-block padding.
                total_tokens = req_state.left_padding % self.block_size \
                    + req_state.num_computed_tokens + 1
                blocks = self.kv_cache_manager.allocate_new_blocks(
                    req_id, total_tokens)
                assert len(blocks) == 1
            n_blocks = max(n_blocks, len(self._get_blocks(req_id)))

        for req_id in req_ids:
            # TODO: Will this always just be one token ID if there's no spec
            # or jump decoding?

            req_state = self.requests[req_id]

            # filling block table with padding blocks to make it rectangular
            # Note: the padding block id 0 here is chosen arbitrarily, it can
            # be any allocated block id on the Sypre card (has to be in range
            # [0, self.n_blocks - 1]). Further, it also be a block id that holds
            # actual KV cache for another (or the same) sequence.
            blocks = self._get_blocks(req_id)
            left_padding_blocks = n_blocks - len(blocks)

            req_block_ids = [0] * left_padding_blocks + \
                [block.block_id for block in blocks]
            block_table.append(req_block_ids)

            # slot_mapping for all blocks of sequence
            start_slot = block_table[-1][-1] * self.block_size
            offset = self.tkv % self.block_size
            slot = [start_slot + offset]
            slot_mapping.append(slot)

            # input token and position of the token generated in the last step
            generation_token = req_state.output_token_ids[-1]
            input_tokens.append([generation_token])
            seq_len = cached_request_data.num_computed_tokens[
                cached_reqs_map[req_id]]
            input_positions.append([seq_len])

            # retrieve left padding information stored during prefill and
            # updated when calling reduce_left_padding()
            left_padded_prompt_mask.append(req_state.left_padding)

        # update tkv
        self.tkv = self.tkv + 1

        # construct tensors from lists
        input_tokens = torch.tensor(input_tokens,
                                    dtype=torch.long,
                                    device=self.device)
        position_ids = torch.tensor(input_positions,
                                    dtype=torch.long,
                                    device=self.device)
        current_tkv_mask = torch.tensor([self.tkv] * len(input_tokens),
                                        dtype=torch.int64)
        left_padded_prompt_mask = torch.tensor(left_padded_prompt_mask,
                                               dtype=torch.long,
                                               device=self.device)
        block_table = torch.tensor(block_table, dtype=torch.int64)
        slot_mapping = torch.tensor(slot_mapping, dtype=torch.int64)
        self.model.indices = torch.ones(len(cached_request_data.req_ids),
                                        dtype=torch.bool,
                                        device="cpu")

        # mask not needed during decode
        mask = None

        model_inputs = SamplingForwardInputs(
            input_tokens=input_tokens,
            input_positions=position_ids,
            input_masks=mask,
            current_tkv_mask=current_tkv_mask,
            left_padded_prompt_mask=left_padded_prompt_mask,
            block_table=block_table,
            slot_mapping=slot_mapping,
            is_prompt=False,
            scale_indices=self.input_batch.request_indices)

        self._mark_input_tensors(model_inputs)

        return model_inputs

    def reduce_left_padding(self) -> None:
        """ Optimizes the decode batch by removing entire columns that consist 
        solely of left pads. This reduces unnecessary decode computation. 

        Note: drawing explaining the optimization in more detail uploaded here:
        https://github.com/vllm-project/vllm-spyre/pull/131#issuecomment-3233440852 
        """

        requests = self.requests.values()
        if len(self.requests) == 0:
            return

        min_left_pad = min([r.left_padding for r in requests])
        n_padded_blocks = min_left_pad // self.block_size
        offset = n_padded_blocks * self.block_size

        if offset > 0:
            logger.debug("Reducing left padding by %d blocks", n_padded_blocks)

            for req in requests:
                req.left_padding -= offset

        # update tkv
        self.tkv -= offset

    def pad_input_ids(
        self,
        input_ids_list: list[torch.Tensor],
        min_pad_left: int = 0,
        min_pad_right: int = 0,
    ) -> tuple[torch.Tensor, torch.Tensor, torch.Tensor]:

        # left padding to align with tkv of current decode batch
        input_tokens_left, position_ids_left, mask_left =\
            super().pad_input_ids(input_ids_list, min_pad_length=min_pad_left)

        # right padding to align with the next block boundary
        left_pad_len = input_tokens_left.shape[1]
        n_pads_right = min_pad_right - left_pad_len

        # set number of right pads for the next model forward pass:
        # need to be excluded before sampling tokens
        self.model.n_pads_right = n_pads_right

        if n_pads_right > 0:
            # apply right padding to input_tokens, position_ids and mask
            logger.info(
                "Right padding request of length %d tokens to %d tokens.",
                left_pad_len, min_pad_right)

            input_tokens_right = torch.tensor(
                [[self.pad_token_id for i in range(n_pads_right)]],
                device=input_tokens_left.device,
                dtype=input_tokens_left.dtype)
            input_tokens = torch.concat(
                (input_tokens_left, input_tokens_right), dim=1)

            # Note: same output with i as padding for position ids
            pos_start = position_ids_left[0][-1] + 1
            position_ids_right = torch.tensor(
                [[0 for i in range(pos_start, pos_start + n_pads_right)]],
                device=position_ids_left.device,
                dtype=position_ids_left.dtype)
            position_ids = torch.concat(
                (position_ids_left, position_ids_right), dim=1)

            # pad left padded mask with -inf to the next block boundary
            mask = torch.nn.functional.pad(mask_left,
                                           (0, n_pads_right, 0, n_pads_right),
                                           value=-torch.inf)

            # lower triangle: 0.0, upper triangle -inf
            mask_pads = torch.zeros(n_pads_right, n_pads_right)
            mask_pads[~torch.tril(torch.ones(n_pads_right, n_pads_right)).bool(
            )] = float('-inf')

            # insert triangular matrix for right pads
            mask[:, -n_pads_right:, -n_pads_right:] = mask_pads.unsqueeze(0)
        else:
            # no right padding needed
            input_tokens = input_tokens_left
            position_ids = position_ids_left
            mask = mask_left

        return input_tokens, position_ids, mask

    def build_attn_metadata(
            self,
            model_input: SamplingForwardInputs) -> SpyreAttentionMetadata:

        # TODO: probably we can remove some fields of the model input and
        # update only the SpyreAttentionMetadata

        return SpyreAttentionMetadata(
            slot_mapping=model_input.slot_mapping,
            current_tkv_mask=model_input.current_tkv_mask,
            left_padded_prompt_mask=model_input.left_padded_prompt_mask,
            block_table=model_input.block_table,
            scale_indices=torch.tensor(model_input.scale_indices,
                                       dtype=torch.int32),
            is_prefill=model_input.is_prompt)

    def get_sampling_metadata(self, is_prefill: bool) -> SamplingMetadata:

        if is_prefill:
            sampling_data = self.prefill_batch.sampling_metadata
            sampling_data.logitsprocs = self.input_batch.logitsprocs
            return sampling_data
        else:
            return self.input_batch.sampling_metadata

    def get_req_id_to_index(self, is_prefill: bool) -> dict[str, int]:
        req_id_to_index = self.prefill_batch.get_unpadded_output_indices() \
            if is_prefill else self.input_batch.get_unpadded_output_indices()

        return req_id_to_index

    def get_n_free_blocks(self) -> int:
        return self.n_blocks - sum(self.req_ids2num_reserved_blocks.values())

    def no_prompt_logprob(self, is_prefill: bool) -> bool:
        if is_prefill:
            return self.prefill_batch.no_prompt_logprob
        # If we're not running a prefill then this is a decode-only batch
        return True

    def get_num_prompt_logprobs(self) -> dict[str, int]:
        # Prompt logprobs will always be set on the prefill batch
        return self.prefill_batch.num_prompt_logprobs

    def prepare_model_input(
            self, scheduler_output: SchedulerOutput) -> SamplingForwardInputs:

        # remove left padding if applicable before next prefill/decode step
        self.reduce_left_padding()

        return super().prepare_model_input(scheduler_output)

    @SpyrePlatform.inference_mode()
    def execute_model(
        self,
        scheduler_output: SchedulerOutput,
        **kwargs,
    ) -> ModelRunnerOutput:

        output = super().execute_model(scheduler_output, **kwargs)

        return CBSpyreModelRunnerOutput(
            **asdict(output),
            tkv=self.tkv
            if scheduler_output.total_num_scheduled_tokens > 0 else 0,
            n_free_blocks=self.get_n_free_blocks(),
        )

    def _mark_input_tensors(self, model_input: SamplingForwardInputs) -> None:

        # Marking dimensions static/dynamic
        if model_input.is_prompt:

            # batch static (batch size 1)
            torch._dynamo.mark_static(model_input.input_tokens, 0)
            torch._dynamo.mark_static(model_input.slot_mapping, 0)
            torch._dynamo.mark_static(model_input.input_positions, 0)
            torch._dynamo.mark_static(model_input.input_masks, 0)

            # sequence dynamic
            torch._dynamo.mark_dynamic(model_input.input_tokens, 1)
            torch._dynamo.mark_dynamic(model_input.slot_mapping, 1)
            torch._dynamo.mark_dynamic(model_input.input_positions, 1)
            torch._dynamo.mark_dynamic(model_input.input_masks, 2)
            torch._dynamo.mark_dynamic(model_input.input_masks, 3)

        # decode
        else:
            # mask is no longer used here

            # batch dynamic
            torch._dynamo.mark_dynamic(model_input.input_tokens, 0)
            torch._dynamo.mark_dynamic(model_input.block_table, 0)
            torch._dynamo.mark_dynamic(model_input.slot_mapping, 0)
            torch._dynamo.mark_dynamic(model_input.input_positions, 0)
            torch._dynamo.mark_dynamic(model_input.current_tkv_mask, 0)
            torch._dynamo.mark_dynamic(model_input.left_padded_prompt_mask, 0)

            # sequence
            torch._dynamo.mark_static(model_input.input_tokens, 1)  # always 1
            torch._dynamo.mark_dynamic(model_input.block_table, 1)
            torch._dynamo.mark_static(model_input.slot_mapping, 1)  # always 1
            torch._dynamo.mark_static(model_input.input_positions,
                                      1)  # always 1

    def build_input_batch(self) -> SamplingInputBatch:
        # Define logits processors.

        custom_logitsprocs = self.vllm_config.model_config.logits_processors

        batch_size = self.scheduler_config.max_num_seqs
        logits_processors = \
            build_logitsprocs_for_cb(vllm_config=self.vllm_config,
                            device=self.device,
                            is_pin_memory=self.pin_memory,
                            is_pooling_model=False,
                            custom_logitsprocs=custom_logitsprocs,
                            batch_size=batch_size)

        return SamplingInputBatch(
            max_num_reqs=batch_size,
            max_model_len=self.model_config.max_model_len,
            device=self.device,
            pin_memory=self.pin_memory,
            vocab_size=self.model_config.get_vocab_size(),
            logitsprocs=logits_processors,
        )


class PoolerAdapter(torch.nn.Module):

    def __init__(self, pooler: torch.nn.Module):
        super().__init__()
        self.pooler = pooler

    def forward(
        self,
        hidden_states: Union[torch.Tensor, list[torch.Tensor]],
        pooling_metadata: PoolingMetadata,
    ) -> Union[torch.Tensor, list[torch.Tensor]]:
        # Because we're using transformers to load the pooler
        # and classifier layers and the assumption there is that
        # we have a right padded batch, we need to split
        # and at the batch dimension.
        if isinstance(hidden_states, torch.Tensor):
            hidden_states = torch.split(hidden_states,
                                        pooling_metadata.prompt_lens.tolist())
        return [self.pooler(h.unsqueeze(dim=0)) for h in hidden_states]


def _cls(input: torch.Tensor) -> torch.Tensor:
    return input[:, 0]


class SpyrePoolingModelRunner(WarmupShapesMixin,
                              BaseSpyreModelRunner[PoolingInputBatch,
                                                   PoolingRequestState,
                                                   PoolingForwardInputs]):

    def __init__(
        self,
        vllm_config: VllmConfig,
        is_driver_worker: bool,
        rank: int,
    ):
        super().__init__(vllm_config=vllm_config,
                         is_driver_worker=is_driver_worker,
                         rank=rank)

        # position_ids of all the sequences in current batch
        self._position_ids: torch.Tensor = None
        self.use_token_type_ids = False

    def build_input_batch(self) -> PoolingInputBatch:
        return PoolingInputBatch(
            max_num_reqs=self.scheduler_config.max_num_seqs,
            max_model_len=self.model_config.max_model_len,
            device=self.device,
            pin_memory=self.pin_memory,
            vocab_size=self.model_config.get_vocab_size(),
        )

    def load_model(self, prompt_lens: Iterable[int],
                   num_decode_tokens: Iterable[int]) -> None:

        task = self.model_config.task
        if task is None:
            # Task is being deprecated upstream because the models
            # support several tasks at once. But for now, here we need
            # to know the task to load the model with
            # AutoModelForSequenceClassification
            task = self.model_config._get_default_pooling_task(
                self.model_config.architectures)

        if task == "embed":
            self.model = AutoModel.from_pretrained(self.model_config.model)
        elif task == "classify":
            class_model = AutoModelForSequenceClassification.from_pretrained(
                self.model_config.model)
            if hasattr(class_model, "bert"):
                self.model = class_model.bert
                self._pooler = PoolerAdapter(self.model.pooler)
            elif hasattr(class_model, "roberta"):
                self.model = class_model.roberta
                self._pooler = PoolerAdapter(_cls)
            else:
                raise ValueError(
                    f"Unsupported model {self.model_config.model}: Expected "
                    "Bert or Roberta for sequence classification")
            self.classifier = class_model.classifier
        else:
            raise ValueError(f"Unsupported task {task}")

        # Disable pooler because in transformers it's
        # always run even tough we don't use the outputs
        # directly.
        self.model.pooler = None

        model_class_name = type(self.model).__name__
        self.is_roberta = "roberta" in model_class_name.lower()

        self.model.eval()
        torch.set_grad_enabled(False)
        if envs_spyre.VLLM_SPYRE_DYNAMO_BACKEND in BACKEND_LIST:
            # Lazy import to avoid load torch_sendnn runtime before it is really
            # necessary. This solve issues of running forked tests that share
            # some resources from parent to children which can have problems
            # of caching even though the test run in isolated subprocesses.
            try:
                from torch_sendnn import torch_sendnn  # noqa: F401
            except ImportError:
                print("WARNING: Disabled: torch_sendnn")
            with utils_spyre.stagger_region(
                    envs_spyre.VLLM_SPYRE_MAX_LOAD_PROCESSES,
                    self.parallel_config.world_size, self.rank):
                self.model = torch.compile(
                    self.model,
                    mode="default",
                    dynamic=False,
                    backend=envs_spyre.VLLM_SPYRE_DYNAMO_BACKEND)

        if task == "classify":
            tokenizer = AutoTokenizer.from_pretrained(self.model_config.model)
            output = tokenizer(text="foo", text_pair="bar")
            self.use_token_type_ids = "token_type_ids" in output
            if self.use_token_type_ids:
                self.sep_token_id = tokenizer.sep_token_id

        pooler_config = self.model_config.pooler_config

        if task == "embed":
            with set_current_vllm_config(self.vllm_config):
                self.pooler = Pooler.for_embed(pooler_config=pooler_config)
        elif task == "classify":
            with set_current_vllm_config(self.vllm_config):
                self.pooler = ClassifierPooler(
                    pooling=self._pooler,
                    classifier=self.classifier,
                    act_fn=ClassifierPooler.act_fn_for_cross_encoder(
                        self.model_config),
                )

    @property
    def vocab_size(self) -> int:
        return self.model.config.vocab_size

    def pad_input_ids(
        self,
        input_ids_list: list[torch.Tensor],
        min_pad_length: int = 0,
    ) -> tuple[torch.Tensor, torch.Tensor, torch.Tensor]:

        padded_input_ids_list, mask_list, position_ids_list = (
            self._prepare_pad_input_ids(input_ids_list, min_pad_length))

        input_ids = torch.stack(padded_input_ids_list)
        mask = torch.stack(mask_list)
        position_ids = torch.stack(position_ids_list)

        return input_ids, position_ids, mask

    def update_states(self, scheduler_output: SchedulerOutput):
        assert len(scheduler_output.scheduled_cached_reqs.req_ids) == 0

        if scheduler_output.finished_req_ids:
            for req_id in scheduler_output.finished_req_ids:
                self.input_batch.remove_request(req_id)
                self.requests.pop(req_id, None)

    def _uncompress_token_types(self) -> list[list[int]]:

        pooling_metadata = self.input_batch.make_pooling_metadata()
        pooling_params = pooling_metadata.pooling_params

        token_type_id_requests = dict[int, Any]()
        for i, param in enumerate(pooling_params):
            if param.extra_kwargs is not None and \
            (token_types := param.extra_kwargs.get(
                "compressed_token_type_ids")) is not None:
                token_type_id_requests[i] = token_types

        if len(token_type_id_requests) == 0:
            return []

        seq_lens = pooling_metadata.prompt_lens
        token_type_ids = []

        for i, seq_len in enumerate(seq_lens):
            pos = token_type_id_requests.get(i, seq_len)
            ids = (torch.arange(seq_lens[i]) >= pos).int()
            token_type_ids.append(ids)

        return token_type_ids

    def _token_types(self, input_ids):
        if (token_type_ids_lst := self._uncompress_token_types()):
            token_type_ids = torch.zeros_like(input_ids)
            for i, token_types in enumerate(token_type_ids_lst):
                token_type_ids[i, -len(token_types):] = token_types
            return token_type_ids
        else:
            locs = torch.where(input_ids == self.sep_token_id, 1, 0)
            return locs.cumsum(dim=1) - locs

    def _prepare_prompt(
        self,
        new_requests: list[NewRequestData],
    ) -> PoolingForwardInputs:
        assert len(new_requests) > 0
        input_token_list: list[torch.Tensor] = []
        padded_batch_size, min_pad_length_batch = self._get_padded_batch_size(
            new_requests)

        # Internal state is reset here.
        # We don't support continuous batching, so we know all previous requests
        # have finished decoding.
        self.input_batch.clear_requests()
        self.requests = {}

        # Build batch and prepare input_token1
        for request_data in new_requests:
            # retrieve initial (unpadded) tokens
            prompt_tokens = request_data.prompt_token_ids

            input_token_list.append(
                torch.tensor(prompt_tokens,
                             dtype=torch.long,
                             device=torch.device("cpu")))

            # Add new requests to the cached states.
            req_id = request_data.req_id
            pooling_params = request_data.pooling_params
            assert pooling_params is not None

            req_state = PoolingRequestState(
                req_id=req_id,
                prompt_token_ids=request_data.prompt_token_ids,
                pooling_params=pooling_params,
            )
            self.requests[req_id] = req_state
            self.input_batch.add_request(req_state)

        self.input_batch.padded_batch_size = padded_batch_size

        # padding to compiled batch size
        while len(input_token_list) < padded_batch_size:
            input_token_list.append(
                torch.zeros(min_pad_length_batch,
                            dtype=torch.long,
                            device=torch.device("cpu")))

        # get position ids and attention mask
        input_tokens, position_ids, mask = self.pad_input_ids(
            input_token_list, min_pad_length=min_pad_length_batch)

        token_type_ids = None
        if self.use_token_type_ids:
            token_type_ids = self._token_types(input_tokens)

        if self.is_roberta:
            position_ids += self.pad_token_id + 1
            position_ids *= mask

        model_input = PoolingForwardInputs(
            input_tokens=input_tokens,
            input_positions=position_ids,
            input_masks=mask,
            is_prompt=True,
            token_type_ids=token_type_ids,
        )

        self._mark_input_tensors(model_input)

        return model_input

    def prepare_model_input(
            self, scheduler_output: SchedulerOutput) -> PoolingForwardInputs:

        # NOTE: We assume that all sequences in the group are all prompts or
        # all decodes.
        # Also assuming that new sequences are prefills
        is_prompt = len(scheduler_output.scheduled_new_reqs) > 0

        # Prepare input tensors.
        assert is_prompt
        # Assert no running requests
        assert len(scheduler_output.scheduled_cached_reqs.req_ids) == 0
        return self._prepare_prompt(scheduler_output.scheduled_new_reqs)

    def _mark_input_tensors(self, model_input: PoolingForwardInputs) -> None:

        super()._mark_input_tensors(model_input=model_input)
        if not self.warmup_mode:
            # Only mark tensors when we're warming up and compiling the graphs
            return
        if self.use_token_type_ids:
            torch._dynamo.mark_static(model_input.token_type_ids, 0)
            torch._dynamo.mark_static(model_input.token_type_ids, 1)

    def get_supported_tasks(self) -> tuple[SupportedTask, ...]:
        return tuple(self.pooler.get_supported_tasks())

    @SpyrePlatform.inference_mode()
    def execute_model(
        self,
        scheduler_output: SchedulerOutput,
        **kwargs,
    ) -> ModelRunnerOutput:

        t0 = time.time()

        self.update_states(scheduler_output)

        if not scheduler_output.total_num_scheduled_tokens:
            # Return empty ModelRunnerOuptut if there's no work to do.
            return EMPTY_MODEL_RUNNER_OUTPUT

        model_input = self.prepare_model_input(scheduler_output)

        # Execute the model
        attn_metadata = self.build_attn_metadata(model_input)

        model_kwargs = {}
        if self.use_token_type_ids:
            model_kwargs["token_type_ids"] = model_input.token_type_ids
        with set_forward_context(attn_metadata, self.vllm_config):
            outputs = self.model(input_ids=model_input.input_tokens,
                                 position_ids=model_input.input_positions,
                                 attention_mask=model_input.input_masks,
                                 **model_kwargs)

            hidden_states = outputs["last_hidden_state"]

        # Only perform sampling in the driver worker.
        if not self.is_driver_worker:
            return EMPTY_MODEL_RUNNER_OUTPUT

        t1 = time.time() - t0
        logger.debug("t_batch: %.2fms", (t1 * 1000))

        pooling_metadata = self.input_batch.make_pooling_metadata()

        ## No partial prefill, hence we can use the prompt lens here
        pooling_metadata.build_pooling_cursor(
            num_scheduled_tokens=pooling_metadata.prompt_lens,
            device=self.device)

        # prepare unpadded output for the pooler
        hidden_state_list: list[torch.Tensor] = []
        for hidden_state, prompt_len in zip(hidden_states,
                                            pooling_metadata.prompt_lens):
            # we're left padding
            hidden_state_list.append(hidden_state[-prompt_len:])

        raw_pooler_output = self.pooler(
            hidden_states=torch.cat(hidden_state_list),
            pooling_metadata=pooling_metadata)

        pooler_output: list[Optional[torch.Tensor]] = []

        for raw_output in raw_pooler_output:
            pooler_output.append(raw_output.data.to("cpu"))

        model_output = ModelRunnerOutput(
            req_ids=self.input_batch.requests_ids,
            req_id_to_index=self.input_batch.req_id_to_index,
            sampled_token_ids=[],
            logprobs=None,
            prompt_logprobs_dict={},
            pooler_output=pooler_output)
        return model_output


class ChunkedPrefillModelRunner(ContinuousBatchingSpyreModelRunner):

    def __init__(
        self,
        vllm_config: VllmConfig,
        is_driver_worker: bool,
        rank: int,
    ):
        super().__init__(vllm_config=vllm_config,
                         is_driver_worker=is_driver_worker,
                         rank=rank)

        self.chunk_size = self.scheduler_config.max_num_batched_tokens
        self.chunk_blocks_count = self.chunk_size // self.block_size

        # For hybrid KV caches, the `alignment_tokens` arg needs to be set to
        # the lowest common multiple of kv cache block sizes. Currently we only
        # support homogeneous kv caches with a single block size though.
        self._alignment_token_kwargs = {
            "alignment_tokens": self.block_size
        } if has_argument(FullAttentionManager.find_longest_cache_hit,
                          "alignment_tokens") else {}

        if vllm_config.cache_config.enable_prefix_caching:
            caching_hash_fn = get_hash_fn_by_name(
                vllm_config.cache_config.prefix_caching_hash_algo)
            init_none_hash(caching_hash_fn)

            self.request_block_hasher = get_request_block_hasher(
                self.block_size, caching_hash_fn)
        else:
            self.request_block_hasher = None

    def _prepare_prompt(self, _):
        AssertionError(
            "Should not call this method on chunked prefill implementation")

    def _prepare_chunked_prefill(self, req_id: str):
        '''
        Cases / Scenarios for the chunked prefill with right padding.
 

        X    - Padding
        T    - Token
        O    - Right padding / unused slot
        |    - Blocks separator
        ||   - Chunks separator
        ...  - Trimmed sequence

        For the following "drawing" consider blocks of 4 tokens
        and chunks of 8 tokens

        # Case I

        Prompt fits in the chunk with left padding

        3 tokens
        1 block
        1 chunk
        4 left padding

        X X X X | T T T O || 

        Variation: Prompt fits in the chunk but no left padding needed

        T tokens
        2 block
        1 chunk
        0 left padding

        T T T T | T T T O || 

        ---
        # Case II 

        Prompt is greater than chunk, and it contains left padding

        10 tokens
        4 blocks
        2 chunks
        4 left padding

        X X X X | T T T T || T T T T | T T O O || 
        
        # Case III 

        No left padding and more than one chunk

        13 tokens
        4 blocks
        2 chunks
        0 left padding

        T T T T | T T T T || T T T T | T O O O || 

        NOTE: The goal of this "illustration" is to depict strategies to write
        code to create the chunks, not necessarily enumerate the possible 
        scenarios. Of course there are interpretations where these cases 
        overlap. 
        
        '''

        request = self.requests[req_id]
        assert isinstance(request, ChunkedPrefillRequestState)

        prompt_token_ids = request.prompt_token_ids
        prompt_len = len(prompt_token_ids)
        padded_prompt_len = math.ceil(
            prompt_len / self.block_size) * self.block_size

        chunk_size = self.chunk_size
        chunk_count = math.ceil(prompt_len / chunk_size)
        left_padding = chunk_count * chunk_size - padded_prompt_len
        left_padded_prompt_mask = torch.tensor([left_padding],
                                               dtype=torch.int64,
                                               device=self.device)

        num_computed_tokens = request.num_computed_tokens
        num_cached_tokens = request.num_cached_tokens

        if num_cached_tokens > num_computed_tokens:
            assert self.enable_prefix_caching, \
                "prefix caching has to be enabled"
            # this will be an idle step
            return SamplingForwardInputs(
                is_prompt=True,
                left_padded_prompt_mask=left_padded_prompt_mask)

        chunk_i = math.ceil(num_computed_tokens / chunk_size)

        input_tokens = torch.zeros(chunk_size,
                                   dtype=torch.int64,
                                   device=self.device)
        input_tokens_np = input_tokens.numpy()
        input_positions = torch.zeros(chunk_size,
                                      dtype=torch.int64,
                                      device=self.device)
        input_positions_np = input_positions.numpy()

        # create block table tensor
        blocks = self._get_blocks(req_id)
        block_end = (chunk_i + 1) * self.chunk_blocks_count
        left_padding_blocks = (left_padding // self.block_size)
        block_ids = [0] * left_padding_blocks + \
            [block.block_id for block in blocks]
        block_table = torch.tensor(block_ids[:block_end],
                                   dtype=torch.int64).unsqueeze(0)

        # last chunk
        blocks_to_recompute = 0
        if self.enable_prefix_caching and chunk_i + 1 == chunk_count:
            num_cached_blocks = self.kv_cache_manager.\
                num_cached_block.get(req_id, 0)

            total_blocks = left_padding_blocks + num_cached_blocks

            # full match
            if total_blocks == chunk_count * self.chunk_blocks_count:
                blocks_to_recompute = self.chunk_blocks_count
            else:
                blocks_to_recompute = total_blocks % \
                    self.chunk_blocks_count

        slot_mapping = []
        for i in range(self.chunk_blocks_count):
            block = block_table[0][-self.chunk_blocks_count + i]
            # if we're recomputing a cached block, set the slot
            # mapping to the padding block (0)
            block *= int(i >= blocks_to_recompute)
            slot_mapping += list(
                range(block * self.block_size,
                      block * self.block_size + self.block_size))
        slot_mapping = torch.tensor(slot_mapping,
                                    device=self.device,
                                    dtype=torch.int64).unsqueeze(0)

        if prompt_len <= chunk_size:
            # Case I - Prompt fits in a single chunk
            chunk_start = 0
            chunk_end = prompt_len
            chunk_left_offset = left_padding
        elif left_padding > 0 and num_computed_tokens == 0:
            # Case II - First chunk, but it contains some padding blocks at
            # the left
            chunk_start = 0
            chunk_end = chunk_size - left_padding
            chunk_left_offset = left_padding
        else:
            chunk_start = chunk_i * chunk_size - left_padding
            chunk_end = min(chunk_start + chunk_size, prompt_len)
            chunk_left_offset = 0

        # Create tensors based on slice
        input_tokens_np[chunk_left_offset:chunk_left_offset + chunk_end -
                        chunk_start] = (
                            prompt_token_ids[chunk_start:chunk_end])
        input_positions_np[chunk_left_offset:chunk_left_offset + chunk_end -
                           chunk_start] = range(chunk_start, chunk_end)

        logger.debug("Chunked prefill of request %s %d:%d of %d tokens",
                     req_id, chunk_start, chunk_end, prompt_len)

        input_tokens = input_tokens.unsqueeze(0).clone()
        input_positions = input_positions.unsqueeze(0).clone()

        # NOTE(wallas): Looks like we need to use multiple of blocks for prefill
        # so, later we use model.n_pads_right to get right logits.
        # In my naive mind this would be the `request_tkv` below,
        # but it gives me incorrect results
        #
        prefill_tkv = (chunk_i + 1) * chunk_size
        current_tkv_mask = torch.tensor([prefill_tkv],
                                        dtype=torch.int64,
                                        device=self.device)

        request_tkv = min(prefill_tkv, left_padding + prompt_len)

        # Trick padding:
        # In `model_executor/model_loader/spyre.py`: We have this line to
        # get the logits of a prefill:
        #
        #   logits = logits[self.indices, -self.n_pads_right - 1, :]
        #
        # So we have to match this padding with the tkv of this chunk
        # being prefilled.
        # `((request_tkv -1) % self.block_size) + 1`: gives us the tkv offset
        # removing all the left blocks. Reminder: this tkv must be in the range
        # [1, block_size]
        #
        # `self.block_size - `: will just flip the index to get it as
        # negative index
        self.model.n_pads_right = self.block_size - ((
            (request_tkv - 1) % self.block_size) + 1)
        self.model.indices = torch.ones(1, dtype=torch.bool, device='cpu')

        model_inputs = SamplingForwardInputs(
            input_tokens=input_tokens,
            input_positions=input_positions,
            current_tkv_mask=current_tkv_mask,
            left_padded_prompt_mask=left_padded_prompt_mask,
            block_table=block_table,
            slot_mapping=slot_mapping,
            is_prompt=True,
            scale_indices=self.input_batch.request_indices)

        self._mark_input_tensors(model_inputs)

        return model_inputs

    def _prepare_decode(
        self,
        cached_request_data: CachedRequestData,
    ) -> SamplingForwardInputs:
        assert len(cached_request_data.req_ids) > 0

        input_tokens = []
        input_positions = []
        block_table = []
        slot_mapping = []
        left_padded_prompt_mask = []
        tkv_mask = []

        assert len(self.input_batch.req_id_to_index) == len(
            cached_request_data.req_ids)
        req_ids = self.input_batch.sorted_requests_ids

        # maximal number of blocks used by any seq in the batch
        max_n_blocks = 0

        for req_id in req_ids:
            # adding new blocks if needed
            req_state = self.requests[req_id]
            if req_state.num_computed_tokens % self.block_size == 0:
                blocks = self.kv_cache_manager.allocate_new_blocks(
                    req_id, req_state.num_computed_tokens + 1)
                assert len(blocks) == 1
            max_n_blocks = max(max_n_blocks, len(self._get_blocks(req_id)))

        # We'll calculate tkv on the fly, it is the max num computed tokens
        # of a request since there is no tokens left padding, only for blocks
        tkv = 0
        for req_id in req_ids:
            # TODO: Will this always just be one token ID if there's no spec
            # or jump decoding?

            req_state = self.requests[req_id]

            # filling block table with padding blocks to make it rectangular
            # Note: the padding block id 0 here is chosen arbitrarily, it can
            # be any allocated block id on the Sypre card (has to be in range
            # [0, self.n_blocks - 1]). Further, it also be a block id that holds
            # actual KV cache for another (or the same) sequence.
            blocks = self._get_blocks(req_id)
            left_pad_blocks_count = (max_n_blocks - len(blocks))
            block_ids = [0]*left_pad_blocks_count + \
                [block.block_id for block in blocks]
            block_table.append(block_ids)

            # slot_mapping for all blocks of sequence
            start_slot = block_table[-1][-1] * self.block_size
            offset = req_state.num_computed_tokens % self.block_size
            slot = [start_slot + offset]
            slot_mapping.append(slot)

            # input token and position of the token generated in the last step
            generation_token = req_state.output_token_ids[-1]
            input_tokens.append([generation_token])
            input_positions.append([req_state.num_computed_tokens])

            # Calculate left padding on the fly
            left_padding = left_pad_blocks_count * self.block_size
            left_padded_prompt_mask.append(left_padding)

            req_tkv = (left_padding + req_state.num_computed_tokens + 1)
            tkv_mask.append(req_tkv)
            tkv = max(tkv, req_tkv)

        # update tkv
        self.tkv = tkv

        # construct tensors from lists
        input_tokens = torch.tensor(input_tokens,
                                    dtype=torch.long,
                                    device=self.device)
        position_ids = torch.tensor(input_positions,
                                    dtype=torch.long,
                                    device=self.device)
        current_tkv_mask = torch.tensor(tkv_mask, dtype=torch.int64)
        left_padded_prompt_mask = torch.tensor(left_padded_prompt_mask,
                                               dtype=torch.long,
                                               device=self.device)
        block_table = torch.tensor(block_table, dtype=torch.int64)
        slot_mapping = torch.tensor(slot_mapping, dtype=torch.int64)
        self.model.indices = torch.ones(len(cached_request_data.req_ids),
                                        dtype=torch.bool,
                                        device="cpu")

        model_inputs = SamplingForwardInputs(
            input_tokens=input_tokens,
            input_positions=position_ids,
            current_tkv_mask=current_tkv_mask,
            left_padded_prompt_mask=left_padded_prompt_mask,
            block_table=block_table,
            slot_mapping=slot_mapping,
            is_prompt=False,
            scale_indices=self.input_batch.request_indices)

        self._mark_input_tensors(model_inputs)

        return model_inputs

    def _maybe_load_prefix_from_cache(self, scheduler_request: Request) -> int:
        num_cached_tokens = 0
        if self.enable_prefix_caching:

            prompt_len = len(scheduler_request.prompt_token_ids)

            chunk_size = self.chunk_size
            padded_prompt_len = math.ceil(
                prompt_len / self.block_size) * self.block_size
            chunk_count = math.ceil(prompt_len / chunk_size)

            left_padding = chunk_count * chunk_size - padded_prompt_len
            assert left_padding % self.block_size == 0
            left_blocks = left_padding // self.block_size
<<<<<<< HEAD

            computed_blocks: list[
                KVCacheBlock] = FullAttentionManager.find_longest_cache_hit(
                    block_hashes=scheduler_request.block_hashes,
                    max_length=prompt_len,
                    kv_cache_group_ids=[0],
                    block_pool=self.block_pool,
                    kv_cache_spec=self._attn_spec,
                    use_eagle=False,
                    dcp_world_size=1,
                )[0]
            n_hit = len(computed_blocks)

=======
            cacheable_blocks -= left_blocks
            max_cache_hit_length = cacheable_blocks * self.block_size

            if max_cache_hit_length > 0:
                computed_blocks: list[
                    KVCacheBlock] = FullAttentionManager.find_longest_cache_hit(
                        block_hashes=scheduler_request.block_hashes,
                        max_length=max_cache_hit_length,
                        kv_cache_group_ids=[0],
                        block_pool=self.block_pool,
                        kv_cache_spec=self._attn_spec,
                        use_eagle=False,
                        dcp_world_size=1,
                        **self._alignment_token_kwargs,
                    )[0]
                n_hit = len(computed_blocks)
            else:
                computed_blocks = list[KVCacheBlock]()
                n_hit = 0
>>>>>>> 22326987
            logger.debug("Found: %d cached_blocks", n_hit)

            full_chunks_with_cached_blocks = ((left_blocks + n_hit) //
                                              self.chunk_blocks_count)

            # the last chunk of the prompt must always be
            # recomputed
            if full_chunks_with_cached_blocks == chunk_count:
                full_chunks_with_cached_blocks -= 1

            usable_blocks = max(
                0, (full_chunks_with_cached_blocks * self.chunk_blocks_count) -
                left_blocks)

            # blocks to compute from scratch or recompute in the last
            # chunk
            blocks_to_compute = padded_prompt_len // self.block_size \
                - usable_blocks
            logger.debug(
                "Found: %d reusable blocks in cache. "
                "%d blocks will be (re)computed", usable_blocks,
                blocks_to_compute)
            num_cached_tokens = usable_blocks * self.block_size

            # Save all of the computed blocks and not only the usable
            # ones because we will make a dummy recomputation of computed
            # blocks in the last chunk to deduplicate the used blocks. So
            # although we will recompute, we'll still point the block table
            # to the cached blocks.
            self.block_pool.touch((computed_blocks, ))
            self.kv_cache_manager.save_new_computed_blocks(
                scheduler_request.request_id, computed_blocks)

        return num_cached_tokens

    def add_new_request(self, request: NewRequestData):
        req_id = request.req_id
        prompt_token_ids = request.prompt_token_ids
        sampling_params = request.sampling_params
        is_new_batch = len(self.req_ids2num_reserved_blocks) == 0
        prompt_len = len(prompt_token_ids)

        self.prefill_batch.clear_requests()

        # set the new tkv to the prompt length if starting a new decode batch
        if is_new_batch:
            self.tkv = prompt_len

        # Reserve the number of blocks that this new sequence requires in the
        # worst case (it might always stop early by producing the EOS token)
        new_tokens = (sampling_params.max_tokens
                      if sampling_params is not None else 0)
        total_tokens = prompt_len + new_tokens - 1
        # calculate the number of reserved blocks
        n_reserved_blocks = math.ceil(total_tokens / self.block_size)

        self.req_ids2num_reserved_blocks[req_id] = n_reserved_blocks

        num_cached_tokens = 0
        scheduler_request = Request(
            request_id=req_id,
            prompt_token_ids=prompt_token_ids,
            sampling_params=request.sampling_params,
            pooling_params=None,
            eos_token_id=None,
            block_hasher=self.request_block_hasher,
        )
        num_cached_tokens = self._maybe_load_prefix_from_cache(
            scheduler_request)

        # allocate blocks
        self.kv_cache_manager.allocate_new_blocks(req_id, prompt_len)

        # Add new request to the cached states.
        if sampling_params.sampling_type == SamplingType.RANDOM_SEED:
            generator = torch.Generator(device=self.device)
            generator.manual_seed(sampling_params.seed)
        else:
            generator = None

        req_state = ChunkedPrefillRequestState(
            req_id=req_id,
            prompt_token_ids=prompt_token_ids,
            sampling_params=sampling_params,
            generator=generator,
            output_token_ids=[],
            # We do not store it, we calculate it on the fly
            # to always use the optimizations of blocks
            # usage
            left_padding=0,
            scheduler_request=scheduler_request,
            num_cached_tokens=num_cached_tokens,
        )

        self.requests[req_id] = req_state

        # Add only to prefill batch, it will be added later to the input batch
        # once if is fully prefilled
        self.prefill_batch.add_request(req_state)

    def _maybe_prepare_last_prefill(self, req_id: str,
                                    scheduler_output: SchedulerOutput) -> None:
        ''' In the last prefill we have to setup the batch to sample the 
            first token.
        '''
        # Check if it is last prefill
        request = self.requests[req_id]
        num_computed_tokens = request.num_computed_tokens
        prompt_len = len(request.prompt_token_ids)
        num_scheduled_tokens = scheduler_output.num_scheduled_tokens[req_id]

        if num_computed_tokens + num_scheduled_tokens < prompt_len:
            return

        # Last prefill we need to setup the logitsprocessors to sampling
        prefill_index = self.input_batch.add_request(request)
        for logitsproc in self.input_batch.logitsprocs_wrappers:
            logitsproc.set_prefill_index(prefill_index)

        # Refresh sampling metadata after all request are added to the batch
        self.input_batch.refresh_metadata()
        self.prefill_batch.refresh_metadata()

    def prepare_model_input(self, scheduler_output):

        is_prefill = False
        req_id: str = ""
        if len(scheduler_output.scheduled_new_reqs) == 1:
            # First prefill let's update cache
            assert len(scheduler_output.scheduled_cached_reqs.req_ids) == 0
            self.add_new_request(scheduler_output.scheduled_new_reqs[0])
            req_id = scheduler_output.scheduled_new_reqs[0].req_id
            is_prefill = True

        # NOTE: We assume that there's only one prefill at each step
        # and if it is a single request cached here and the number of
        # computed tokens is less than the length of the prompt then
        # it is still prefilling.
        if scheduler_output.scheduled_cached_reqs.num_reqs == 1:
            # Whether it's a prefill or not, should not have any request here
            assert len(scheduler_output.scheduled_new_reqs) == 0
            req_id = scheduler_output.scheduled_cached_reqs.req_ids[0]
            is_prefill = \
                len(self.requests[req_id].prompt_token_ids) > \
                scheduler_output.scheduled_cached_reqs.num_computed_tokens[0]

        # Prepare input tensors.
        if is_prefill:
            # All prefills are chunked
            # Get request id from new request or cached request
            model_inputs = self._prepare_chunked_prefill(req_id)
            self._maybe_prepare_last_prefill(req_id, scheduler_output)

            return model_inputs
        else:
            return self._prepare_decode(scheduler_output.scheduled_cached_reqs)

    def get_empty_output(self):
        return CPSpyreModelRunnerOutput(req_ids=[],
                                        req_id_to_index={},
                                        sampled_token_ids=[],
                                        logprobs=None,
                                        prompt_logprobs_dict={},
                                        pooler_output=[],
                                        num_nans_in_logits=None,
                                        tkv=0,
                                        n_free_blocks=self.get_n_free_blocks(),
                                        left_padding={})

    def check_incomplete_prefill(self, scheduler_output: SchedulerOutput):
        cached_reqs = scheduler_output.scheduled_cached_reqs
        new_reqs = scheduler_output.scheduled_new_reqs

        if cached_reqs.num_reqs != 1 and len(new_reqs) != 1:
            # Not a prefill
            return False

        # possible prefill
        req_id = new_reqs[0].req_id if len(new_reqs) == 1 else \
                cached_reqs.req_ids[0]

        num_scheduled_tokens =\
            scheduler_output.num_scheduled_tokens[req_id]
        if len(new_reqs) == 1:
            return (num_scheduled_tokens < len(new_reqs[0].prompt_token_ids))
        else:
            req_state = self.requests[req_id]
            num_computed_tokens = cached_reqs.num_computed_tokens[0]
            return ((num_computed_tokens + num_scheduled_tokens)
                    < len(req_state.prompt_token_ids))

    def update_states(self, scheduler_output: SchedulerOutput):
        cached_reqs = scheduler_output.scheduled_cached_reqs

        if cached_reqs.num_reqs == 1:
            # NOTE: while prefilling the request is not yet in the
            # input batch, and update states try to access it there.
            req_id = cached_reqs.req_ids[0]
            req_state = self.requests[req_id]
            assert isinstance(req_state, ChunkedPrefillRequestState)
            num_computed_tokens = cached_reqs.num_computed_tokens[0]
            if num_computed_tokens < len(req_state.prompt_token_ids):
                # For now, if it is prefilling, we only need to update num of
                # computed tokens of the request
                req_state.num_computed_tokens = num_computed_tokens
                if self.enable_prefix_caching:
                    num_cached_blocks = self.kv_cache_manager.\
                        num_cached_block[req_id]
                    # if the number of cached tokens is larger or equal to the
                    # number of computed tokens, it means that during this call
                    # to execute_model we're just loading blocks from the KV
                    # cache and can't call `cache_blocks()`
                    if num_computed_tokens > \
                        num_cached_blocks * self.block_size:
                        self.kv_cache_manager.cache_blocks(
                            req_state.scheduler_request, num_computed_tokens)
                # hide the prefill request from the super class
                scheduler_output.scheduled_cached_reqs = \
                    CachedRequestData.make_empty()
                super().update_states(scheduler_output)
                scheduler_output.scheduled_cached_reqs = cached_reqs
                return

        super().update_states(scheduler_output)

    @SpyrePlatform.inference_mode()
    def execute_model(
        self,
        scheduler_output: SchedulerOutput,
        **kwargs,
    ) -> ModelRunnerOutput:

        t0 = time.time()

        self.update_states(scheduler_output)

        if not scheduler_output.total_num_scheduled_tokens:
            # Return empty ModelRunnerOuptut if there's no work to do.
            return self.get_empty_output()

        model_input = self.prepare_model_input(scheduler_output)

        incomplete_prefill = False
        is_cached_chunk = False
        is_prefill = cast(bool, model_input.is_prompt)
        if is_prefill:
            incomplete_prefill = self.check_incomplete_prefill(
                scheduler_output)
            is_cached_chunk = model_input.input_tokens is None
            if is_cached_chunk:
                assert incomplete_prefill, \
                    "can't apply caching on the last chunked prefill"

        if not is_cached_chunk:
            # Execute the model
            attn_metadata = self.build_attn_metadata(model_input)
            with set_forward_context(attn_metadata, self.vllm_config):
                logits = self.model(input_ids=model_input.input_tokens,
                                    positions=model_input.input_positions,
                                    masks=model_input.input_masks,
                                    is_prompt=model_input.is_prompt)

        # Get mapping between requests ids to the index within the batch
        req_id_to_index = self.get_req_id_to_index(is_prefill)

        # Prepare the left paddings to pass to the scheduler
        left_padded_prompt_mask = cast(torch.tensor,
                                       model_input.left_padded_prompt_mask)
        left_padding = {
            req_id: left_padded_prompt_mask[idx].item()
            for req_id, idx in req_id_to_index.items()
        }

        # TODO: dead code, this only works for SB with bs=1, either
        # fix it or remove it.
        #prompt_logprobs_dicts = self._get_prompt_logprobs_dict(
        #    logits=logits, model_inputs=model_input)
        # TODO: disable prefix caching for requests with prompt logprobs
        prompt_logprobs_dicts: dict[str, Optional[LogprobsTensors]] = {}

        # If the prompt is being prefilled we don't have to sample
        # and generate a new token.
        if is_prefill and self.check_incomplete_prefill(scheduler_output):
            # Only return outputs from the driver worker
            if not self.is_driver_worker:
                return self.get_empty_output()

            t1 = time.time() - t0
            logger.debug("t_forward_pass: %.2fms [prefill single chunk]",
                         (t1 * 1000))
            return CPSpyreModelRunnerOutput(
                req_ids=list(req_id_to_index.keys()),
                req_id_to_index=req_id_to_index,
                sampled_token_ids=[],
                logprobs=None,
                prompt_logprobs_dict=prompt_logprobs_dicts,
                pooler_output=[],
                tkv=self.tkv,
                n_free_blocks=self.get_n_free_blocks(),
                left_padding=left_padding)

        # Sample the next token.
        output: SamplerOutput = self.model.sample(
            logits=logits,
            sampling_metadata=self.get_sampling_metadata(is_prefill),
        )
        t1 = time.time() - t0
        step_type = "[prefill last chunk]" if is_prefill else "[decode]"
        logger.debug("t_token: %.2fms %s", (t1 * 1000), step_type)

        # Get the right batch, if this is the last chunk to conclude the
        # prefill, we'll generate a token and we should get from the prefill
        # batch because input_batch may have other request that are were
        # not processed at this step.
        batch = self.prefill_batch if is_prefill else self.input_batch

        # Add the sampled token(s) to the request cache
        req_ids = ([r.req_id for r in scheduler_output.scheduled_new_reqs]
                if len(scheduler_output.scheduled_new_reqs) > 0 \
                else batch.sorted_requests_ids)
        sampled_ids = output.sampled_token_ids.tolist()

        for i, req_id in enumerate(req_ids):
            req_state = self.requests[req_id]
            assert isinstance(req_state, ChunkedPrefillRequestState)
            assert req_state.scheduler_request is not None
            req_state.scheduler_request.append_output_token_ids(sampled_ids[i])
            if self.enable_prefix_caching:
                self.kv_cache_manager.cache_blocks(
                    req_state.scheduler_request,
                    req_state.scheduler_request.num_tokens)
            req_state.output_token_ids.extend(sampled_ids[i])

        # Only return outputs from the driver worker
        if not self.is_driver_worker:
            return self.get_empty_output()

        sampled_token_ids = self._make_compatible_sampled_token_ids(
            output.sampled_token_ids)

        model_output = CPSpyreModelRunnerOutput(
            req_ids=list(req_id_to_index.keys()),
            req_id_to_index=req_id_to_index,
            sampled_token_ids=sampled_token_ids,
            logprobs=(output.logprobs_tensors.tolists()
                      if output.logprobs_tensors else None),
            prompt_logprobs_dict=prompt_logprobs_dicts,
            pooler_output=[],
            tkv=self.tkv,
            n_free_blocks=self.get_n_free_blocks(),
            left_padding=left_padding)

        return model_output

    def _mark_input_tensors(self, model_input: SamplingForwardInputs) -> None:

        # Marking dimensions static/dynamic
        if model_input.is_prompt:

            # batch static (batch size 1)
            torch._dynamo.mark_static(model_input.input_tokens, 0)
            torch._dynamo.mark_static(model_input.slot_mapping, 0)
            torch._dynamo.mark_static(model_input.input_positions, 0)
            torch._dynamo.mark_static(model_input.block_table, 0)

            # sequence dynamic
            torch._dynamo.mark_dynamic(model_input.input_tokens, 1)
            torch._dynamo.mark_dynamic(model_input.slot_mapping, 1)
            torch._dynamo.mark_dynamic(model_input.input_positions, 1)
            torch._dynamo.mark_dynamic(model_input.block_table, 1)

        # decode
        else:
            # mask is no longer used here

            # batch dynamic
            torch._dynamo.mark_dynamic(model_input.input_tokens, 0)
            torch._dynamo.mark_dynamic(model_input.block_table, 0)
            torch._dynamo.mark_dynamic(model_input.slot_mapping, 0)
            torch._dynamo.mark_dynamic(model_input.input_positions, 0)
            torch._dynamo.mark_dynamic(model_input.current_tkv_mask, 0)
            torch._dynamo.mark_dynamic(model_input.left_padded_prompt_mask, 0)

            # sequence
            torch._dynamo.mark_static(model_input.input_tokens, 1)  # always 1
            torch._dynamo.mark_dynamic(model_input.block_table, 1)
            torch._dynamo.mark_static(model_input.slot_mapping, 1)  # always 1
            torch._dynamo.mark_static(model_input.input_positions,
                                      1)  # always 1<|MERGE_RESOLUTION|>--- conflicted
+++ resolved
@@ -2202,7 +2202,6 @@
             left_padding = chunk_count * chunk_size - padded_prompt_len
             assert left_padding % self.block_size == 0
             left_blocks = left_padding // self.block_size
-<<<<<<< HEAD
 
             computed_blocks: list[
                 KVCacheBlock] = FullAttentionManager.find_longest_cache_hit(
@@ -2213,30 +2212,10 @@
                     kv_cache_spec=self._attn_spec,
                     use_eagle=False,
                     dcp_world_size=1,
+                    **self._alignment_token_kwargs,
                 )[0]
             n_hit = len(computed_blocks)
 
-=======
-            cacheable_blocks -= left_blocks
-            max_cache_hit_length = cacheable_blocks * self.block_size
-
-            if max_cache_hit_length > 0:
-                computed_blocks: list[
-                    KVCacheBlock] = FullAttentionManager.find_longest_cache_hit(
-                        block_hashes=scheduler_request.block_hashes,
-                        max_length=max_cache_hit_length,
-                        kv_cache_group_ids=[0],
-                        block_pool=self.block_pool,
-                        kv_cache_spec=self._attn_spec,
-                        use_eagle=False,
-                        dcp_world_size=1,
-                        **self._alignment_token_kwargs,
-                    )[0]
-                n_hit = len(computed_blocks)
-            else:
-                computed_blocks = list[KVCacheBlock]()
-                n_hit = 0
->>>>>>> 22326987
             logger.debug("Found: %d cached_blocks", n_hit)
 
             full_chunks_with_cached_blocks = ((left_blocks + n_hit) //
