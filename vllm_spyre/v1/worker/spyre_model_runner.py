--- conflicted
+++ resolved
@@ -878,16 +878,12 @@
         self.block_pool = BlockPool(num_gpu_blocks=self.n_blocks + 1,
                                     enable_caching=self.enable_prefix_caching,
                                     enable_kv_cache_events=False)
-<<<<<<< HEAD
-        self._attn_spec = KVCacheSpec(block_size=self.block_size)
-=======
-        attn_spec = FullAttentionSpec(
+        self._attn_spec = FullAttentionSpec(
             block_size=self.block_size,
             # dummy values
             num_kv_heads=1,
             head_size=1,
             dtype=torch.float16)
->>>>>>> f2016754
         self.kv_cache_manager = FullAttentionManager(
             kv_cache_spec=self._attn_spec,
             block_pool=self.block_pool,
