import time
from collections import deque
from collections.abc import Iterable
from dataclasses import asdict, dataclass
from typing import TYPE_CHECKING, Any, Optional

import torch
from torch import nn
from vllm.config import DeviceConfig, VllmConfig
from vllm.forward_context import set_forward_context
from vllm.logger import init_logger
from vllm.sampling_params import SamplingType
from vllm.utils import is_pin_memory_available
from vllm.v1.kv_cache_interface import FullAttentionSpec, KVCacheSpec
from vllm.v1.outputs import SamplerOutput

from vllm_spyre.model_executor.model_loader.spyre import (
    SpyreAttentionMetadata, SpyreCausalLM)
from vllm_spyre.platform import SpyrePlatform
from vllm_spyre.v1.worker.spyre_input_batch import (CachedRequestState,
                                                    InputBatch)

if TYPE_CHECKING:
    from vllm.v1.core.sched.output import (CachedRequestData, NewRequestData,
                                           SchedulerOutput)
else:
    CachedRequestData = None
    SchedulerOutput = None
    NewRequestData = None

from vllm.v1.outputs import EMPTY_MODEL_RUNNER_OUTPUT, ModelRunnerOutput

logger = init_logger(__name__)


@dataclass(frozen=True)
class ModelForwardInputs:
    """
    Used by the SpyreModelRunner.
    """
    input_tokens: Optional[torch.Tensor] = None
    input_positions: Optional[torch.Tensor] = None
    input_masks: Optional[torch.Tensor] = None
    current_tkv_mask: Optional[torch.Tensor] = None
    left_padded_prompt_mask: Optional[torch.Tensor] = None
    block_table: Optional[torch.Tensor] = None
    slot_mapping: Optional[torch.Tensor] = None
    is_prompt: Optional[bool] = None


@dataclass
class CBSpyreModelRunnerOutput(ModelRunnerOutput):
    # Add the current tkv to the output
    tkv: int = 0


class SpyreModelRunner:

    def __init__(
        self,
        vllm_config: VllmConfig,
        is_driver_worker: bool,
    ):
        self.is_driver_worker = is_driver_worker
        self.vllm_config = vllm_config
        self.model_config = vllm_config.model_config
        self.cache_config = vllm_config.cache_config
        self.lora_config = vllm_config.lora_config
        self.load_config = vllm_config.load_config
        self.parallel_config = vllm_config.parallel_config
        self.scheduler_config = vllm_config.scheduler_config
        self.device_config = vllm_config.device_config
        self.speculative_config = vllm_config.speculative_config
        self.prompt_adapter_config = vllm_config.prompt_adapter_config
        self.observability_config = vllm_config.observability_config

        self.pad_token_id = 0

        if self.model_config is not None:
            if self.model_config.hf_config is not None:
                self.pad_token_id = (getattr(self.model_config.hf_config,
                                             "pad_token_id", None) or 0)
            if self.model_config.get_sliding_window():
                logger.warning("Sliding window is not supported on Spyre. "
                               "The model will run without sliding window.")
        if vllm_config.device_config is None:
            self.device_config = DeviceConfig()
        self.device = self.device_config.device
        self.pin_memory = is_pin_memory_available()

        # Lazy initialization: after load_model.
        self.model: nn.Module

        # Flag to be turned off after warmup is complete
        self.warmup_mode = True

        # Batch state
        self.input_batch = InputBatch(
            max_num_reqs=vllm_config.scheduler_config.max_num_seqs,
            max_model_len=vllm_config.model_config.max_model_len,
            device=self.device,
            pin_memory=self.pin_memory,
            vocab_size=vllm_config.model_config.get_vocab_size(),
        )

        # Requests
        self.requests: dict[str, CachedRequestState] = {}

    def get_model(self) -> nn.Module:
        return self.model

    def load_model(self, prompt_lens: Iterable[int],
                   num_decode_tokens: Iterable[int]) -> None:
        max_pad_length = max(prompt_lens)
        max_decode_length = max(num_decode_tokens)
        self.model = SpyreCausalLM(
            self.model_config,
            parallel_config=self.parallel_config,
            scheduler_config=self.scheduler_config,
            max_prompt_length=max_pad_length,
            max_decode_length=max_decode_length,
        )

    @property
    def vocab_size(self) -> int:
        return self.model.model.model.config.src_vocab_size

    def _prepare_pad_input_ids(
        self,
        input_ids_list: list[torch.Tensor],
        min_pad_length: int = 0,
    ) -> tuple[torch.Tensor, torch.Tensor, torch.Tensor]:
        """left side padding implemented as
        in fms.utils.generation.pad_input_id"""
        max_len = max([min_pad_length] +
                      [seq.size(0) for seq in input_ids_list])
        padded_input_ids_list = []
        mask_list = []
        position_ids_list = []
        for input_ids_i in input_ids_list:
            seq_len = input_ids_i.size(0)
            if max_len > seq_len:
                logger.info(
                    "Left padding request of length %d tokens to %d tokens.",
                    seq_len, max_len)
            pads = torch.ones(max_len - seq_len,
                              dtype=torch.long,
                              device=input_ids_i.device) * self.pad_token_id
            non_pads = torch.ones(seq_len,
                                  dtype=torch.long,
                                  device=input_ids_i.device)

            pos_ids_pads = pads
            pos_ids_seq = torch.arange(0,
                                       seq_len,
                                       dtype=torch.long,
                                       device=input_ids_i.device)

            # Setting this to 0, however if 0 is the eos, we will end up
            # truncating the output if using truncate_after_eos once this
            # workflow works for nested tensor, this can probably be removed
            padded_input_ids_list.append(torch.cat((pads, input_ids_i)))
            mask_list.append(torch.cat((torch.zeros_like(pads), non_pads)))
            position_ids_list.append(torch.cat((pos_ids_pads, pos_ids_seq)))

        return padded_input_ids_list, mask_list, position_ids_list

    def pad_input_ids(
        self,
        input_ids_list: list[torch.Tensor],
        min_pad_length: int = 0,
    ) -> tuple[torch.Tensor, torch.Tensor, torch.Tensor]:

        padded_input_ids_list, mask_list, position_ids_list = (
            self._prepare_pad_input_ids(input_ids_list, min_pad_length))

        input_ids = torch.stack(padded_input_ids_list)
        mask = torch.stack(mask_list).bool()
        # this is a causal mask for generation
        mask = (mask.unsqueeze(-1) == mask.unsqueeze(-2)).tril()
        mask = torch.where(mask.logical_not(), -torch.inf, 0.0)
        mask = mask.to(self.model.model.dtype)
        position_ids = torch.stack(position_ids_list)

        return input_ids, position_ids, mask

    def get_kv_cache_spec(self) -> KVCacheSpec:
        """
        This method should generate the KVCache spec by parsing the kv cache
        format from each Attention module in the static forward context.

        In vLLM, this static forward context is populated by the base Attention
        class in the modeling code. Every attention layer populates an entry
        for itself in vllm_config.compilation_config.static_forward_context,
        which is a dictionary of layer_name -> layer for every attention layer.
        This allows the model runner to correctly create the kv cache spec for
        each layer.

        The spyre modeling code currently comes from `fms`, and does not
        integrate with vLLM's modeling classes, so we don't have access to any
        model-agnostic metadata about the attention layers. This just returns a
        dummy value for now.
        """
        # We do at least use the real size from the cache config.
        block_size = self.vllm_config.cache_config.block_size

        attn_spec = FullAttentionSpec(
            block_size=block_size,
            num_kv_heads=1,
            head_size=1,
            dtype=torch.float16,
            use_mla=False,
        )
        return {"foo": attn_spec}

    def complete_warmup(self):
        """Turn off warmup mode once the warmup is complete"""
        self.warmup_mode = False

    def build_attn_metadata(self,
                            _: ModelForwardInputs) -> SpyreAttentionMetadata:

        # TODO: probably sooner we will need
        attn_metadata = SpyreAttentionMetadata()
        return attn_metadata

    def get_sampling_metadata(self, model_input: ModelForwardInputs):
        return self.input_batch.sampling_metadata

    def get_req_id_to_index(self, model_input: ModelForwardInputs):
        return self.input_batch.get_unpadded_output_indices()

    def update_states(self, scheduler_output: SchedulerOutput):
        # Update the states of the running/resumed requests.
        # Update input_batch's `token_ids_cpu`,
        # `num_tokens`. For continuous batching it cleans
        # finished requests from the batch
        #
        # NOTE: req_state.output_token_ids is being mutated.

        for req_data in scheduler_output.scheduled_cached_reqs:
            req_id = req_data.req_id
            req_state = self.requests[req_id]

            # Update the cached states.
            num_computed_tokens = req_data.num_computed_tokens
            # req_state.num_computed_tokens = num_computed_tokens
            # Add the sampled token(s) from the previous step (if any).
            # This doesn't include "unverified" tokens like spec decode tokens.
            num_new_tokens = (num_computed_tokens +
                              len(req_data.new_token_ids) -
                              req_state.num_tokens)
            if num_new_tokens == 1:
                # Avoid slicing list in most common case.
                req_state.output_token_ids.append(req_data.new_token_ids[-1])
            elif num_new_tokens > 0:
                req_state.output_token_ids.extend(
                    req_data.new_token_ids[-num_new_tokens:])

            req_index = self.input_batch.get_req_index(req_id)
            # Add new_token_ids to token_ids_cpu.
            # TODO: Update for spec decoding in the future
            start_token_index = num_computed_tokens
            end_token_index = num_computed_tokens + len(req_data.new_token_ids)
            self.input_batch.token_ids_cpu[
                req_index,
                start_token_index:end_token_index] = req_data.new_token_ids

        if scheduler_output.finished_req_ids:
            for req_id in scheduler_output.finished_req_ids:
                self.input_batch.remove_request(req_id)
                del self.requests[req_id]
            self.input_batch.refresh_sampling_metadata()

    def prepare_prompt(
        self,
        new_requests: list[NewRequestData],
    ) -> ModelForwardInputs:
        raise NotImplementedError

    def prepare_decode(
        self,
        cached_requests: list[CachedRequestData],
    ) -> ModelForwardInputs:
        raise NotImplementedError

    def prepare_model_input(
            self, scheduler_output: SchedulerOutput) -> ModelForwardInputs:

        # NOTE: We assume that all sequences in the group are all prompts or
        # all decodes. Also assuming that new sequences are prefills
        is_prompt = len(scheduler_output.scheduled_new_reqs) > 0

        # Prepare input tensors.
        if is_prompt:
            # Assert no running requests
            assert len(scheduler_output.scheduled_cached_reqs) == 0

            return self.prepare_prompt(scheduler_output.scheduled_new_reqs)
        else:
            return self.prepare_decode(scheduler_output.scheduled_cached_reqs)

    def base_execute_model(self, scheduler_output: SchedulerOutput,
                           **kwargs) -> ModelRunnerOutput:

        t0 = time.time()

        extra_kwargs: dict[str, Any] = {}
        if "pooler_output" in ModelRunnerOutput.__dataclass_fields__:
            extra_kwargs["pooler_output"] = None

        self.update_states(scheduler_output)

        if not scheduler_output.total_num_scheduled_tokens:
            # Return empty ModelRunnerOuptut if there's no work to do.
            return EMPTY_MODEL_RUNNER_OUTPUT

        model_input = self.prepare_model_input(scheduler_output)

        # Execute the model
        attn_metadata = self.build_attn_metadata(model_input)
        with set_forward_context(attn_metadata, self.vllm_config):
            hidden_states = self.model(input_ids=model_input.input_tokens,
                                       positions=model_input.input_positions,
                                       masks=model_input.input_masks,
                                       is_prompt=model_input.is_prompt)

        # Only perform sampling in the driver worker.
        if not self.is_driver_worker:
            # TODO: check this, we should return ModelRunnerOutput in this
            # method, why is it returning list here?
            return []

        # Compute the logits.
        logits = self.model.compute_logits(hidden_states, None)

        # Sample the next token.
        sampling_metata = self.get_sampling_metadata(model_input)
        output: SamplerOutput = self.model.sample(
            logits=logits,
            sampling_metadata=sampling_metata,
        )
        t1 = time.time() - t0
        logger.debug("t_token: %.2fms", (t1 * 1000))

        # Get mapping between requests ids to the index within the batch
        req_id_to_index = self.get_req_id_to_index(model_input)

        model_output = ModelRunnerOutput(
            req_ids=req_id_to_index.keys(),
            req_id_to_index=req_id_to_index,
            sampled_token_ids=output.sampled_token_ids.tolist(),
            spec_token_ids=None,
            logprobs=(output.logprobs_tensors.tolists()
                      if output.logprobs_tensors else None),
            prompt_logprobs_dict={
                req_id: None
                for req_id in self.input_batch.req_id_to_index
            },  # TODO: take a decision regarding prompt logprobs
            **extra_kwargs,
        )

        return model_output


class StaticBatchingSpyreModelRunner(SpyreModelRunner):

    def __init__(
        self,
        vllm_config: VllmConfig,
        is_driver_worker: bool,
    ):
        super().__init__(vllm_config=vllm_config,
                         is_driver_worker=is_driver_worker)

        # position_ids of all the sequences in current batch
        self._position_ids: torch.Tensor = None
        # attention masks of all the sequences in current batch
        self._mask: torch.Tensor = None

        self.spyre_warmup_shapes = SpyrePlatform.get_warmup_shapes(
            self.scheduler_config)

    def prepare_prompt(
        self,
        new_requests: list[NewRequestData],
    ) -> ModelForwardInputs:
        assert len(new_requests) > 0
        input_token_list: list[torch.Tensor] = []
        padded_batch_size, min_pad_length_batch = self._get_padded_batch_size(
            new_requests)

        # Internal state is reset here.
        # We don't support continuous batching, so we know all previous requests
        # have finished decoding.
        self.input_batch.clear_requests()
        self.requests = {}

        # Build batch and prepare input_token1
        for request_data in new_requests:
            # retrieve initial (unpadded) tokens
            prompt_tokens = request_data.prompt_token_ids

            input_token_list.append(
                torch.tensor(prompt_tokens,
                             dtype=torch.long,
                             device=torch.device("cpu")))

            # Add new requests to the cached states.
            req_id = request_data.req_id
            sampling_params = request_data.sampling_params
            if sampling_params.sampling_type == SamplingType.RANDOM_SEED:
                generator = torch.Generator(device=self.device)
                generator.manual_seed(sampling_params.seed)
            else:
                generator = None

            req_state = CachedRequestState(
                req_id=req_id,
                prompt_token_ids=request_data.prompt_token_ids,
                sampling_params=sampling_params,
                generator=generator,
                output_token_ids=[],
                left_padding=0)
            self.requests[req_id] = req_state
            self.input_batch.add_request(req_state)

        self.input_batch.padded_batch_size = padded_batch_size

        # Refresh sampling metadata after all request are added to the batch
        self.input_batch.refresh_sampling_metadata()

        # padding to compiled batch size
        while len(input_token_list) < padded_batch_size:
            input_token_list.append(
                torch.zeros(min_pad_length_batch,
                            dtype=torch.long,
                            device=torch.device("cpu")))

        # get position ids and attention mask
        input_tokens, self._position_ids, self._mask = self.pad_input_ids(
            input_token_list, min_pad_length=min_pad_length_batch)

        model_input = ModelForwardInputs(
            input_tokens=input_tokens,
            input_positions=self._position_ids,
            input_masks=self._mask,
            is_prompt=True,
        )

        self._mark_input_tensors(model_input)
        self.model.indices = self.input_batch.get_model_indices()

        return model_input

    def prepare_decode(
        self,
        cached_requests: list[CachedRequestData],
    ) -> ModelForwardInputs:
        assert len(cached_requests) > 0
        input_tokens: list[list[int]] = [
            [0] for _ in range(self._position_ids.shape[0])
        ]

        for cached_request in cached_requests:
            # TODO: Will this always just be one token ID if there's no spec
            # or jump decoding?
            generation_token = cached_request.new_token_ids[-1]
            input_tokens[self.input_batch.req_id_to_index[
                cached_request.req_id]] = [generation_token]

        # update position ids and attention mask
        self._update_position_ids()
        self._update_mask()

        input_tokens = torch.tensor(input_tokens,
                                    dtype=torch.long,
                                    device=self.device)
        model_input = ModelForwardInputs(
            input_tokens=input_tokens,
            input_positions=self._position_ids,
            input_masks=self._mask,
            is_prompt=False,
        )
        self._mark_input_tensors(model_input)

        # TODO: Added here temporarily until we can remove dummy token
        # for batch_size = 1
        self.model.indices = self.input_batch.get_model_indices()

        return model_input

    def _update_position_ids(self) -> None:
        """Updating the position ids of all sequences
        in a batch. Will be called in decoding phase"""

        self._position_ids = self._position_ids[:, -1] + 1
        self._position_ids = self._position_ids.unsqueeze(-1)

    def _update_mask(self) -> None:
        """Updating/extending the attention masks of all
        sequences in a batch. Will be called in decoding phase"""

        assert self._mask is not None
        masks = self._mask

        masks_new = []
        for mask in masks:
            # get the last row of the 3d mask
            mask_new = mask[-1:, :]

            # extend the mask one slot
            mask_new = torch.cat(
                (
                    mask_new,
                    torch.zeros(
                        1, 1, dtype=mask_new.dtype, device=mask_new.device),
                ),
                dim=1,
            )
            masks_new.append(mask_new)

        self._mask = torch.stack(masks_new, dim=0)

    @SpyrePlatform.inference_mode()
    def execute_model(
        self,
        scheduler_output: SchedulerOutput,
        **kwargs,
    ) -> ModelRunnerOutput:

        return self.base_execute_model(scheduler_output, **kwargs)

    def _get_padded_batch_size(self, new_requests: list[NewRequestData]):
        # find warmup shape to be used for padding and batching
        applicable_spyre_warmup_shapes = [
            shape for shape in self.spyre_warmup_shapes
            if len(new_requests) <= shape["batch_size"]
        ]
        for request_data in new_requests:
            # retrieve initial (unpadded) tokens
            prompt_tokens = request_data.prompt_token_ids
            new_tokens = (request_data.sampling_params.max_tokens
                          if request_data.sampling_params is not None else 0)

            updated_spyre_warmup_shapes = [
                shape for shape in applicable_spyre_warmup_shapes
                if len(prompt_tokens) <= shape["prompt_length"]
                and new_tokens <= shape["new_tokens"]
            ]
            applicable_spyre_warmup_shapes = updated_spyre_warmup_shapes

        assert (
            applicable_spyre_warmup_shapes
        ), "No shapes available to run prefill batch. (This should not happen)"

        # If multiple warmup shapes apply, the first one is selected.
        # For improving performance, the warmup shapes in scheduler_config
        # are ordered by "processing speed".
        min_pad_length_batch = applicable_spyre_warmup_shapes[0][
            "prompt_length"]
        padded_batch_size = applicable_spyre_warmup_shapes[0]["batch_size"]
        return padded_batch_size, min_pad_length_batch

    def _mark_input_tensors(self, model_input: ModelForwardInputs) -> None:
        """Yoinked from
        https://github.com/foundation-model-stack/aiu-fms-testing-utils/pull/13
        """
        if not self.warmup_mode:
            # Only mark tensors when we're warming up and compiling the graphs
            return

        # To produce like graphs during pre-fill, we mark the prefill
        # batch x seq as static, but relax this for decode for the seq
        if model_input.is_prompt:
            # we always want prefill to be static to produce same-like graph
            torch._dynamo.mark_static(model_input.input_tokens, 0)
            torch._dynamo.mark_static(model_input.input_tokens, 1)
            torch._dynamo.mark_static(model_input.input_masks, 0)
            torch._dynamo.mark_static(model_input.input_masks, 1)
            torch._dynamo.mark_static(model_input.input_masks, 2)
            torch._dynamo.mark_static(model_input.input_positions, 0)
            torch._dynamo.mark_static(model_input.input_positions, 1)
        else:
            # we always want the decode to be dynamic on sequence
            torch._dynamo.mark_dynamic(model_input.input_masks, 2)

            # here self.model.model is a StaticBatchingFmsModel
            for layer in self.model.model.past_key_value_states:
                for tensor in layer:
                    torch._dynamo.mark_static(tensor, 0)
                    # This used to be baked into the model's forward pass
                    torch._dynamo.mark_dynamic(tensor, 2)


class ContinuousBatchingSpyreModelRunner(SpyreModelRunner):

    def __init__(
        self,
        vllm_config: VllmConfig,
        is_driver_worker: bool,
    ):
        super().__init__(vllm_config=vllm_config,
                         is_driver_worker=is_driver_worker)

        # TODO: remove this limitation once we update the warm-up logic to
        # support batch_size=1
        assert vllm_config.scheduler_config.max_num_seqs >= 2, "Currently, " \
            "continuous batching needs config to set batch_size >= 2"

        self.block_size = 64

        # TODO: move to a KV cache manager
        self.req_ids2blocks: dict[str, deque[int]] = {}

        self.tkv: int = 0
        # set self.free_blocks to the minimal value of 4 required for warmup
        # is reset to the value returned by the Spyre compiler after warmup
        # self._set_free_blocks(num_blocks=4)
        # for the time being we set this to num_blocks consistent with the
        # cache dimension of ContinuousBatchingFmsModel.past_key_value_states
        num_blocks = (vllm_config.scheduler_config.max_num_seqs *
                      vllm_config.model_config.max_model_len //
                      self.block_size)
        self._set_free_blocks(num_blocks=num_blocks)
        self.dummy_req_ids2blocks: list[int] = []

        # TODO: Remove this once we can prefill and decode in the same step
        self.prefill_batch = InputBatch(
            # TODO: review this, currently we only support prefill for
            # `batch_size=1`
            max_num_reqs=1,
            max_model_len=vllm_config.model_config.max_model_len,
            device=self.device,
            pin_memory=self.pin_memory,
            vocab_size=vllm_config.model_config.get_vocab_size(),
        )

        self.decode_batch = self.input_batch

    def _set_free_blocks(self, num_blocks: int) -> None:
        self.free_blocks = deque([i for i in range(num_blocks)])

    def update_states(self, scheduler_output):

        super().update_states(scheduler_output)

        # TODO: move to kv cache manager
        # Continuous batching: free blocks
        for req_id in scheduler_output.finished_req_ids:
            if blocks_to_free := self.req_ids2blocks.pop(req_id, None):
                logger.debug("Freeing request id: %s", req_id)
<<<<<<< HEAD
                for freed_block in self.req_ids2blocks[req_id]:
                    self.free_blocks.append(freed_block)
                del self.req_ids2blocks[req_id]
=======
                for block_id in blocks_to_free:
                    logger.debug("Freeing block with id: %s", block_id)
                    self.free_blocks.append(block_id)
            self.req_ids2left_pads.pop(req_id, None)
            self.requests.pop(req_id, None)
            self.input_batch.remove_request(req_id)
>>>>>>> b47662b4

        # free the blocks used for padding to minimum decode batch size of 2
        if self.dummy_req_ids2blocks and \
                (not scheduler_output.total_num_scheduled_tokens \
                or len(scheduler_output.scheduled_new_reqs) > 0):
            for freed_block in self.dummy_req_ids2blocks:
                self.free_blocks.append(freed_block)
            self.dummy_req_ids2blocks = []

    def prepare_prompt(
        self,
        new_requests: list[NewRequestData],
    ) -> ModelForwardInputs:
        assert len(new_requests) > 0
        input_token_list: list[torch.Tensor] = []

        # ceil division to pad to next block boundary
        new_batch = len(self.req_ids2blocks) == 0
        max_prompt_len = max([len(r.prompt_token_ids) for r in new_requests])
        if not new_batch:
            assert max_prompt_len <= self.tkv
        d = self.block_size
        n = max_prompt_len if new_batch else self.tkv
        block_padding = ((n + d - 1) // d) * d
        if new_batch:
            self.tkv = block_padding

        # Internal state is managed here.
        slot_mapping = []

        self.prefill_batch.clear_requests()

        for request_data in new_requests:
            # retrieve initial (unpadded) tokens
            prompt_tokens = request_data.prompt_token_ids
            # self.req_ids2left_pads[
            #     request_data.req_id] = self.tkv - len(prompt_tokens)
            left_padding = self.tkv - len(prompt_tokens)
            input_token_list.append(
                torch.tensor(prompt_tokens,
                             dtype=torch.long,
                             device=torch.device("cpu")))

            # filling block table and slot mapping
            block_table_i = []
            slot_mapping_i = []
            for pos_i in range(block_padding):
                if pos_i % self.block_size == 0:
                    block_number = self.free_blocks.popleft()
                    block_table_i.append(block_number)
                block_offset = pos_i % self.block_size
                slot = block_number * self.block_size + block_offset
                slot_mapping_i.append(slot)
            self.req_ids2blocks[request_data.req_id] = deque(block_table_i)
            slot_mapping.append(slot_mapping_i)

            # Add new requests to the cached states.
            req_id = request_data.req_id
            sampling_params = request_data.sampling_params
            if sampling_params.sampling_type == SamplingType.RANDOM_SEED:
                generator = torch.Generator(device=self.device)
                generator.manual_seed(sampling_params.seed)
            else:
                generator = None

            req_state = CachedRequestState(
                req_id=req_id,
                prompt_token_ids=request_data.prompt_token_ids,
                sampling_params=sampling_params,
                generator=generator,
                output_token_ids=[],
                left_padding=left_padding)
            self.requests[req_id] = req_state
            self.input_batch.add_request(req_state)
            self.prefill_batch.add_request(req_state)

        # Refresh sampling metadata after all request are added to the batch
        self.input_batch.refresh_sampling_metadata()
        self.prefill_batch.refresh_sampling_metadata()

        # TODO: Review this in the future
        # prefills are always of batch size 1 for this milestone
        # Also, we added an input batch just for that.
        actual_batch_size = len(input_token_list)
        assert actual_batch_size == 1
        self.model.indices = torch.ones(actual_batch_size,
                                        dtype=torch.bool,
                                        device='cpu')
        # construct tensor from list
        slot_mapping = torch.tensor(slot_mapping, dtype=torch.int64)
        block_table = None

        # get position ids and attention mask
        # applies left padding to align with tkv of current decode batch
        # and right padding to align with the next block boundary
        input_tokens, position_ids, mask =\
            self.pad_input_ids(input_token_list, min_pad_length=block_padding)
        mask = mask.unsqueeze(1)

        # not needed for prefill
        current_tkv_mask = None
        left_padded_prompt_mask = None

        model_inputs = ModelForwardInputs(
            input_tokens=input_tokens,
            input_positions=position_ids,
            input_masks=mask,
            current_tkv_mask=current_tkv_mask,
            left_padded_prompt_mask=left_padded_prompt_mask,
            block_table=block_table,
            slot_mapping=slot_mapping,
            is_prompt=True,
        )

        mark_input_tensors_for_cb(model_inputs)

        return model_inputs

    def prepare_decode(
        self,
        cached_requests: list[CachedRequestData],
    ) -> ModelForwardInputs:
        assert len(cached_requests) > 0

        input_tokens = []
        input_positions = []
        block_table = []
        slot_mapping = []
        left_padded_prompt_mask = []
        self.model.indices = torch.ones(len(cached_requests),
                                        dtype=torch.bool,
                                        device="cpu")

        assert len(self.input_batch.req_id_to_index) == len(cached_requests)
        # TODO(wallas): I think we can do better here, without sorting and
        # creating a intermediary dictionary
        cached_reqs_map = {c.req_id: c for c in cached_requests}
        req_ids = self.input_batch.sorted_requests_ids

        for req_id in req_ids:
            # TODO: Will this always just be one token ID if there's no spec
            # or jump decoding?
            cached_request = cached_reqs_map[req_id]

            # adding new blocks if needed
            if self.tkv // self.block_size + 1 > len(
                    self.req_ids2blocks[cached_request.req_id]):
                self.req_ids2blocks[cached_request.req_id].append(
                    self.free_blocks.popleft())
            block_table.append(self.req_ids2blocks[cached_request.req_id])
            # slot_mapping for all blocks of sequence
            start_slot = block_table[-1][-1] * self.block_size
            offset = self.tkv % self.block_size
            slot = [start_slot + offset]
            slot_mapping.append(slot)

            generation_token = cached_request.new_token_ids[-1]
            input_tokens.append([generation_token])
            seq_len = cached_request.num_computed_tokens
            input_positions.append([seq_len])

            req_state = self.requests[cached_request.req_id]
            left_padded_prompt_mask.append(req_state.left_padding)

        # add padding for minimum batch size of 2
        if len(input_tokens) == 1:
            dummy_req_indices = torch.zeros(1, dtype=torch.bool, device="cpu")
            self.model.indices = torch.cat(
                (self.model.indices, dummy_req_indices), -1)
            assert self.model.indices.size(dim=0) == 2

            n = self.tkv + 1
            d = self.block_size
            num_blocks = (n + d - 1) // d
            for _ in range(num_blocks - len(self.dummy_req_ids2blocks)):
                self.dummy_req_ids2blocks.append(self.free_blocks.popleft())
            block_table.append(deque(self.dummy_req_ids2blocks))
            start_slot = block_table[-1][-1] * self.block_size
            offset = self.tkv % self.block_size
            slot = [start_slot + offset]
            slot_mapping.append(slot)
            input_tokens.append([0])
            input_positions.append([self.tkv])
            left_padded_prompt_mask.append(0)

        input_tokens = torch.tensor(input_tokens,
                                    dtype=torch.long,
                                    device=self.device)
        position_ids = torch.tensor(input_positions,
                                    dtype=torch.long,
                                    device=self.device)
        left_padded_prompt_mask = torch.tensor(left_padded_prompt_mask,
                                               dtype=torch.long,
                                               device=self.device)
        # construct tensors from lists
        slot_mapping = torch.tensor(slot_mapping, dtype=torch.int64)
        block_table = torch.tensor(block_table, dtype=torch.int64)

        # not needed for decode
        mask = None

        # update tkv
        self.tkv = self.tkv + 1

        current_tkv_mask = torch.tensor([self.tkv] * len(input_tokens),
                                        dtype=torch.int64)

        model_inputs = ModelForwardInputs(
            input_tokens=input_tokens,
            input_positions=position_ids,
            input_masks=mask,
            current_tkv_mask=current_tkv_mask,
            left_padded_prompt_mask=left_padded_prompt_mask,
            block_table=block_table,
            slot_mapping=slot_mapping,
            is_prompt=False,
        )

        mark_input_tensors_for_cb(model_inputs)

        return model_inputs

    def reduce_left_padding(self) -> None:

        requests = self.requests.values()
        if len(self.requests) == 0:
            return

        min_left_pad = min([r.left_padding for r in requests])
        n_padded_blocks = min_left_pad // self.block_size
        offset = n_padded_blocks * self.block_size

        if offset > 0:
            logger.debug("Number of removed blocks due to left padding: %d",
                         n_padded_blocks)

            for req in requests:
                req.left_padding -= offset

                # free blocks
                for _ in range(n_padded_blocks):
                    freed_block_id = self.req_ids2blocks[req.req_id].popleft()
                    logger.debug("Freeing block with id: %s", freed_block_id)
                    self.free_blocks.append(freed_block_id)

        # update tkv
        self.tkv -= offset

    def pad_input_ids(
        self,
        input_ids_list: list[torch.Tensor],
        min_pad_length: int = 0,
    ) -> tuple[torch.Tensor, torch.Tensor, torch.Tensor]:

        # left padding to align with tkv of current decode batch
        input_tokens_left, position_ids_left, mask_left =\
            super().pad_input_ids(input_ids_list, min_pad_length=self.tkv)

        # right padding to align with the next block boundary
        left_pad_len = input_tokens_left.shape[1]
        n_pads_right = min_pad_length - left_pad_len

        # set number of right pads for the next model forward pass:
        # need to be excluded before sampling tokens
        self.model.n_pads_right = n_pads_right

        if n_pads_right > 0:
            # apply right padding to input_tokens, position_ids and mask
            logger.info(
                "Right padding request of length %d tokens to %d tokens.",
                left_pad_len, min_pad_length)

            input_tokens_right = torch.tensor(
                [[self.pad_token_id for i in range(n_pads_right)]],
                device=input_tokens_left.device,
                dtype=input_tokens_left.dtype)
            input_tokens = torch.concat(
                (input_tokens_left, input_tokens_right), dim=1)

            # Note: same output with i as padding for position ids
            pos_start = position_ids_left[0][-1] + 1
            position_ids_right = torch.tensor(
                [[0 for i in range(pos_start, pos_start + n_pads_right)]],
                device=position_ids_left.device,
                dtype=position_ids_left.dtype)
            position_ids = torch.concat(
                (position_ids_left, position_ids_right), dim=1)

            # pad left padded mask with -inf to the next block boundary
            mask = torch.nn.functional.pad(mask_left,
                                           (0, n_pads_right, 0, n_pads_right),
                                           value=-torch.inf)

            # lower triangle: 0.0, upper triangle -inf
            mask_pads = torch.zeros(n_pads_right, n_pads_right)
            mask_pads[~torch.tril(torch.ones(n_pads_right, n_pads_right)).bool(
            )] = float('-inf')

            # insert triangular matrix for right pads
            mask[:, -n_pads_right:, -n_pads_right:] = mask_pads.unsqueeze(0)
        else:
            # no right padding needed
            input_tokens = input_tokens_left
            position_ids = position_ids_left
            mask = mask_left

        return input_tokens, position_ids, mask

    def build_attn_metadata(
            self, model_input: ModelForwardInputs) -> SpyreAttentionMetadata:

        # TODO: probably we can remove some fields of the model input and
        # update only the SpyreAttentionMetadata
        attn_metadata = SpyreAttentionMetadata(
            slot_mapping=model_input.slot_mapping,
            current_tkv_mask=model_input.current_tkv_mask,
            left_padded_prompt_mask=model_input.left_padded_prompt_mask,
            block_table=model_input.block_table)
        return attn_metadata

    def get_sampling_metadata(self, model_input: ModelForwardInputs):
        return self.prefill_batch.sampling_metadata \
            if model_input.is_prompt else self.input_batch.sampling_metadata

    def get_req_id_to_index(self, model_input: ModelForwardInputs):
        is_prompt = model_input.is_prompt
        req_id_to_index = self.prefill_batch.get_unpadded_output_indices() \
            if is_prompt else self.input_batch.get_unpadded_output_indices()

        return req_id_to_index

    def prepare_model_input(
            self, scheduler_output: SchedulerOutput) -> ModelForwardInputs:

        # remove left padding if applicable before next prefil/decode step
        self.reduce_left_padding()

        return super().prepare_model_input(scheduler_output)

    @SpyrePlatform.inference_mode()
    def execute_model(
        self,
        scheduler_output: SchedulerOutput,
        **kwargs,
    ) -> ModelRunnerOutput:

        output = self.base_execute_model(scheduler_output, **kwargs)

        if not output:
            # TODO: Review this! see `base_execute_model``
            return []

        return CBSpyreModelRunnerOutput(**asdict(output), tkv=self.tkv)


def mark_input_tensors_for_cb(model_input: ModelForwardInputs) -> None:
    # Marking dimensions static/dynamic
    if model_input.is_prompt:

        # batch static (batch size 1)
        torch._dynamo.mark_static(model_input.input_tokens, 0)
        torch._dynamo.mark_static(model_input.slot_mapping, 0)
        torch._dynamo.mark_static(model_input.input_positions, 0)
        torch._dynamo.mark_static(model_input.input_masks, 0)

        # sequence dynamic
        torch._dynamo.mark_dynamic(model_input.input_tokens, 1)
        torch._dynamo.mark_dynamic(model_input.slot_mapping, 1)
        torch._dynamo.mark_dynamic(model_input.input_positions, 1)
        torch._dynamo.mark_dynamic(model_input.input_masks, 2)
        torch._dynamo.mark_dynamic(model_input.input_masks, 3)

    # decode
    else:
        # mask is no longer used here

        # batch dynamic
        torch._dynamo.mark_dynamic(model_input.input_tokens, 0)
        torch._dynamo.mark_dynamic(model_input.block_table, 0)
        torch._dynamo.mark_dynamic(model_input.slot_mapping, 0)
        torch._dynamo.mark_dynamic(model_input.input_positions, 0)
        torch._dynamo.mark_dynamic(model_input.current_tkv_mask, 0)
        torch._dynamo.mark_dynamic(model_input.left_padded_prompt_mask, 0)

        # sequence
        torch._dynamo.mark_static(model_input.input_tokens, 1)  # always 1
        torch._dynamo.mark_dynamic(model_input.block_table, 1)
        torch._dynamo.mark_static(model_input.slot_mapping, 1)  # always 1
        torch._dynamo.mark_static(model_input.input_positions, 1)  # always 1<|MERGE_RESOLUTION|>--- conflicted
+++ resolved
@@ -269,7 +269,7 @@
         if scheduler_output.finished_req_ids:
             for req_id in scheduler_output.finished_req_ids:
                 self.input_batch.remove_request(req_id)
-                del self.requests[req_id]
+                self.requests.pop(req_id, None)
             self.input_batch.refresh_sampling_metadata()
 
     def prepare_prompt(
@@ -650,18 +650,9 @@
         for req_id in scheduler_output.finished_req_ids:
             if blocks_to_free := self.req_ids2blocks.pop(req_id, None):
                 logger.debug("Freeing request id: %s", req_id)
-<<<<<<< HEAD
-                for freed_block in self.req_ids2blocks[req_id]:
-                    self.free_blocks.append(freed_block)
-                del self.req_ids2blocks[req_id]
-=======
                 for block_id in blocks_to_free:
                     logger.debug("Freeing block with id: %s", block_id)
                     self.free_blocks.append(block_id)
-            self.req_ids2left_pads.pop(req_id, None)
-            self.requests.pop(req_id, None)
-            self.input_batch.remove_request(req_id)
->>>>>>> b47662b4
 
         # free the blocks used for padding to minimum decode batch size of 2
         if self.dummy_req_ids2blocks and \
@@ -697,8 +688,6 @@
         for request_data in new_requests:
             # retrieve initial (unpadded) tokens
             prompt_tokens = request_data.prompt_token_ids
-            # self.req_ids2left_pads[
-            #     request_data.req_id] = self.tkv - len(prompt_tokens)
             left_padding = self.tkv - len(prompt_tokens)
             input_token_list.append(
                 torch.tensor(prompt_tokens,
