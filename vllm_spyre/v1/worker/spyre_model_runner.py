import time
from collections import deque
from collections.abc import Iterable
from dataclasses import asdict, dataclass
from typing import TYPE_CHECKING, Any, Optional, cast

import torch
from torch import nn
from vllm.config import DeviceConfig, VllmConfig
from vllm.forward_context import set_forward_context
from vllm.logger import init_logger
from vllm.sampling_params import SamplingType
from vllm.utils import is_pin_memory_available
from vllm.v1.kv_cache_interface import FullAttentionSpec, KVCacheSpec
from vllm.v1.outputs import SamplerOutput

<<<<<<< HEAD
import vllm_spyre.envs as envs_spyre
from vllm_spyre.model_executor.model_loader.spyre import SpyreCausalLM
=======
from vllm_spyre.model_executor.model_loader.spyre import (
    SpyreAttentionMetadata, SpyreCausalLM)
>>>>>>> d2c305bf
from vllm_spyre.platform import SpyrePlatform
from vllm_spyre.v1.worker.spyre_input_batch import (CachedRequestState,
                                                    InputBatch)

if TYPE_CHECKING:
    from vllm.v1.core.sched.output import (CachedRequestData, NewRequestData,
                                           SchedulerOutput)
    from vllm.v1.sample.metadata import SamplingMetadata
else:
    CachedRequestData = None
    SchedulerOutput = None
    NewRequestData = None
    SamplingMetadata = None

from vllm.v1.outputs import EMPTY_MODEL_RUNNER_OUTPUT, ModelRunnerOutput

logger = init_logger(__name__)


@dataclass(frozen=True)
class ModelForwardInputs:
    """
    Used by the SpyreModelRunner.
    """
    input_tokens: Optional[torch.Tensor] = None
    input_positions: Optional[torch.Tensor] = None
    input_masks: Optional[torch.Tensor] = None
    current_tkv_mask: Optional[torch.Tensor] = None
    left_padded_prompt_mask: Optional[torch.Tensor] = None
    block_table: Optional[torch.Tensor] = None
    slot_mapping: Optional[torch.Tensor] = None
    is_prompt: Optional[bool] = None


@dataclass
class CBSpyreModelRunnerOutput(ModelRunnerOutput):
    # Add the current tkv to the output
    tkvs: tuple[int, ...] = (0, )


class SpyreModelRunner:

    def __init__(
        self,
        vllm_config: VllmConfig,
        is_driver_worker: bool,
    ):
        self.is_driver_worker = is_driver_worker
        self.vllm_config = vllm_config
        self.model_config = vllm_config.model_config
        self.cache_config = vllm_config.cache_config
        self.lora_config = vllm_config.lora_config
        self.load_config = vllm_config.load_config
        self.parallel_config = vllm_config.parallel_config
        self.scheduler_config = vllm_config.scheduler_config
        self.device_config = vllm_config.device_config
        self.speculative_config = vllm_config.speculative_config
        self.prompt_adapter_config = vllm_config.prompt_adapter_config
        self.observability_config = vllm_config.observability_config

        self.pad_token_id = 0

        if self.model_config is not None:
            if self.model_config.hf_config is not None:
                self.pad_token_id = (getattr(self.model_config.hf_config,
                                             "pad_token_id", None) or 0)
            if self.model_config.get_sliding_window():
                logger.warning("Sliding window is not supported on Spyre. "
                               "The model will run without sliding window.")
        if vllm_config.device_config is None:
            self.device_config = DeviceConfig()
        self.device = self.device_config.device
        self.pin_memory = is_pin_memory_available()

        # Lazy initialization: after load_model.
        self.model: nn.Module

        # Flag to be turned off after warmup is complete
        self.warmup_mode = True

        # Batch state
        self.input_batch = InputBatch(
            max_num_reqs=vllm_config.scheduler_config.max_num_seqs,
            max_model_len=vllm_config.model_config.max_model_len,
            device=self.device,
            pin_memory=self.pin_memory,
            vocab_size=vllm_config.model_config.get_vocab_size(),
        )

        # Requests
        self.requests: dict[str, CachedRequestState] = {}

    def get_model(self) -> nn.Module:
        return self.model

    def load_model(self, prompt_lens: Iterable[int],
                   num_decode_tokens: Iterable[int]) -> None:
        max_pad_length = max(prompt_lens)
        max_decode_length = max(num_decode_tokens)
        self.model = SpyreCausalLM(
            self.model_config,
            parallel_config=self.parallel_config,
            scheduler_config=self.scheduler_config,
            max_prompt_length=max_pad_length,
            max_decode_length=max_decode_length,
        )

    @property
    def vocab_size(self) -> int:
        return self.model.model.model.config.src_vocab_size

    def _prepare_pad_input_ids(
        self,
        input_ids_list: list[torch.Tensor],
        min_pad_length: int = 0,
    ) -> tuple[torch.Tensor, torch.Tensor, torch.Tensor]:
        """left side padding implemented as
        in fms.utils.generation.pad_input_id"""
        max_len = max([min_pad_length] +
                      [seq.size(0) for seq in input_ids_list])
        padded_input_ids_list = []
        mask_list = []
        position_ids_list = []
        for input_ids_i in input_ids_list:
            seq_len = input_ids_i.size(0)
            if max_len > seq_len:
                logger.info(
                    "Left padding request of length %d tokens to %d tokens.",
                    seq_len, max_len)
            pads = torch.ones(max_len - seq_len,
                              dtype=torch.long,
                              device=input_ids_i.device) * self.pad_token_id
            non_pads = torch.ones(seq_len,
                                  dtype=torch.long,
                                  device=input_ids_i.device)

            pos_ids_pads = pads
            pos_ids_seq = torch.arange(0,
                                       seq_len,
                                       dtype=torch.long,
                                       device=input_ids_i.device)

            # Setting this to 0, however if 0 is the eos, we will end up
            # truncating the output if using truncate_after_eos once this
            # workflow works for nested tensor, this can probably be removed
            padded_input_ids_list.append(torch.cat((pads, input_ids_i)))
            mask_list.append(torch.cat((torch.zeros_like(pads), non_pads)))
            position_ids_list.append(torch.cat((pos_ids_pads, pos_ids_seq)))

        return padded_input_ids_list, mask_list, position_ids_list

    def pad_input_ids(
        self,
        input_ids_list: list[torch.Tensor],
        min_pad_length: int = 0,
    ) -> tuple[torch.Tensor, torch.Tensor, torch.Tensor]:

        padded_input_ids_list, mask_list, position_ids_list = (
            self._prepare_pad_input_ids(input_ids_list, min_pad_length))

        input_ids = torch.stack(padded_input_ids_list)
        mask = torch.stack(mask_list).bool()
        # this is a causal mask for generation
        mask = (mask.unsqueeze(-1) == mask.unsqueeze(-2)).tril()
        mask = torch.where(mask.logical_not(), -torch.inf, 0.0)
        mask = mask.to(self.model.model.dtype)
        position_ids = torch.stack(position_ids_list)

        return input_ids, position_ids, mask

    def get_kv_cache_spec(self) -> KVCacheSpec:
        """
        This method should generate the KVCache spec by parsing the kv cache
        format from each Attention module in the static forward context.

        In vLLM, this static forward context is populated by the base Attention
        class in the modeling code. Every attention layer populates an entry
        for itself in vllm_config.compilation_config.static_forward_context,
        which is a dictionary of layer_name -> layer for every attention layer.
        This allows the model runner to correctly create the kv cache spec for
        each layer.

        The spyre modeling code currently comes from `fms`, and does not
        integrate with vLLM's modeling classes, so we don't have access to any
        model-agnostic metadata about the attention layers. This just returns a
        dummy value for now.
        """
        # We do at least use the real size from the cache config.
        block_size = self.vllm_config.cache_config.block_size

        attn_spec = FullAttentionSpec(
            block_size=block_size,
            num_kv_heads=1,
            head_size=1,
            dtype=torch.float16,
            use_mla=False,
        )
        return {"foo": attn_spec}

    def complete_warmup(self):
        """Turn off warmup mode once the warmup is complete"""
        self.warmup_mode = False

    def build_attn_metadata(self,
                            _: ModelForwardInputs) -> SpyreAttentionMetadata:

        # TODO: probably sooner we will need a more sophisticated way to switch
        # build attention metadata based on model/attention. But for now, a
        # simple method override is good enough.
        return SpyreAttentionMetadata()

    def get_sampling_metadata(self, _: bool) -> SamplingMetadata:
        return self.input_batch.sampling_metadata

    def get_req_id_to_index(self, _: bool) -> dict[str, int]:
        return self.input_batch.get_unpadded_output_indices()

    def update_states(self, scheduler_output: SchedulerOutput):
        # Update the states of the running/resumed requests.
        # Update input_batch's `token_ids_cpu`,
        # `num_tokens`. For continuous batching it cleans
        # finished requests from the batch
        #
        # NOTE: req_state.output_token_ids is being mutated.

        for req_data in scheduler_output.scheduled_cached_reqs:
            req_id = req_data.req_id
            req_state = self.requests[req_id]

            # Update the cached states.
            num_computed_tokens = req_data.num_computed_tokens
            # Add the sampled token(s) from the previous step (if any).
            # This doesn't include "unverified" tokens like spec decode tokens.
            num_new_tokens = (num_computed_tokens +
                              len(req_data.new_token_ids) -
                              req_state.num_tokens)
            if num_new_tokens == 1:
                # Avoid slicing list in most common case.
                req_state.output_token_ids.append(req_data.new_token_ids[-1])
            elif num_new_tokens > 0:
                req_state.output_token_ids.extend(
                    req_data.new_token_ids[-num_new_tokens:])

            req_index = self.input_batch.get_req_index(req_id)
            # Add new_token_ids to token_ids_cpu.
            # TODO: Update for spec decoding in the future
            start_token_index = num_computed_tokens
            end_token_index = num_computed_tokens + len(req_data.new_token_ids)
            self.input_batch.token_ids_cpu[
                req_index,
                start_token_index:end_token_index] = req_data.new_token_ids

        if scheduler_output.finished_req_ids:
            for req_id in scheduler_output.finished_req_ids:
                self.input_batch.remove_request(req_id)
                self.requests.pop(req_id, None)
            self.input_batch.refresh_sampling_metadata()

    def _prepare_prompt(self, _: list[NewRequestData]) -> ModelForwardInputs:
        raise NotImplementedError

    def _prepare_decode(self,
                        _: list[CachedRequestData]) -> ModelForwardInputs:
        raise NotImplementedError

    def prepare_model_input(
            self, scheduler_output: SchedulerOutput) -> ModelForwardInputs:

        # NOTE: We assume that all sequences in the group are all prompts or
        # all decodes. Also assuming that new sequences are prefills
        is_prompt = len(scheduler_output.scheduled_new_reqs) > 0

        # Prepare input tensors.
        if is_prompt:
            # Assert no running requests
            assert len(scheduler_output.scheduled_cached_reqs) == 0

            return self._prepare_prompt(scheduler_output.scheduled_new_reqs)
        else:
            return self._prepare_decode(scheduler_output.scheduled_cached_reqs)

    @SpyrePlatform.inference_mode()
    def execute_model(
        self,
        scheduler_output: SchedulerOutput,
        **kwargs,
    ) -> ModelRunnerOutput:

        t0 = time.time()

        self.update_states(scheduler_output)

        if not scheduler_output.total_num_scheduled_tokens:
            # Return empty ModelRunnerOuptut if there's no work to do.
            return EMPTY_MODEL_RUNNER_OUTPUT

        model_input = self.prepare_model_input(scheduler_output)

        # Execute the model
        attn_metadata = self.build_attn_metadata(model_input)
        with set_forward_context(attn_metadata, self.vllm_config):
            hidden_states = self.model(input_ids=model_input.input_tokens,
                                       positions=model_input.input_positions,
                                       masks=model_input.input_masks,
                                       is_prompt=model_input.is_prompt)

        # Only perform sampling in the driver worker.
        if not self.is_driver_worker:
            return EMPTY_MODEL_RUNNER_OUTPUT

        # Compute the logits.
        logits = self.model.compute_logits(hidden_states, None)

        is_prefill = cast(bool, model_input.is_prompt)

        # Sample the next token.
        output: SamplerOutput = self.model.sample(
            logits=logits,
            sampling_metadata=self.get_sampling_metadata(is_prefill),
        )
        t1 = time.time() - t0
        logger.debug("t_token: %.2fms", (t1 * 1000))

        # Get mapping between requests ids to the index within the batch
        req_id_to_index = self.get_req_id_to_index(is_prefill)

        extra_kwargs: dict[str, Any] = {}
        if "pooler_output" in ModelRunnerOutput.__dataclass_fields__:
            extra_kwargs["pooler_output"] = None

        model_output = ModelRunnerOutput(
            req_ids=list(req_id_to_index.keys()),
            req_id_to_index=req_id_to_index,
            sampled_token_ids=output.sampled_token_ids.tolist(),
            spec_token_ids=None,
            logprobs=(output.logprobs_tensors.tolists()
                      if output.logprobs_tensors else None),
            prompt_logprobs_dict={
                req_id: None
                for req_id in self.input_batch.req_id_to_index
            },  # TODO: take a decision regarding prompt logprobs
            **extra_kwargs,
        )

        return model_output


class StaticBatchingSpyreModelRunner(SpyreModelRunner):

    def __init__(
        self,
        vllm_config: VllmConfig,
        is_driver_worker: bool,
    ):
        super().__init__(vllm_config=vllm_config,
                         is_driver_worker=is_driver_worker)

        # position_ids of all the sequences in current batch
        self._position_ids: torch.Tensor = None
        # attention masks of all the sequences in current batch
        self._mask: torch.Tensor = None

        self.spyre_warmup_shapes = SpyrePlatform.get_warmup_shapes(
            self.scheduler_config)

    def _prepare_prompt(
        self,
        new_requests: list[NewRequestData],
    ) -> ModelForwardInputs:
        assert len(new_requests) > 0
        input_token_list: list[torch.Tensor] = []
        padded_batch_size, min_pad_length_batch = self._get_padded_batch_size(
            new_requests)

        # Internal state is reset here.
        # We don't support continuous batching, so we know all previous requests
        # have finished decoding.
        self.input_batch.clear_requests()
        self.requests = {}

        # Build batch and prepare input_token1
        for request_data in new_requests:
            # retrieve initial (unpadded) tokens
            prompt_tokens = request_data.prompt_token_ids

            input_token_list.append(
                torch.tensor(prompt_tokens,
                             dtype=torch.long,
                             device=torch.device("cpu")))

            # Add new requests to the cached states.
            req_id = request_data.req_id
            sampling_params = request_data.sampling_params
            if sampling_params.sampling_type == SamplingType.RANDOM_SEED:
                generator = torch.Generator(device=self.device)
                generator.manual_seed(sampling_params.seed)
            else:
                generator = None

            req_state = CachedRequestState(
                req_id=req_id,
                prompt_token_ids=request_data.prompt_token_ids,
                sampling_params=sampling_params,
                generator=generator,
                output_token_ids=[],
                left_padding=0)
            self.requests[req_id] = req_state
            self.input_batch.add_request(req_state)

        self.input_batch.padded_batch_size = padded_batch_size

        # Refresh sampling metadata after all request are added to the batch
        self.input_batch.refresh_sampling_metadata()

        # padding to compiled batch size
        while len(input_token_list) < padded_batch_size:
            input_token_list.append(
                torch.zeros(min_pad_length_batch,
                            dtype=torch.long,
                            device=torch.device("cpu")))

        # get position ids and attention mask
        input_tokens, self._position_ids, self._mask = self.pad_input_ids(
            input_token_list, min_pad_length=min_pad_length_batch)

        model_input = ModelForwardInputs(
            input_tokens=input_tokens,
            input_positions=self._position_ids,
            input_masks=self._mask,
            is_prompt=True,
        )

        self._mark_input_tensors(model_input)
        self.model.indices = self.input_batch.get_model_indices()

        return model_input

    def _prepare_decode(
        self,
        cached_requests: list[CachedRequestData],
    ) -> ModelForwardInputs:
        assert len(cached_requests) > 0
        input_tokens: list[list[int]] = [
            [0] for _ in range(self._position_ids.shape[0])
        ]

        for cached_request in cached_requests:
            # TODO: Will this always just be one token ID if there's no spec
            # or jump decoding?
            generation_token = cached_request.new_token_ids[-1]
            input_tokens[self.input_batch.req_id_to_index[
                cached_request.req_id]] = [generation_token]

        # update position ids and attention mask
        self._update_position_ids()
        self._update_mask()

        input_tokens = torch.tensor(input_tokens,
                                    dtype=torch.long,
                                    device=self.device)
        model_input = ModelForwardInputs(
            input_tokens=input_tokens,
            input_positions=self._position_ids,
            input_masks=self._mask,
            is_prompt=False,
        )
        self._mark_input_tensors(model_input)

        # TODO: Added here temporarily until we can remove dummy token
        # for batch_size=1. Once we can do that, we shall move it to
        # execute_model on SpyreModelRunner for both static and CB.
        self.model.indices = self.input_batch.get_model_indices()

        return model_input

    def _update_position_ids(self) -> None:
        """Updating the position ids of all sequences
        in a batch. Will be called in decoding phase"""

        self._position_ids = self._position_ids[:, -1] + 1
        self._position_ids = self._position_ids.unsqueeze(-1)

    def _update_mask(self) -> None:
        """Updating/extending the attention masks of all
        sequences in a batch. Will be called in decoding phase"""

        assert self._mask is not None
        masks = self._mask

        masks_new = []
        for mask in masks:
            # get the last row of the 3d mask
            mask_new = mask[-1:, :]

            # extend the mask one slot
            mask_new = torch.cat(
                (
                    mask_new,
                    torch.zeros(
                        1, 1, dtype=mask_new.dtype, device=mask_new.device),
                ),
                dim=1,
            )
            masks_new.append(mask_new)

        self._mask = torch.stack(masks_new, dim=0)

    def _get_padded_batch_size(self, new_requests: list[NewRequestData]):
        # find warmup shape to be used for padding and batching
        applicable_spyre_warmup_shapes = [
            shape for shape in self.spyre_warmup_shapes
            if len(new_requests) <= shape["batch_size"]
        ]
        for request_data in new_requests:
            # retrieve initial (unpadded) tokens
            prompt_tokens = request_data.prompt_token_ids
            new_tokens = (request_data.sampling_params.max_tokens
                          if request_data.sampling_params is not None else 0)

            updated_spyre_warmup_shapes = [
                shape for shape in applicable_spyre_warmup_shapes
                if len(prompt_tokens) <= shape["prompt_length"]
                and new_tokens <= shape["new_tokens"]
            ]
            applicable_spyre_warmup_shapes = updated_spyre_warmup_shapes

        assert (
            applicable_spyre_warmup_shapes
        ), "No shapes available to run prefill batch. (This should not happen)"

        # If multiple warmup shapes apply, the first one is selected.
        # For improving performance, the warmup shapes in scheduler_config
        # are ordered by "processing speed".
        min_pad_length_batch = applicable_spyre_warmup_shapes[0][
            "prompt_length"]
        padded_batch_size = applicable_spyre_warmup_shapes[0]["batch_size"]
        return padded_batch_size, min_pad_length_batch

    def _mark_input_tensors(self, model_input: ModelForwardInputs) -> None:
        """Yoinked from
        https://github.com/foundation-model-stack/aiu-fms-testing-utils/pull/13
        """
        if not self.warmup_mode:
            # Only mark tensors when we're warming up and compiling the graphs
            return

        # To produce like graphs during pre-fill, we mark the prefill
        # batch x seq as static, but relax this for decode for the seq
        if model_input.is_prompt:
            # we always want prefill to be static to produce same-like graph
            torch._dynamo.mark_static(model_input.input_tokens, 0)
            torch._dynamo.mark_static(model_input.input_tokens, 1)
            torch._dynamo.mark_static(model_input.input_masks, 0)
            torch._dynamo.mark_static(model_input.input_masks, 1)
            torch._dynamo.mark_static(model_input.input_masks, 2)
            torch._dynamo.mark_static(model_input.input_positions, 0)
            torch._dynamo.mark_static(model_input.input_positions, 1)
        else:
            # we always want the decode to be dynamic on sequence
            torch._dynamo.mark_dynamic(model_input.input_masks, 2)

            # here self.model.model is a StaticBatchingFmsModel
            for layer in self.model.model.past_key_value_states:
                for tensor in layer:
                    torch._dynamo.mark_static(tensor, 0)
                    # This used to be baked into the model's forward pass
                    torch._dynamo.mark_dynamic(tensor, 2)


class ContinuousBatchingSpyreModelRunner(SpyreModelRunner):

    def __init__(
        self,
        vllm_config: VllmConfig,
        is_driver_worker: bool,
    ):
        super().__init__(vllm_config=vllm_config,
                         is_driver_worker=is_driver_worker)

        # TODO: remove this limitation once we update the warm-up logic to
        # support batch_size=1
        assert vllm_config.scheduler_config.max_num_seqs >= 2, "Currently, " \
            "continuous batching needs config to set batch_size >= 2"

        self.block_size = 64

        # TODO: move to a KV cache manager
        self.req_ids2blocks: dict[str, deque[int]] = {}
<<<<<<< HEAD
        self.req_ids2left_pads: dict[str, int] = {}
        # only for homogeneous tkv
=======

>>>>>>> d2c305bf
        self.tkv: int = 0
        # only for heterogeneous tkv
        self.req_ids2tkv: dict[str, int] = {}

        # set self.free_blocks to the minimal value of 4 required for warmup
        # is reset to the value returned by the Spyre compiler after warmup
        # self._set_free_blocks(num_blocks=4)
        # for the time being we set this to num_blocks consistent with the
        # cache dimension of ContinuousBatchingFmsModel.past_key_value_states
        num_blocks = (vllm_config.scheduler_config.max_num_seqs *
                      vllm_config.model_config.max_model_len //
                      self.block_size)
        self._set_free_blocks(num_blocks=num_blocks)

        # TODO: Remove this once we can prefill and decode in the same step
        self.prefill_batch = InputBatch(
            # TODO: review this, currently we only support prefill for
            # `batch_size=1`
            max_num_reqs=1,
            max_model_len=vllm_config.model_config.max_model_len,
            device=self.device,
            pin_memory=self.pin_memory,
            vocab_size=vllm_config.model_config.get_vocab_size(),
        )

    def _set_free_blocks(self, num_blocks: int) -> None:
        # block id 0 is used for padding block_table (make it rectangular),
        # but the id can be reused to store actual token cache since block pads
        #  will be skipped due according to the attention mask
        self.free_blocks = deque([i for i in range(num_blocks)])

<<<<<<< HEAD
    def _prepare_prompt(self, _):
        raise NotImplementedError("Subclasses must implement _prepare_prompt")

    def _prepare_decode(self, _):
        raise NotImplementedError("Subclasses must implement _prepare_decode")

    def _update_states(self, scheduler_output):
=======
    def update_states(self, scheduler_output):
>>>>>>> d2c305bf

        super().update_states(scheduler_output)

        # TODO: move to kv cache manager
        # Continuous batching: free blocks
        for req_id in scheduler_output.finished_req_ids:
            if blocks_to_free := self.req_ids2blocks.pop(req_id, None):
                logger.debug("Freeing request id: %s", req_id)
                for block_id in blocks_to_free:
                    logger.debug("Freeing block with id: %s", block_id)
                    self.free_blocks.append(block_id)

    def prepare_model_input(
            self, scheduler_output: SchedulerOutput) -> ModelForwardInputs:

        # NOTE: We assume that all sequences in the group are all prompts or
        # all decodes.
        # Also assuming that new sequences are prefills
        is_prompt = len(scheduler_output.scheduled_new_reqs) > 0

        # Prepare and return input tensors.
        if is_prompt:
            model_inputs = \
                self._prepare_prompt(scheduler_output.scheduled_new_reqs)
        else:
            model_inputs = \
                self._prepare_decode(scheduler_output.scheduled_cached_reqs)

        return model_inputs

    @SpyrePlatform.inference_mode()
    def execute_model(
        self,
        scheduler_output: SchedulerOutput,
        **kwargs,
    ) -> ModelRunnerOutput:

        t0 = time.time()

        # TODO temporary until 'pooler_output' makes it to a release version
        # in vllm
        extra_kwargs: dict[str, Any] = {}
        if "pooler_output" in CBSpyreModelRunnerOutput.__dataclass_fields__:
            extra_kwargs["pooler_output"] = None

        self._update_states(scheduler_output)
        # TODO: change to EMPTY_MODEL_RUNNER_OUTPUT, right now this
        # will be a breaking change, or clumsy to make retrocompatible
        # with conditional import
        if not scheduler_output.total_num_scheduled_tokens:

            # Return empty ModelRunnerOuptut if there's no work to do.
            return CBSpyreModelRunnerOutput(
                req_ids=[],
                req_id_to_index={},
                sampled_token_ids=[],
                spec_token_ids=None,
                logprobs=None,
                prompt_logprobs_dict={},
                tkvs=(0, ),  # only used for homogeneous tkv scheduling
                **extra_kwargs)

        model_input = self.prepare_model_input(scheduler_output)

        # Marking dimensions static/dynamic
        if model_input.is_prompt:

            # batch static (batch size 1)
            torch._dynamo.mark_static(model_input.input_tokens, 0)
            torch._dynamo.mark_static(model_input.slot_mapping, 0)
            torch._dynamo.mark_static(model_input.input_positions, 0)
            torch._dynamo.mark_static(model_input.input_masks, 0)

            # sequence dynamic
            torch._dynamo.mark_dynamic(model_input.input_tokens, 1)
            torch._dynamo.mark_dynamic(model_input.slot_mapping, 1)
            torch._dynamo.mark_dynamic(model_input.input_positions, 1)
            torch._dynamo.mark_dynamic(model_input.input_masks, 2)
            torch._dynamo.mark_dynamic(model_input.input_masks, 3)

        # decode
        else:
            # mask is no longer used here

            # batch dynamic
            torch._dynamo.mark_dynamic(model_input.input_tokens, 0)
            torch._dynamo.mark_dynamic(model_input.block_table, 0)
            torch._dynamo.mark_dynamic(model_input.slot_mapping, 0)
            torch._dynamo.mark_dynamic(model_input.input_positions, 0)
            torch._dynamo.mark_dynamic(model_input.current_tkv_mask, 0)
            torch._dynamo.mark_dynamic(model_input.left_padded_prompt_mask, 0)

            # sequence
            torch._dynamo.mark_static(model_input.input_tokens, 1)  # always 1
            torch._dynamo.mark_dynamic(model_input.block_table, 1)
            torch._dynamo.mark_static(model_input.slot_mapping, 1)  # always 1
            torch._dynamo.mark_static(model_input.input_positions,
                                      1)  # always 1

        # Execute the model
        hidden_states = self.model(
            input_ids=model_input.input_tokens,
            positions=model_input.input_positions,
            masks=model_input.input_masks,
            is_prompt=model_input.is_prompt,
            current_tkv_mask=model_input.current_tkv_mask,
            left_padded_prompt_mask=model_input.left_padded_prompt_mask,
            block_table=model_input.block_table,
            slot_mapping=model_input.slot_mapping)

        # Only perform sampling in the driver worker.
        if not self.is_driver_worker:
            return []

        # Compute the logits.
        logits = self.model.compute_logits(hidden_states, None)

        # Sample the next token.
        # TODO: review this, once we can prefill and decode at the same step
        sampling_metadata = self.prefill_batch.sampling_metadata \
            if model_input.is_prompt else self.input_batch.sampling_metadata
        output: SamplerOutput = self.model.sample(
            logits=logits,
            sampling_metadata=sampling_metadata,
        )
        t1 = time.time() - t0
        logger.debug("t_token: %.2fms", (t1 * 1000))

        is_prompt = len(scheduler_output.scheduled_new_reqs) > 0
        scheduled_req = (scheduler_output.scheduled_new_reqs if is_prompt else
                         scheduler_output.scheduled_cached_reqs)
        # since same order as in _prepare_prompt/decode req_ids2idx not needed
        req_ids = [req.req_id for req in scheduled_req]
        req_id_to_index = {req_id: i for i, req_id in enumerate(req_ids)}
        tkvs = [
            self.req_ids2tkv[r]
            if envs_spyre.VLLM_SPYRE_HETEROGEN_TKV else self.tkv
            for r in req_ids
        ]

        model_output = CBSpyreModelRunnerOutput(
            req_ids=req_ids,
            req_id_to_index=req_id_to_index,
            sampled_token_ids=output.sampled_token_ids.tolist(),
            spec_token_ids=None,
            logprobs=(output.logprobs_tensors.tolists()
                      if output.logprobs_tensors else None),
            prompt_logprobs_dict={req_id: None
                                  for req_id in req_ids
                                  },  # TODO(wallas?): prompt logprobs too
            tkvs=tuple(tkvs),  # only used for homogeneous tkv scheduling
            **extra_kwargs,
        )
        return model_output


class ContinuousBatchingHomogenTkvSpyreModelRunner(
        ContinuousBatchingSpyreModelRunner):

    def __init__(self, *args, **kwargs) -> None:
        # Initialize ContinuousBatchingSpyreModelRunner
        super().__init__(*args, **kwargs)
        self.dummy_req_ids2blocks: list[int] = []

    def _prepare_prompt(
        self,
        new_requests: list[NewRequestData],
    ) -> ModelForwardInputs:
        assert len(new_requests) > 0
        input_token_list: list[torch.Tensor] = []

        # ceil division to pad to next block boundary
        new_batch = len(self.req_ids2blocks) == 0
        max_prompt_len = max([len(r.prompt_token_ids) for r in new_requests])
        if not new_batch:
            assert max_prompt_len <= self.tkv
        d = self.block_size
        n = max_prompt_len if new_batch else self.tkv
        block_padding = ((n + d - 1) // d) * d
        if new_batch:
            self.tkv = block_padding

        # Internal state is managed here.
        slot_mapping = []

        self.prefill_batch.clear_requests()

        for request_data in new_requests:
            # retrieve initial (unpadded) tokens
            prompt_tokens = request_data.prompt_token_ids
            left_padding = self.tkv - len(prompt_tokens)
            input_token_list.append(
                torch.tensor(prompt_tokens,
                             dtype=torch.long,
                             device=torch.device("cpu")))

            # filling block table and slot mapping
            block_table_i = []
            slot_mapping_i = []
            for pos_i in range(block_padding):
                if pos_i % self.block_size == 0:
                    block_number = self.free_blocks.popleft()
                    block_table_i.append(block_number)
                block_offset = pos_i % self.block_size
                slot = block_number * self.block_size + block_offset
                slot_mapping_i.append(slot)
            self.req_ids2blocks[request_data.req_id] = deque(block_table_i)
            slot_mapping.append(slot_mapping_i)

            # Add new requests to the cached states.
            req_id = request_data.req_id
            sampling_params = request_data.sampling_params
            if sampling_params.sampling_type == SamplingType.RANDOM_SEED:
                generator = torch.Generator(device=self.device)
                generator.manual_seed(sampling_params.seed)
            else:
                generator = None

            req_state = CachedRequestState(
                req_id=req_id,
                prompt_token_ids=request_data.prompt_token_ids,
                sampling_params=sampling_params,
                generator=generator,
                output_token_ids=[],
                left_padding=left_padding)
            self.requests[req_id] = req_state
            self.input_batch.add_request(req_state)
            self.prefill_batch.add_request(req_state)

        # Refresh sampling metadata after all request are added to the batch
        self.input_batch.refresh_sampling_metadata()
        self.prefill_batch.refresh_sampling_metadata()

        # TODO: Review this in the future
        # prefills are always of batch size 1 for this milestone
        # Also, we added an input batch just for that.
        actual_batch_size = len(input_token_list)
        assert actual_batch_size == 1
        self.model.indices = torch.ones(actual_batch_size,
                                        dtype=torch.bool,
                                        device='cpu')
        # construct tensor from list
        slot_mapping = torch.tensor(slot_mapping, dtype=torch.int64)
        block_table = None

        # get position ids and attention mask
        # applies left padding to align with tkv of current decode batch
        # and right padding to align with the next block boundary
        input_tokens, position_ids, mask =\
            self.pad_input_ids(input_token_list, min_pad_length=block_padding)
        mask = mask.unsqueeze(1)

        # not needed for prefill
        current_tkv_mask = None
        left_padded_prompt_mask = None

        model_inputs = ModelForwardInputs(
            input_tokens=input_tokens,
            input_positions=position_ids,
            input_masks=mask,
            current_tkv_mask=current_tkv_mask,
            left_padded_prompt_mask=left_padded_prompt_mask,
            block_table=block_table,
            slot_mapping=slot_mapping,
            is_prompt=True,
        )

        _mark_input_tensors(model_inputs)

        return model_inputs

    def _prepare_decode(
        self,
        cached_requests: list[CachedRequestData],
    ) -> ModelForwardInputs:
        assert len(cached_requests) > 0

        input_tokens = []
        input_positions = []
        block_table = []
        slot_mapping = []
        left_padded_prompt_mask = []
        self.model.indices = torch.ones(len(cached_requests),
                                        dtype=torch.bool,
                                        device="cpu")

        assert len(self.input_batch.req_id_to_index) == len(cached_requests)
        # TODO(wallas): I think we can do better here, without sorting or
        # creating an intermediary dictionary
        cached_reqs_map = {c.req_id: c for c in cached_requests}
        req_ids = self.input_batch.sorted_requests_ids

        for req_id in req_ids:
            # TODO: Will this always just be one token ID if there's no spec
            # or jump decoding?
            cached_request = cached_reqs_map[req_id]

            # adding new blocks if needed
            if self.tkv // self.block_size + 1 > len(
                    self.req_ids2blocks[cached_request.req_id]):
                self.req_ids2blocks[cached_request.req_id].append(
                    self.free_blocks.popleft())
            block_table.append(self.req_ids2blocks[cached_request.req_id])
            # slot_mapping for all blocks of sequence
            start_slot = block_table[-1][-1] * self.block_size
            offset = self.tkv % self.block_size
            slot = [start_slot + offset]
            slot_mapping.append(slot)

            generation_token = cached_request.new_token_ids[-1]
            input_tokens.append([generation_token])
            seq_len = cached_request.num_computed_tokens
            input_positions.append([seq_len])

            req_state = self.requests[cached_request.req_id]
            left_padded_prompt_mask.append(req_state.left_padding)

        # add padding for minimum batch size of 2
        if len(input_tokens) == 1:
            dummy_req_indices = torch.zeros(1, dtype=torch.bool, device="cpu")
            self.model.indices = torch.cat(
                (self.model.indices, dummy_req_indices), -1)
            assert self.model.indices.size(dim=0) == 2

            n = self.tkv + 1
            d = self.block_size
            num_blocks = (n + d - 1) // d
            for _ in range(num_blocks - len(self.dummy_req_ids2blocks)):
                self.dummy_req_ids2blocks.append(self.free_blocks.popleft())
            block_table.append(deque(self.dummy_req_ids2blocks))
            start_slot = block_table[-1][-1] * self.block_size
            offset = self.tkv % self.block_size
            slot = [start_slot + offset]
            slot_mapping.append(slot)
            input_tokens.append([0])
            input_positions.append([self.tkv])
            left_padded_prompt_mask.append(0)

        input_tokens = torch.tensor(input_tokens,
                                    dtype=torch.long,
                                    device=self.device)
        position_ids = torch.tensor(input_positions,
                                    dtype=torch.long,
                                    device=self.device)
        left_padded_prompt_mask = torch.tensor(left_padded_prompt_mask,
                                               dtype=torch.long,
                                               device=self.device)
        # construct tensors from lists
        slot_mapping = torch.tensor(slot_mapping, dtype=torch.int64)
        block_table = torch.tensor(block_table, dtype=torch.int64)

        # not needed for decode
        mask = None

        # update tkv
        self.tkv = self.tkv + 1

        current_tkv_mask = torch.tensor([self.tkv] * len(input_tokens),
                                        dtype=torch.int64)

        model_inputs = ModelForwardInputs(
            input_tokens=input_tokens,
            input_positions=position_ids,
            input_masks=mask,
            current_tkv_mask=current_tkv_mask,
            left_padded_prompt_mask=left_padded_prompt_mask,
            block_table=block_table,
            slot_mapping=slot_mapping,
            is_prompt=False,
        )

        _mark_input_tensors(model_inputs)

        return model_inputs

    def reduce_left_padding(self) -> None:

        requests = self.requests.values()
        if len(self.requests) == 0:
            return

        min_left_pad = min([r.left_padding for r in requests])
        n_padded_blocks = min_left_pad // self.block_size
        offset = n_padded_blocks * self.block_size

        if offset > 0:
            logger.debug("Number of removed blocks due to left padding: %d",
                         n_padded_blocks)

            for req in requests:
                req.left_padding -= offset

                # free blocks
                for _ in range(n_padded_blocks):
                    freed_block_id = self.req_ids2blocks[req.req_id].popleft()
                    logger.debug("Freeing block with id: %s", freed_block_id)
                    self.free_blocks.append(freed_block_id)

        # update tkv
        self.tkv -= offset

    def pad_input_ids(
        self,
        input_ids_list: list[torch.Tensor],
        min_pad_length: int = 0,
    ) -> tuple[torch.Tensor, torch.Tensor, torch.Tensor]:

        # left padding to align with tkv of current decode batch
        input_tokens_left, position_ids_left, mask_left =\
            super(ContinuousBatchingSpyreModelRunner, self).pad_input_ids(
                input_ids_list, min_pad_length=self.tkv)

        # right padding to align with the next block boundary
        left_pad_len = input_tokens_left.shape[1]
        n_pads_right = min_pad_length - left_pad_len

        # set number of right pads for the next model forward pass:
        # need to be excluded before sampling tokens
        self.model.n_pads_right = n_pads_right

        if n_pads_right > 0:
            # apply right padding to input_tokens, position_ids and mask
            logger.info(
                "Right padding request of length %d tokens to %d tokens.",
                left_pad_len, min_pad_length)

            input_tokens_right = torch.tensor(
                [[self.pad_token_id for i in range(n_pads_right)]],
                device=input_tokens_left.device,
                dtype=input_tokens_left.dtype)
            input_tokens = torch.concat(
                (input_tokens_left, input_tokens_right), dim=1)

            # Note: same output with i as padding for position ids
            pos_start = position_ids_left[0][-1] + 1
            position_ids_right = torch.tensor(
                [[0 for i in range(pos_start, pos_start + n_pads_right)]],
                device=position_ids_left.device,
                dtype=position_ids_left.dtype)
            position_ids = torch.concat(
                (position_ids_left, position_ids_right), dim=1)

            # pad left padded mask with -inf to the next block boundary
            mask = torch.nn.functional.pad(mask_left,
                                           (0, n_pads_right, 0, n_pads_right),
                                           value=-torch.inf)

            # lower triangle: 0.0, upper triangle -inf
            mask_pads = torch.zeros(n_pads_right, n_pads_right)
            mask_pads[~torch.tril(torch.ones(n_pads_right, n_pads_right)).bool(
            )] = float('-inf')

            # insert triangular matrix for right pads
            mask[:, -n_pads_right:, -n_pads_right:] = mask_pads.unsqueeze(0)
        else:
            # no right padding needed
            input_tokens = input_tokens_left
            position_ids = position_ids_left
            mask = mask_left

        return input_tokens, position_ids, mask

<<<<<<< HEAD
    def _update_states(self, scheduler_output):

        super()._update_states(scheduler_output)

        # free the blocks used for padding to minimum decode batch size of 2
        if self.dummy_req_ids2blocks and \
                (not scheduler_output.total_num_scheduled_tokens \
                or len(scheduler_output.scheduled_new_reqs) > 0):
            for freed_block in self.dummy_req_ids2blocks:
                self.free_blocks.append(freed_block)
            self.dummy_req_ids2blocks = []
=======
    def build_attn_metadata(
            self, model_input: ModelForwardInputs) -> SpyreAttentionMetadata:

        # TODO: probably we can remove some fields of the model input and
        # update only the SpyreAttentionMetadata
        return SpyreAttentionMetadata(
            slot_mapping=model_input.slot_mapping,
            current_tkv_mask=model_input.current_tkv_mask,
            left_padded_prompt_mask=model_input.left_padded_prompt_mask,
            block_table=model_input.block_table)

    def get_sampling_metadata(self, is_prefill: bool) -> SamplingMetadata:
        return self.prefill_batch.sampling_metadata \
            if is_prefill else self.input_batch.sampling_metadata

    def get_req_id_to_index(self, is_prefill: bool) -> dict[str, int]:
        req_id_to_index = self.prefill_batch.get_unpadded_output_indices() \
            if is_prefill else self.input_batch.get_unpadded_output_indices()

        return req_id_to_index
>>>>>>> d2c305bf

    def prepare_model_input(
            self, scheduler_output: SchedulerOutput) -> ModelForwardInputs:

        # remove left padding if applicable before next prefil/decode step
        self.reduce_left_padding()

<<<<<<< HEAD
        return super().prepare_model_input(scheduler_output=scheduler_output)


class ContinuousBatchingHeterogenTkvSpyreModelRunner(
        ContinuousBatchingSpyreModelRunner):
=======
        return super().prepare_model_input(scheduler_output)
>>>>>>> d2c305bf

    def __init__(self, *args, **kwargs) -> None:
        # Initialize ContinuousBatchingSpyreModelRunner
        super().__init__(*args, **kwargs)

    def _prepare_prompt(
        self,
        new_requests: list[NewRequestData],
    ) -> ModelForwardInputs:
        assert len(new_requests) == 1
        input_token_list: list[torch.Tensor] = []

<<<<<<< HEAD
        # Internal state is managed here.
        slot_mapping = []

        self.prefill_batch.clear_requests()

        for request_data in new_requests:
            req_id = request_data.req_id
            # ceil division to pad to next block boundary
            d = self.BLOCK_SIZE
            n = len(request_data.prompt_token_ids)
            block_padding = ((n + d - 1) // d) * d

            curr_tkv = n
            self.req_ids2tkv[req_id] = curr_tkv

            # retrieve initial (unpadded) tokens
            prompt_tokens = request_data.prompt_token_ids
            curr_left_pads = 0
            self.req_ids2left_pads[req_id] = curr_left_pads
            input_token_list.append(
                torch.tensor(prompt_tokens,
                             dtype=torch.long,
                             device=torch.device("cpu")))

            # filling block table and slot mapping
            block_table_i = []
            slot_mapping_i = []
            for pos_i in range(block_padding):
                if pos_i % self.BLOCK_SIZE == 0:
                    block_number = self.free_blocks.popleft()
                    block_table_i.append(block_number)
                block_offset = pos_i % self.BLOCK_SIZE
                slot = block_number * self.BLOCK_SIZE + block_offset
                slot_mapping_i.append(slot)
            self.req_ids2blocks[req_id] = deque(block_table_i)
            slot_mapping.append(slot_mapping_i)

            # Add new requests to the cached states.
            sampling_params = request_data.sampling_params
            if sampling_params.sampling_type == SamplingType.RANDOM_SEED:
                generator = torch.Generator(device=self.device)
                generator.manual_seed(sampling_params.seed)
            else:
                generator = None

            req_state = CachedRequestState(
                req_id=req_id,
                prompt_token_ids=request_data.prompt_token_ids,
                sampling_params=sampling_params,
                generator=generator,
                output_token_ids=[],
            )
            self.requests[req_id] = req_state
            self.input_batch.add_request(req_state)
            self.prefill_batch.add_request(req_state)

        # Refresh sampling metadata after all request are added to the batch
        self.input_batch.refresh_sampling_metadata()
        self.prefill_batch.refresh_sampling_metadata()

        # TODO: Review this in the future
        # prefills are always of batch size 1 for this milestone
        # Also, we added an input batch just for that.
        actual_batch_size = len(input_token_list)
        assert actual_batch_size == 1
        self.model.indices = torch.ones(actual_batch_size,
                                        dtype=torch.bool,
                                        device='cpu')
        # construct tensor from list
        slot_mapping = torch.tensor(slot_mapping, dtype=torch.int64)
        block_table = None

        # get position ids and attention mask
        # applies right padding to align with the next block boundary
        input_tokens, position_ids, mask =\
            self.pad_input_ids(input_token_list,
                               min_pad_length=block_padding)
        mask = mask.unsqueeze(1)

        # not needed for prefill
        current_tkv_mask = None
        left_padded_prompt_mask = None

        return ModelForwardInputs(
            input_tokens=input_tokens,
            input_positions=position_ids,
            input_masks=mask,
            current_tkv_mask=current_tkv_mask,
            left_padded_prompt_mask=left_padded_prompt_mask,
            block_table=block_table,
            slot_mapping=slot_mapping,
            is_prompt=True,
        )

    def _prepare_decode(
        self,
        cached_requests: list[CachedRequestData],
    ) -> ModelForwardInputs:
        assert len(cached_requests) > 0
        input_tokens = []
        input_positions = []
        block_table = []
        slot_mapping = []
        left_padded_prompt_mask = []
        current_tkv_mask = []
        self.model.indices = torch.ones(len(cached_requests),
                                        dtype=torch.bool,
                                        device="cpu")

        for cached_request in cached_requests:
            # TODO: Will this always just be one token ID if there's no spec
            # or jump decoding?
            req_id = cached_request.req_id
            # adding new blocks if needed
            if self.req_ids2tkv[req_id] // self.BLOCK_SIZE + 1 > len(
                    self.req_ids2blocks[req_id]):
                self.req_ids2blocks[req_id].append(self.free_blocks.popleft())
            block_table.append(self.req_ids2blocks[req_id].copy())
            # slot_mapping for all blocks of sequence
            start_slot = block_table[-1][-1] * self.BLOCK_SIZE
            offset = self.req_ids2tkv[req_id] % self.BLOCK_SIZE
            slot = [start_slot + offset]
            slot_mapping.append(slot)
            generation_token = cached_request.new_token_ids[-1]
            input_tokens.append([generation_token])
            seq_len = cached_request.num_computed_tokens
            input_positions.append([seq_len])
            left_padded_prompt_mask.append(self.req_ids2left_pads[req_id])
            # update tkv
            self.req_ids2tkv[req_id] = self.req_ids2tkv[req_id] + 1
            current_tkv_mask.append(self.req_ids2tkv[req_id])

        # add padding for minimum batch size of 2
        if len(input_tokens) == 1:
            # there is only one cached request
            req_id = cached_requests[0].req_id
            dummy_req_indices = torch.zeros(1, dtype=torch.bool, device="cpu")
            self.model.indices = torch.cat(
                (self.model.indices, dummy_req_indices), -1)
            assert self.model.indices.size(dim=0) == 2
            block_table.append(deque([0 for i in range(len(block_table[0]))]))
            start_slot = block_table[-1][-1] * self.BLOCK_SIZE
            offset = self.req_ids2tkv[req_id] % self.BLOCK_SIZE
            slot = [start_slot + offset]
            slot_mapping.append(slot)
            # take values from the only other sequence in the batch
            input_tokens.append([input_tokens[-1][-1]])
            input_positions.append([input_positions[-1][-1]])
            left_padded_prompt_mask.append(left_padded_prompt_mask[-1])
            current_tkv_mask.append(current_tkv_mask[-1])

        # padding block table with 0 to make it rectangular

        # Find the maximum number of blocks required by any sequence
        max_n_blocks = max(len(block_list) for block_list in block_table)

        # Pad each block list on the right with 0's to match max_n_blocks
        for block_list in block_table:
            block_list.extend([0] * (max_n_blocks - len(block_list)))

        # construct tensors from lists
        input_tokens = torch.tensor(input_tokens,
                                    dtype=torch.long,
                                    device=self.device)
        position_ids = torch.tensor(input_positions,
                                    dtype=torch.long,
                                    device=self.device)
        left_padded_prompt_mask = torch.tensor(left_padded_prompt_mask,
                                               dtype=torch.long,
                                               device=self.device)
        current_tkv_mask = torch.tensor(current_tkv_mask,
                                        dtype=torch.long,
                                        device=self.device)
        slot_mapping = torch.tensor(slot_mapping, dtype=torch.int64)
        block_table = torch.tensor(block_table, dtype=torch.int64)

        # not needed for decode
        mask = None

        return ModelForwardInputs(
            input_tokens=input_tokens,
            input_positions=position_ids,
            input_masks=mask,
            current_tkv_mask=current_tkv_mask,
            left_padded_prompt_mask=left_padded_prompt_mask,
            block_table=block_table,
            slot_mapping=slot_mapping,
            is_prompt=False,
        )

    def pad_input_ids(
        self,
        input_ids_list: list[torch.Tensor],
        min_pad_length: int = 0
    ) -> tuple[torch.Tensor, torch.Tensor, torch.Tensor]:
        '''This function applies right padding to next block boundary.
        Prefils have to be multiples of block size (64) on Spyre
        '''

        # not applying any padding, only constructs tensors
        input_tokens, position_ids, mask =\
            super(ContinuousBatchingSpyreModelRunner, self).pad_input_ids(
                input_ids_list, min_pad_length=-1)

        assert input_tokens.shape[1] == len(input_ids_list[0])

        n_pads_right = min_pad_length - input_tokens.shape[1]
        # update number of right pads for the next model forward pass:
        # need to be excluded before sampling tokens
        self.model.n_pads_right = n_pads_right
        if n_pads_right == 0:
            # in case when prompt is a multiple of the block size (64)
            # no right padding is required and we can exit here
            return input_tokens, position_ids, mask

        # apply right padding to input_tokens, position_ids and mask
        logger.info("Right padding request of length %d tokens to %d tokens.",
                    input_tokens.shape[1], min_pad_length)

        input_tokens_pads = torch.tensor(
            [[self.pad_token_id for i in range(n_pads_right)]],
            device=input_tokens.device,
            dtype=input_tokens.dtype)
        input_tokens = torch.concat((input_tokens, input_tokens_pads), dim=1)

        # Note: same output with i as padding for position ids
        pos_start = position_ids[0][-1] + 1
        position_ids_pads = torch.tensor(
            [[0 for i in range(pos_start, pos_start + n_pads_right)]],
            device=position_ids.device,
            dtype=position_ids.dtype)
        position_ids = torch.concat((position_ids, position_ids_pads), dim=1)

        # right pad mask with -inf to the next block boundary
        mask = torch.nn.functional.pad(mask,
                                       (0, n_pads_right, 0, n_pads_right),
                                       value=-torch.inf)

        # lower triangle: 0.0, upper triangle -inf
        mask_pads = torch.zeros(n_pads_right, n_pads_right)
        mask_pads[~torch.tril(torch.ones(n_pads_right, n_pads_right)).bool(
        )] = float('-inf')

        # insert triangular matrix for right pads
        mask[:, -n_pads_right:, -n_pads_right:] = mask_pads.unsqueeze(0)

        right_pad_len = input_tokens.shape[1]
        assert right_pad_len == min_pad_length

        return input_tokens, position_ids, mask
=======
        output = super().execute_model(scheduler_output, **kwargs)

        return CBSpyreModelRunnerOutput(
            **asdict(output),
            tkv=self.tkv
            if scheduler_output.total_num_scheduled_tokens > 0 else 0,
        )


def _mark_input_tensors(model_input: ModelForwardInputs) -> None:
    # Marking dimensions static/dynamic
    if model_input.is_prompt:

        # batch static (batch size 1)
        torch._dynamo.mark_static(model_input.input_tokens, 0)
        torch._dynamo.mark_static(model_input.slot_mapping, 0)
        torch._dynamo.mark_static(model_input.input_positions, 0)
        torch._dynamo.mark_static(model_input.input_masks, 0)

        # sequence dynamic
        torch._dynamo.mark_dynamic(model_input.input_tokens, 1)
        torch._dynamo.mark_dynamic(model_input.slot_mapping, 1)
        torch._dynamo.mark_dynamic(model_input.input_positions, 1)
        torch._dynamo.mark_dynamic(model_input.input_masks, 2)
        torch._dynamo.mark_dynamic(model_input.input_masks, 3)

    # decode
    else:
        # mask is no longer used here

        # batch dynamic
        torch._dynamo.mark_dynamic(model_input.input_tokens, 0)
        torch._dynamo.mark_dynamic(model_input.block_table, 0)
        torch._dynamo.mark_dynamic(model_input.slot_mapping, 0)
        torch._dynamo.mark_dynamic(model_input.input_positions, 0)
        torch._dynamo.mark_dynamic(model_input.current_tkv_mask, 0)
        torch._dynamo.mark_dynamic(model_input.left_padded_prompt_mask, 0)

        # sequence
        torch._dynamo.mark_static(model_input.input_tokens, 1)  # always 1
        torch._dynamo.mark_dynamic(model_input.block_table, 1)
        torch._dynamo.mark_static(model_input.slot_mapping, 1)  # always 1
        torch._dynamo.mark_static(model_input.input_positions, 1)  # always 1
>>>>>>> d2c305bf
<|MERGE_RESOLUTION|>--- conflicted
+++ resolved
@@ -14,13 +14,9 @@
 from vllm.v1.kv_cache_interface import FullAttentionSpec, KVCacheSpec
 from vllm.v1.outputs import SamplerOutput
 
-<<<<<<< HEAD
 import vllm_spyre.envs as envs_spyre
-from vllm_spyre.model_executor.model_loader.spyre import SpyreCausalLM
-=======
 from vllm_spyre.model_executor.model_loader.spyre import (
     SpyreAttentionMetadata, SpyreCausalLM)
->>>>>>> d2c305bf
 from vllm_spyre.platform import SpyrePlatform
 from vllm_spyre.v1.worker.spyre_input_batch import (CachedRequestState,
                                                     InputBatch)
@@ -609,12 +605,7 @@
 
         # TODO: move to a KV cache manager
         self.req_ids2blocks: dict[str, deque[int]] = {}
-<<<<<<< HEAD
-        self.req_ids2left_pads: dict[str, int] = {}
         # only for homogeneous tkv
-=======
-
->>>>>>> d2c305bf
         self.tkv: int = 0
         # only for heterogeneous tkv
         self.req_ids2tkv: dict[str, int] = {}
@@ -643,20 +634,16 @@
     def _set_free_blocks(self, num_blocks: int) -> None:
         # block id 0 is used for padding block_table (make it rectangular),
         # but the id can be reused to store actual token cache since block pads
-        #  will be skipped due according to the attention mask
+        # will be skipped due according to the attention mask
         self.free_blocks = deque([i for i in range(num_blocks)])
 
-<<<<<<< HEAD
     def _prepare_prompt(self, _):
         raise NotImplementedError("Subclasses must implement _prepare_prompt")
 
     def _prepare_decode(self, _):
         raise NotImplementedError("Subclasses must implement _prepare_decode")
 
-    def _update_states(self, scheduler_output):
-=======
     def update_states(self, scheduler_output):
->>>>>>> d2c305bf
 
         super().update_states(scheduler_output)
 
@@ -669,23 +656,26 @@
                     logger.debug("Freeing block with id: %s", block_id)
                     self.free_blocks.append(block_id)
 
-    def prepare_model_input(
-            self, scheduler_output: SchedulerOutput) -> ModelForwardInputs:
-
-        # NOTE: We assume that all sequences in the group are all prompts or
-        # all decodes.
-        # Also assuming that new sequences are prefills
-        is_prompt = len(scheduler_output.scheduled_new_reqs) > 0
-
-        # Prepare and return input tensors.
-        if is_prompt:
-            model_inputs = \
-                self._prepare_prompt(scheduler_output.scheduled_new_reqs)
-        else:
-            model_inputs = \
-                self._prepare_decode(scheduler_output.scheduled_cached_reqs)
-
-        return model_inputs
+    def build_attn_metadata(
+            self, model_input: ModelForwardInputs) -> SpyreAttentionMetadata:
+
+        # TODO: probably we can remove some fields of the model input and
+        # update only the SpyreAttentionMetadata
+        return SpyreAttentionMetadata(
+            slot_mapping=model_input.slot_mapping,
+            current_tkv_mask=model_input.current_tkv_mask,
+            left_padded_prompt_mask=model_input.left_padded_prompt_mask,
+            block_table=model_input.block_table)
+
+    def get_sampling_metadata(self, is_prefill: bool) -> SamplingMetadata:
+        return self.prefill_batch.sampling_metadata \
+            if is_prefill else self.input_batch.sampling_metadata
+
+    def get_req_id_to_index(self, is_prefill: bool) -> dict[str, int]:
+        req_id_to_index = self.prefill_batch.get_unpadded_output_indices() \
+            if is_prefill else self.input_batch.get_unpadded_output_indices()
+
+        return req_id_to_index
 
     @SpyrePlatform.inference_mode()
     def execute_model(
@@ -694,123 +684,54 @@
         **kwargs,
     ) -> ModelRunnerOutput:
 
-        t0 = time.time()
-
-        # TODO temporary until 'pooler_output' makes it to a release version
-        # in vllm
-        extra_kwargs: dict[str, Any] = {}
-        if "pooler_output" in CBSpyreModelRunnerOutput.__dataclass_fields__:
-            extra_kwargs["pooler_output"] = None
-
-        self._update_states(scheduler_output)
-        # TODO: change to EMPTY_MODEL_RUNNER_OUTPUT, right now this
-        # will be a breaking change, or clumsy to make retrocompatible
-        # with conditional import
-        if not scheduler_output.total_num_scheduled_tokens:
-
-            # Return empty ModelRunnerOuptut if there's no work to do.
-            return CBSpyreModelRunnerOutput(
-                req_ids=[],
-                req_id_to_index={},
-                sampled_token_ids=[],
-                spec_token_ids=None,
-                logprobs=None,
-                prompt_logprobs_dict={},
-                tkvs=(0, ),  # only used for homogeneous tkv scheduling
-                **extra_kwargs)
-
-        model_input = self.prepare_model_input(scheduler_output)
-
-        # Marking dimensions static/dynamic
-        if model_input.is_prompt:
-
-            # batch static (batch size 1)
-            torch._dynamo.mark_static(model_input.input_tokens, 0)
-            torch._dynamo.mark_static(model_input.slot_mapping, 0)
-            torch._dynamo.mark_static(model_input.input_positions, 0)
-            torch._dynamo.mark_static(model_input.input_masks, 0)
-
-            # sequence dynamic
-            torch._dynamo.mark_dynamic(model_input.input_tokens, 1)
-            torch._dynamo.mark_dynamic(model_input.slot_mapping, 1)
-            torch._dynamo.mark_dynamic(model_input.input_positions, 1)
-            torch._dynamo.mark_dynamic(model_input.input_masks, 2)
-            torch._dynamo.mark_dynamic(model_input.input_masks, 3)
-
-        # decode
-        else:
-            # mask is no longer used here
-
-            # batch dynamic
-            torch._dynamo.mark_dynamic(model_input.input_tokens, 0)
-            torch._dynamo.mark_dynamic(model_input.block_table, 0)
-            torch._dynamo.mark_dynamic(model_input.slot_mapping, 0)
-            torch._dynamo.mark_dynamic(model_input.input_positions, 0)
-            torch._dynamo.mark_dynamic(model_input.current_tkv_mask, 0)
-            torch._dynamo.mark_dynamic(model_input.left_padded_prompt_mask, 0)
-
-            # sequence
-            torch._dynamo.mark_static(model_input.input_tokens, 1)  # always 1
-            torch._dynamo.mark_dynamic(model_input.block_table, 1)
-            torch._dynamo.mark_static(model_input.slot_mapping, 1)  # always 1
-            torch._dynamo.mark_static(model_input.input_positions,
-                                      1)  # always 1
-
-        # Execute the model
-        hidden_states = self.model(
-            input_ids=model_input.input_tokens,
-            positions=model_input.input_positions,
-            masks=model_input.input_masks,
-            is_prompt=model_input.is_prompt,
-            current_tkv_mask=model_input.current_tkv_mask,
-            left_padded_prompt_mask=model_input.left_padded_prompt_mask,
-            block_table=model_input.block_table,
-            slot_mapping=model_input.slot_mapping)
-
-        # Only perform sampling in the driver worker.
-        if not self.is_driver_worker:
-            return []
-
-        # Compute the logits.
-        logits = self.model.compute_logits(hidden_states, None)
-
-        # Sample the next token.
-        # TODO: review this, once we can prefill and decode at the same step
-        sampling_metadata = self.prefill_batch.sampling_metadata \
-            if model_input.is_prompt else self.input_batch.sampling_metadata
-        output: SamplerOutput = self.model.sample(
-            logits=logits,
-            sampling_metadata=sampling_metadata,
+        output = super().execute_model(scheduler_output, **kwargs)
+
+        tkv = self.tkv if scheduler_output.total_num_scheduled_tokens > 0 else 0
+
+        tkvs = [
+            self.req_ids2tkv[r] if envs_spyre.VLLM_SPYRE_HETEROGEN_TKV else tkv
+            for r in output.req_ids
+        ]
+        return CBSpyreModelRunnerOutput(
+            **asdict(output),
+            tkvs=tuple(tkvs),  # only used for homogeneous tkv scheduling
         )
-        t1 = time.time() - t0
-        logger.debug("t_token: %.2fms", (t1 * 1000))
-
-        is_prompt = len(scheduler_output.scheduled_new_reqs) > 0
-        scheduled_req = (scheduler_output.scheduled_new_reqs if is_prompt else
-                         scheduler_output.scheduled_cached_reqs)
-        # since same order as in _prepare_prompt/decode req_ids2idx not needed
-        req_ids = [req.req_id for req in scheduled_req]
-        req_id_to_index = {req_id: i for i, req_id in enumerate(req_ids)}
-        tkvs = [
-            self.req_ids2tkv[r]
-            if envs_spyre.VLLM_SPYRE_HETEROGEN_TKV else self.tkv
-            for r in req_ids
-        ]
-
-        model_output = CBSpyreModelRunnerOutput(
-            req_ids=req_ids,
-            req_id_to_index=req_id_to_index,
-            sampled_token_ids=output.sampled_token_ids.tolist(),
-            spec_token_ids=None,
-            logprobs=(output.logprobs_tensors.tolists()
-                      if output.logprobs_tensors else None),
-            prompt_logprobs_dict={req_id: None
-                                  for req_id in req_ids
-                                  },  # TODO(wallas?): prompt logprobs too
-            tkvs=tuple(tkvs),  # only used for homogeneous tkv scheduling
-            **extra_kwargs,
-        )
-        return model_output
+
+
+def _mark_input_tensors(model_input: ModelForwardInputs) -> None:
+    # Marking dimensions static/dynamic
+    if model_input.is_prompt:
+
+        # batch static (batch size 1)
+        torch._dynamo.mark_static(model_input.input_tokens, 0)
+        torch._dynamo.mark_static(model_input.slot_mapping, 0)
+        torch._dynamo.mark_static(model_input.input_positions, 0)
+        torch._dynamo.mark_static(model_input.input_masks, 0)
+
+        # sequence dynamic
+        torch._dynamo.mark_dynamic(model_input.input_tokens, 1)
+        torch._dynamo.mark_dynamic(model_input.slot_mapping, 1)
+        torch._dynamo.mark_dynamic(model_input.input_positions, 1)
+        torch._dynamo.mark_dynamic(model_input.input_masks, 2)
+        torch._dynamo.mark_dynamic(model_input.input_masks, 3)
+
+    # decode
+    else:
+        # mask is no longer used here
+
+        # batch dynamic
+        torch._dynamo.mark_dynamic(model_input.input_tokens, 0)
+        torch._dynamo.mark_dynamic(model_input.block_table, 0)
+        torch._dynamo.mark_dynamic(model_input.slot_mapping, 0)
+        torch._dynamo.mark_dynamic(model_input.input_positions, 0)
+        torch._dynamo.mark_dynamic(model_input.current_tkv_mask, 0)
+        torch._dynamo.mark_dynamic(model_input.left_padded_prompt_mask, 0)
+
+        # sequence
+        torch._dynamo.mark_static(model_input.input_tokens, 1)  # always 1
+        torch._dynamo.mark_dynamic(model_input.block_table, 1)
+        torch._dynamo.mark_static(model_input.slot_mapping, 1)  # always 1
+        torch._dynamo.mark_static(model_input.input_positions, 1)  # always 1
 
 
 class ContinuousBatchingHomogenTkvSpyreModelRunner(
@@ -1066,8 +987,7 @@
 
         # left padding to align with tkv of current decode batch
         input_tokens_left, position_ids_left, mask_left =\
-            super(ContinuousBatchingSpyreModelRunner, self).pad_input_ids(
-                input_ids_list, min_pad_length=self.tkv)
+            super().pad_input_ids(input_ids_list, min_pad_length=self.tkv)
 
         # right padding to align with the next block boundary
         left_pad_len = input_tokens_left.shape[1]
@@ -1119,10 +1039,9 @@
 
         return input_tokens, position_ids, mask
 
-<<<<<<< HEAD
-    def _update_states(self, scheduler_output):
-
-        super()._update_states(scheduler_output)
+    def update_states(self, scheduler_output):
+
+        super().update_states(scheduler_output)
 
         # free the blocks used for padding to minimum decode batch size of 2
         if self.dummy_req_ids2blocks and \
@@ -1131,28 +1050,6 @@
             for freed_block in self.dummy_req_ids2blocks:
                 self.free_blocks.append(freed_block)
             self.dummy_req_ids2blocks = []
-=======
-    def build_attn_metadata(
-            self, model_input: ModelForwardInputs) -> SpyreAttentionMetadata:
-
-        # TODO: probably we can remove some fields of the model input and
-        # update only the SpyreAttentionMetadata
-        return SpyreAttentionMetadata(
-            slot_mapping=model_input.slot_mapping,
-            current_tkv_mask=model_input.current_tkv_mask,
-            left_padded_prompt_mask=model_input.left_padded_prompt_mask,
-            block_table=model_input.block_table)
-
-    def get_sampling_metadata(self, is_prefill: bool) -> SamplingMetadata:
-        return self.prefill_batch.sampling_metadata \
-            if is_prefill else self.input_batch.sampling_metadata
-
-    def get_req_id_to_index(self, is_prefill: bool) -> dict[str, int]:
-        req_id_to_index = self.prefill_batch.get_unpadded_output_indices() \
-            if is_prefill else self.input_batch.get_unpadded_output_indices()
-
-        return req_id_to_index
->>>>>>> d2c305bf
 
     def prepare_model_input(
             self, scheduler_output: SchedulerOutput) -> ModelForwardInputs:
@@ -1160,15 +1057,12 @@
         # remove left padding if applicable before next prefil/decode step
         self.reduce_left_padding()
 
-<<<<<<< HEAD
-        return super().prepare_model_input(scheduler_output=scheduler_output)
+        return super(ContinuousBatchingSpyreModelRunner,
+                     self).prepare_model_input(scheduler_output)
 
 
 class ContinuousBatchingHeterogenTkvSpyreModelRunner(
         ContinuousBatchingSpyreModelRunner):
-=======
-        return super().prepare_model_input(scheduler_output)
->>>>>>> d2c305bf
 
     def __init__(self, *args, **kwargs) -> None:
         # Initialize ContinuousBatchingSpyreModelRunner
@@ -1181,7 +1075,6 @@
         assert len(new_requests) == 1
         input_token_list: list[torch.Tensor] = []
 
-<<<<<<< HEAD
         # Internal state is managed here.
         slot_mapping = []
 
@@ -1190,7 +1083,7 @@
         for request_data in new_requests:
             req_id = request_data.req_id
             # ceil division to pad to next block boundary
-            d = self.BLOCK_SIZE
+            d = self.block_size
             n = len(request_data.prompt_token_ids)
             block_padding = ((n + d - 1) // d) * d
 
@@ -1199,8 +1092,6 @@
 
             # retrieve initial (unpadded) tokens
             prompt_tokens = request_data.prompt_token_ids
-            curr_left_pads = 0
-            self.req_ids2left_pads[req_id] = curr_left_pads
             input_token_list.append(
                 torch.tensor(prompt_tokens,
                              dtype=torch.long,
@@ -1210,11 +1101,11 @@
             block_table_i = []
             slot_mapping_i = []
             for pos_i in range(block_padding):
-                if pos_i % self.BLOCK_SIZE == 0:
+                if pos_i % self.block_size == 0:
                     block_number = self.free_blocks.popleft()
                     block_table_i.append(block_number)
-                block_offset = pos_i % self.BLOCK_SIZE
-                slot = block_number * self.BLOCK_SIZE + block_offset
+                block_offset = pos_i % self.block_size
+                slot = block_number * self.block_size + block_offset
                 slot_mapping_i.append(slot)
             self.req_ids2blocks[req_id] = deque(block_table_i)
             slot_mapping.append(slot_mapping_i)
@@ -1233,7 +1124,7 @@
                 sampling_params=sampling_params,
                 generator=generator,
                 output_token_ids=[],
-            )
+                left_padding=0)
             self.requests[req_id] = req_state
             self.input_batch.add_request(req_state)
             self.prefill_batch.add_request(req_state)
@@ -1257,15 +1148,14 @@
         # get position ids and attention mask
         # applies right padding to align with the next block boundary
         input_tokens, position_ids, mask =\
-            self.pad_input_ids(input_token_list,
-                               min_pad_length=block_padding)
+            self.pad_input_ids(input_token_list, min_pad_length=block_padding)
         mask = mask.unsqueeze(1)
 
         # not needed for prefill
         current_tkv_mask = None
         left_padded_prompt_mask = None
 
-        return ModelForwardInputs(
+        model_inputs = ModelForwardInputs(
             input_tokens=input_tokens,
             input_positions=position_ids,
             input_masks=mask,
@@ -1276,11 +1166,16 @@
             is_prompt=True,
         )
 
+        _mark_input_tensors(model_inputs)
+
+        return model_inputs
+
     def _prepare_decode(
         self,
         cached_requests: list[CachedRequestData],
     ) -> ModelForwardInputs:
         assert len(cached_requests) > 0
+
         input_tokens = []
         input_positions = []
         block_table = []
@@ -1291,25 +1186,39 @@
                                         dtype=torch.bool,
                                         device="cpu")
 
-        for cached_request in cached_requests:
+        assert len(self.input_batch.req_id_to_index) == len(cached_requests)
+        # TODO(wallas): I think we can do better here, without sorting or
+        # creating an intermediary dictionary
+        cached_reqs_map = {c.req_id: c for c in cached_requests}
+        req_ids = self.input_batch.sorted_requests_ids
+
+        for req_id in req_ids:
             # TODO: Will this always just be one token ID if there's no spec
             # or jump decoding?
-            req_id = cached_request.req_id
+            cached_request = cached_reqs_map[req_id]
+
             # adding new blocks if needed
-            if self.req_ids2tkv[req_id] // self.BLOCK_SIZE + 1 > len(
-                    self.req_ids2blocks[req_id]):
-                self.req_ids2blocks[req_id].append(self.free_blocks.popleft())
-            block_table.append(self.req_ids2blocks[req_id].copy())
+            if self.req_ids2tkv[req_id] // self.block_size + 1 > len(
+                    self.req_ids2blocks[cached_request.req_id]):
+                self.req_ids2blocks[cached_request.req_id].append(
+                    self.free_blocks.popleft())
+            block_table.append(
+                self.req_ids2blocks[cached_request.req_id].copy())
+
             # slot_mapping for all blocks of sequence
-            start_slot = block_table[-1][-1] * self.BLOCK_SIZE
-            offset = self.req_ids2tkv[req_id] % self.BLOCK_SIZE
+            start_slot = block_table[-1][-1] * self.block_size
+            offset = self.req_ids2tkv[req_id] % self.block_size
             slot = [start_slot + offset]
             slot_mapping.append(slot)
+
             generation_token = cached_request.new_token_ids[-1]
             input_tokens.append([generation_token])
             seq_len = cached_request.num_computed_tokens
             input_positions.append([seq_len])
-            left_padded_prompt_mask.append(self.req_ids2left_pads[req_id])
+
+            req_state = self.requests[cached_request.req_id]
+            left_padded_prompt_mask.append(req_state.left_padding)
+
             # update tkv
             self.req_ids2tkv[req_id] = self.req_ids2tkv[req_id] + 1
             current_tkv_mask.append(self.req_ids2tkv[req_id])
@@ -1323,8 +1232,8 @@
                 (self.model.indices, dummy_req_indices), -1)
             assert self.model.indices.size(dim=0) == 2
             block_table.append(deque([0 for i in range(len(block_table[0]))]))
-            start_slot = block_table[-1][-1] * self.BLOCK_SIZE
-            offset = self.req_ids2tkv[req_id] % self.BLOCK_SIZE
+            start_slot = block_table[-1][-1] * self.block_size
+            offset = self.req_ids2tkv[req_id] % self.block_size
             slot = [start_slot + offset]
             slot_mapping.append(slot)
             # take values from the only other sequence in the batch
@@ -1361,7 +1270,7 @@
         # not needed for decode
         mask = None
 
-        return ModelForwardInputs(
+        model_inputs = ModelForwardInputs(
             input_tokens=input_tokens,
             input_positions=position_ids,
             input_masks=mask,
@@ -1372,6 +1281,10 @@
             is_prompt=False,
         )
 
+        _mark_input_tensors(model_inputs)
+
+        return model_inputs
+
     def pad_input_ids(
         self,
         input_ids_list: list[torch.Tensor],
@@ -1431,49 +1344,4 @@
         right_pad_len = input_tokens.shape[1]
         assert right_pad_len == min_pad_length
 
-        return input_tokens, position_ids, mask
-=======
-        output = super().execute_model(scheduler_output, **kwargs)
-
-        return CBSpyreModelRunnerOutput(
-            **asdict(output),
-            tkv=self.tkv
-            if scheduler_output.total_num_scheduled_tokens > 0 else 0,
-        )
-
-
-def _mark_input_tensors(model_input: ModelForwardInputs) -> None:
-    # Marking dimensions static/dynamic
-    if model_input.is_prompt:
-
-        # batch static (batch size 1)
-        torch._dynamo.mark_static(model_input.input_tokens, 0)
-        torch._dynamo.mark_static(model_input.slot_mapping, 0)
-        torch._dynamo.mark_static(model_input.input_positions, 0)
-        torch._dynamo.mark_static(model_input.input_masks, 0)
-
-        # sequence dynamic
-        torch._dynamo.mark_dynamic(model_input.input_tokens, 1)
-        torch._dynamo.mark_dynamic(model_input.slot_mapping, 1)
-        torch._dynamo.mark_dynamic(model_input.input_positions, 1)
-        torch._dynamo.mark_dynamic(model_input.input_masks, 2)
-        torch._dynamo.mark_dynamic(model_input.input_masks, 3)
-
-    # decode
-    else:
-        # mask is no longer used here
-
-        # batch dynamic
-        torch._dynamo.mark_dynamic(model_input.input_tokens, 0)
-        torch._dynamo.mark_dynamic(model_input.block_table, 0)
-        torch._dynamo.mark_dynamic(model_input.slot_mapping, 0)
-        torch._dynamo.mark_dynamic(model_input.input_positions, 0)
-        torch._dynamo.mark_dynamic(model_input.current_tkv_mask, 0)
-        torch._dynamo.mark_dynamic(model_input.left_padded_prompt_mask, 0)
-
-        # sequence
-        torch._dynamo.mark_static(model_input.input_tokens, 1)  # always 1
-        torch._dynamo.mark_dynamic(model_input.block_table, 1)
-        torch._dynamo.mark_static(model_input.slot_mapping, 1)  # always 1
-        torch._dynamo.mark_static(model_input.input_positions, 1)  # always 1
->>>>>>> d2c305bf
+        return input_tokens, position_ids, mask