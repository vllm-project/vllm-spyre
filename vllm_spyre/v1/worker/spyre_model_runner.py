import math
import time
from abc import ABC, abstractmethod
from collections.abc import Iterable
from dataclasses import asdict, dataclass, field
from logging import DEBUG
from typing import TYPE_CHECKING, Any, Generic, Optional, TypeVar, Union, cast

import numpy
import torch
from torch import nn
from transformers import (AutoModel, AutoModelForSequenceClassification,
                          AutoTokenizer)
from vllm.config import DeviceConfig, VllmConfig, set_current_vllm_config
from vllm.forward_context import set_forward_context
from vllm.logger import init_logger
from vllm.model_executor.layers.pooler import ClassifierPooler, Pooler
from vllm.sampling_params import SamplingType
<<<<<<< HEAD
from vllm.utils import get_hash_fn_by_name, is_pin_memory_available
=======

try:
    # pre 0.11.1 compatibility
    from vllm.utils import get_hash_fn_by_name, is_pin_memory_available
except ImportError:
    from vllm.utils.platform_utils import is_pin_memory_available
    from vllm.utils.hashing import get_hash_fn_by_name

>>>>>>> 9cace6f7
from vllm.v1.core.block_pool import BlockPool
from vllm.v1.core.kv_cache_utils import (KVCacheBlock,
                                         get_request_block_hasher,
                                         init_none_hash)
from vllm.v1.core.sched.output import CachedRequestData
from vllm.v1.core.single_type_kv_cache_manager import FullAttentionManager
from vllm.v1.kv_cache_interface import FullAttentionSpec, KVCacheSpec
from vllm.v1.outputs import LogprobsTensors, SamplerOutput
from vllm.v1.pool.metadata import PoolingMetadata
from vllm.v1.request import Request
from vllm.v1.sample.logits_processor import build_logitsprocs

import vllm_spyre.envs as envs_spyre
import vllm_spyre.utils as utils_spyre
from vllm_spyre.compat_utils import dataclass_fields
from vllm_spyre.model_executor.model_loader.spyre import (
    BACKEND_LIST, SpyreAttentionMetadata, SpyreCausalLM)
from vllm_spyre.platform import SpyrePlatform
from vllm_spyre.v1.sample.spyre_logits_processor import (
    build_logitsprocs_for_cb)
# yapf conflicts with ruff for this block
# yapf: disable
from vllm_spyre.v1.worker.spyre_input_batch import (BaseInputBatch,
                                                    BaseRequestState,
                                                    ChunkedPrefillRequestState,
                                                    PoolingInputBatch,
                                                    PoolingRequestState,
                                                    SamplingInputBatch,
                                                    SamplingRequestState)

# yapf: enable
if TYPE_CHECKING:
    from vllm.v1.core.sched.output import NewRequestData, SchedulerOutput
    from vllm.v1.sample.metadata import SamplingMetadata
else:
    SchedulerOutput = None
    NewRequestData = None
    SamplingMetadata = None

from vllm.tasks import SupportedTask
from vllm.v1.outputs import EMPTY_MODEL_RUNNER_OUTPUT, ModelRunnerOutput

logger = init_logger(__name__)


@dataclass(frozen=True)
class ModelForwardInputs:

    input_tokens: Optional[torch.Tensor] = None
    input_positions: Optional[torch.Tensor] = None
    input_masks: Optional[torch.Tensor] = None
    is_prompt: bool = False


@dataclass(frozen=True)
class PoolingForwardInputs(ModelForwardInputs):

    token_type_ids: Optional[torch.Tensor] = None


@dataclass(frozen=True)
class SamplingForwardInputs(ModelForwardInputs):
    """
    Used by the SpyreModelRunner.
    """
    current_tkv_mask: Optional[torch.Tensor] = None
    left_padded_prompt_mask: Optional[torch.Tensor] = None
    block_table: Optional[torch.Tensor] = None
    slot_mapping: Optional[torch.Tensor] = None
    scale_indices: list[int] = field(default_factory=list)


@dataclass
class CBSpyreModelRunnerOutput(ModelRunnerOutput):
    # Add the current tkv and the number of free blocks to the output
    tkv: int = 0
    n_free_blocks: int = 0


@dataclass
class CPSpyreModelRunnerOutput(CBSpyreModelRunnerOutput):
    # Left padding of each request that was calculated by model runner
    left_padding: dict[str, int] = field(default_factory=dict)


InputBatchT = TypeVar("InputBatchT", bound=BaseInputBatch)
RequestStateT = TypeVar("RequestStateT", bound=BaseRequestState)
ModelInputsT = TypeVar("ModelInputsT", bound=ModelForwardInputs)


class BaseSpyreModelRunner(ABC, Generic[InputBatchT, RequestStateT,
                                        ModelInputsT]):

    def __init__(
        self,
        vllm_config: VllmConfig,
        is_driver_worker: bool,
        rank: int,
    ):
        self.is_driver_worker = is_driver_worker
        self.rank = rank
        self.vllm_config = vllm_config
        self.model_config = vllm_config.model_config
        self.cache_config = vllm_config.cache_config
        self.lora_config = vllm_config.lora_config
        self.load_config = vllm_config.load_config
        self.parallel_config = vllm_config.parallel_config
        self.scheduler_config = vllm_config.scheduler_config
        self.device_config = vllm_config.device_config
        self.speculative_config = vllm_config.speculative_config
        self.observability_config = vllm_config.observability_config

        self.pad_token_id = 0

        if self.model_config is not None:
            if self.model_config.hf_config is not None:
                self.pad_token_id = (getattr(self.model_config.hf_config,
                                             "pad_token_id", None) or 0)
            if self.model_config.get_sliding_window():
                logger.warning("Sliding window is not supported on Spyre. "
                               "The model will run without sliding window.")
            assert (
                self.cache_config.block_size == self.model_config.max_model_len
            ), ("cache_config.block_size must be set to model_config."
                "max_model_len to disable any paged attention ops in the base "
                "scheduler.")
        if vllm_config.device_config is None:
            self.device_config = DeviceConfig()
        self.device = self.device_config.device
        self.pin_memory = is_pin_memory_available()

        # Lazy initialization: after load_model.
        self.model: nn.Module

        # Flag to be turned off after warmup is complete
        self.warmup_mode = True

        # Batch state
        self.input_batch = self.build_input_batch()

        # Requests
        self.requests: dict[str, RequestStateT] = {}

    @abstractmethod
    def build_input_batch(self) -> InputBatchT:
        raise NotImplementedError

    def get_model(self) -> nn.Module:
        return self.model

    @abstractmethod
    def load_model(self, prompt_lens: Iterable[int],
                   num_decode_tokens: Iterable[int]) -> None:
        raise NotImplementedError

    def _prepare_pad_input_ids(
        self,
        input_ids_list: list[torch.Tensor],
        min_pad_length: int = 0,
    ) -> tuple[torch.Tensor, torch.Tensor, torch.Tensor]:
        """left side padding implemented as
        in fms.utils.generation.pad_input_id"""
        max_len = max([min_pad_length] +
                      [seq.size(0) for seq in input_ids_list])
        padded_input_ids_list = []
        mask_list = []
        position_ids_list = []
        for input_ids_i in input_ids_list:
            seq_len = input_ids_i.size(0)
            if max_len > seq_len:
                logger.info(
                    "Left padding request of length %d tokens to %d tokens.",
                    seq_len, max_len)
            pads = torch.ones(max_len - seq_len,
                              dtype=torch.long,
                              device=input_ids_i.device) * self.pad_token_id
            non_pads = torch.ones(seq_len,
                                  dtype=torch.long,
                                  device=input_ids_i.device)

            pos_ids_seq = torch.arange(0,
                                       seq_len,
                                       dtype=torch.long,
                                       device=input_ids_i.device)

            # Setting this to 0, however if 0 is the eos, we will end up
            # truncating the output if using truncate_after_eos once this
            # workflow works for nested tensor, this can probably be removed
            padded_input_ids_list.append(torch.cat((pads, input_ids_i)))
            mask_list.append(torch.cat((torch.zeros_like(pads), non_pads)))
            position_ids_list.append(
                torch.cat((torch.zeros_like(pads), pos_ids_seq)))

        return padded_input_ids_list, mask_list, position_ids_list

    def get_kv_cache_spec(self) -> KVCacheSpec:
        """
        This method should generate the KVCache spec by parsing the kv cache
        format from each Attention module in the static forward context.

        In vLLM, this static forward context is populated by the base Attention
        class in the modeling code. Every attention layer populates an entry
        for itself in vllm_config.compilation_config.static_forward_context,
        which is a dictionary of layer_name -> layer for every attention layer.
        This allows the model runner to correctly create the kv cache spec for
        each layer.

        The spyre modeling code currently comes from `fms`, and does not
        integrate with vLLM's modeling classes, so we don't have access to any
        model-agnostic metadata about the attention layers. This just returns a
        dummy value for now.
        """
        # We do at least use the real size from the cache config.
        block_size = self.vllm_config.cache_config.block_size

        if "use_mla" in dataclass_fields(FullAttentionSpec):
            ## Temporary backwards compatibility for 0.10.2
            kwargs = {"use_mla": False}
        else:
            kwargs = {}

        attn_spec = FullAttentionSpec(block_size=block_size,
                                      num_kv_heads=1,
                                      head_size=1,
                                      dtype=torch.float16,
                                      **kwargs)
        return {"foo": attn_spec}

    def complete_warmup(self):
        """Turn off warmup mode once the warmup is complete"""
        self.warmup_mode = False

    def build_attn_metadata(self, _: ModelInputsT) -> SpyreAttentionMetadata:
        # TODO: probably sooner we will need a more sophisticated way to switch
        # build attention metadata based on model/attention. But for now, a
        # simple method override is good enough.
        return SpyreAttentionMetadata()

    @abstractmethod
    def update_states(self, scheduler_output: SchedulerOutput):
        raise NotImplementedError

    def _mark_input_tensors(self, model_input: ModelInputsT) -> None:
        """Yoinked from
        https://github.com/foundation-model-stack/aiu-fms-testing-utils/pull/13
        """
        if not self.warmup_mode:
            # Only mark tensors when we're warming up and compiling the graphs
            return

        # To produce like graphs during pre-fill, we mark the prefill
        # batch x seq as static, but relax this for decode for the seq
        if model_input.is_prompt:
            # we always want prefill to be static to produce same-like graph
            torch._dynamo.mark_static(model_input.input_tokens, 0)
            torch._dynamo.mark_static(model_input.input_tokens, 1)
            torch._dynamo.mark_static(model_input.input_masks, 0)
            torch._dynamo.mark_static(model_input.input_masks, 1)
            torch._dynamo.mark_static(model_input.input_masks, 2)
            torch._dynamo.mark_static(model_input.input_positions, 0)
            torch._dynamo.mark_static(model_input.input_positions, 1)
        else:
            # we always want the decode to be dynamic on sequence
            torch._dynamo.mark_dynamic(model_input.input_masks, 2)

    @SpyrePlatform.inference_mode()
    @abstractmethod
    def execute_model(
        self,
        scheduler_output: SchedulerOutput,
        **kwargs,
    ) -> ModelRunnerOutput:
        raise NotImplementedError

    def _make_compatible_sampled_token_ids(
        self, sampled_token_ids: torch.Tensor
    ) -> list[list[int]] | list[numpy.ndarray]:
        """Some versions of vllm required a list of numpy arrays as output.
        This was ultimately rejected, see:
        https://github.com/vllm-project/vllm/pull/29121

        This can be removed once the *lower bound* of the vllm dependency is
        >= 0.12.0
        """
        if ModelRunnerOutput.__dataclass_fields__[
                "sampled_token_ids"].type == list[numpy.ndarray]:
            sampled_token_ids = [x for x in sampled_token_ids.numpy()]
        else:
            sampled_token_ids = sampled_token_ids.tolist()
        return sampled_token_ids


class SpyreModelRunner(BaseSpyreModelRunner[SamplingInputBatch,
                                            SamplingRequestState,
                                            SamplingForwardInputs]):

    def __init__(self, vllm_config: VllmConfig, is_driver_worker: bool,
                 rank: int):
        super().__init__(vllm_config=vllm_config,
                         is_driver_worker=is_driver_worker,
                         rank=rank)

    def load_model(self, prompt_lens: Iterable[int],
                   num_decode_tokens: Iterable[int]) -> None:
        max_pad_length = max(prompt_lens)
        max_decode_length = max(num_decode_tokens)
        self.model = SpyreCausalLM(
            vllm_config=self.vllm_config,
            max_prompt_length=max_pad_length,
            max_decode_length=max_decode_length,
            rank=self.rank,
        )

    def build_input_batch(self) -> SamplingInputBatch:
        # Define logits processors.

        custom_logitsprocs = self.vllm_config.model_config.logits_processors
        logits_processors = \
            build_logitsprocs(vllm_config=self.vllm_config,
                              device=self.device,
                              is_pin_memory=self.pin_memory,
                              is_pooling_model=False,
                              custom_logitsprocs=custom_logitsprocs)

        return SamplingInputBatch(
            max_num_reqs=self.scheduler_config.max_num_seqs,
            max_model_len=self.model_config.max_model_len,
            device=self.device,
            pin_memory=self.pin_memory,
            vocab_size=self.model_config.get_vocab_size(),
            logitsprocs=logits_processors,
        )

    @property
    def vocab_size(self) -> int:
        return self.model.model.model.config.src_vocab_size

    def pad_input_ids(
        self,
        input_ids_list: list[torch.Tensor],
        min_pad_length: int = 0,
    ) -> tuple[torch.Tensor, torch.Tensor, torch.Tensor]:

        padded_input_ids_list, mask_list, position_ids_list = (
            self._prepare_pad_input_ids(input_ids_list, min_pad_length))

        input_ids = torch.stack(padded_input_ids_list)
        mask = torch.stack(mask_list).bool()
        # this is a causal mask for generation
        mask = (mask.unsqueeze(-1) == mask.unsqueeze(-2)).tril()
        mask = torch.where(mask.logical_not(), -torch.inf, 0.0)

        mask = mask.to(self.model.get_mask_dtype())
        position_ids = torch.stack(position_ids_list)

        return input_ids, position_ids, mask

    def get_sampling_metadata(self, _: bool) -> SamplingMetadata:
        return self.input_batch.sampling_metadata

    def get_req_id_to_index(self, _: bool) -> dict[str, int]:
        return self.input_batch.get_unpadded_output_indices()

    def no_prompt_logprob(self, _: bool) -> bool:
        return self.input_batch.no_prompt_logprob

    def get_num_prompt_logprobs(self) -> dict[str, int]:
        return self.input_batch.num_prompt_logprobs

    def update_states(self, scheduler_output: SchedulerOutput):
        # Update the states of the running/resumed requests.
        # Update input_batch's `token_ids_cpu`,
        # `num_tokens`. For continuous batching it cleans
        # finished requests from the batch
        #
        # NOTE: req_state.output_token_ids will be mutated when
        # PP will be enabled in the future
        req_data = scheduler_output.scheduled_cached_reqs
        for i, req_id in enumerate(req_data.req_ids):
            req_state: SamplingRequestState = self.requests[req_id]

            # Update the cached states.
            num_computed_tokens = req_data.num_computed_tokens[i]
            req_state.num_computed_tokens = num_computed_tokens
            # The scheduler will send the sampled tokens back
            # when PP will be enabled in the future
            new_token_ids = req_data.new_token_ids[i] if len(
                req_data.new_token_ids) > 0 else []
            # Add the sampled token(s) from the previous step (if any).
            # This doesn't include "unverified" tokens like spec decode tokens.
            num_new_tokens = (num_computed_tokens + len(new_token_ids) -
                              req_state.num_tokens)
            if num_new_tokens == 1:
                # Avoid slicing list in most common case.
                req_state.output_token_ids.append(new_token_ids[-1])
            elif num_new_tokens > 0:
                req_state.output_token_ids.extend(
                    new_token_ids[-num_new_tokens:])

            req_index = self.input_batch.get_req_index(req_id)
            # Add new_token_ids to token_ids_cpu.
            # TODO: Update for spec decoding in the future
            start_token_index = num_computed_tokens
            end_token_index = num_computed_tokens + len(new_token_ids)
            self.input_batch.token_ids_cpu[
                req_index, start_token_index:end_token_index] = new_token_ids
            # Remove the entry for prompt_logprobs for this request,
            # if it exists
            self.input_batch.num_prompt_logprobs.pop(req_id, None)

        if scheduler_output.finished_req_ids:
            for req_id in scheduler_output.finished_req_ids:
                self.input_batch.remove_request(req_id)
                self.requests.pop(req_id, None)
                # TODO: Processing multiple removals at once can break alignment
                # of logitprocs. Refactor so that we can batch removals to the
                # `input_batch`
                self.input_batch.refresh_metadata()
        else:
            # Due to logits processor we need to refresh metadata at each step
            self.input_batch.refresh_metadata()

    def _get_prompt_logprobs_dict(
        self,
        logits: torch.Tensor,
        model_inputs: SamplingForwardInputs,
    ) -> dict[str, Optional[LogprobsTensors]]:
        """Calculate prompt logprobs from hidden states.
        
        This currently only supports static batching, batch size 1
        """
        assert model_inputs.is_prompt is not None
        if self.no_prompt_logprob(model_inputs.is_prompt):
            return {}

        num_prompt_logprobs_dict = self.get_num_prompt_logprobs()

        # TODO: For chunked prefill, this will need to be updated to hold state
        # for prompt logprobs across multiple model iterations.
        # This assumes no chunked prefill for now
        prompt_logprobs_dict: dict[str, Optional[LogprobsTensors]] = {}

        # Since prompt logprobs are a rare feature, prioritize simple,
        # maintainable loop over optimal performance.
        for req_id, num_prompt_logprobs in num_prompt_logprobs_dict.items():
            logger.debug("Calculating prompt_logprobs for request %s", req_id)

            # Get metadata for this request.
            request = self.requests[req_id]
            num_prompt_tokens = len(request.prompt_token_ids)
            prompt_token_ids = torch.tensor(request.prompt_token_ids).to(
                self.device, non_blocking=True)

            # No chunked prefill, so we always start at index 0, token 1.
            # (First token has no logprobs because there's no context)
            start_tok = 1
            num_logits = num_prompt_tokens - start_tok

            # Get the logits corresponding to this req's prompt tokens.
            req_idx = self.get_req_id_to_index(model_inputs.is_prompt)[req_id]
            logits = logits[req_idx]
            # The offset needs to account for the left padding that static
            # batching applies.
            # TODO: To support continuous batching the offset needs to be
            # calculated differently.
            offset = logits.shape[0] - num_prompt_tokens
            logits = logits[offset:offset + num_logits]

            # Get the "target" tokens for each index. For prompt at index i,
            # the token at prompt index i+1 is the "sampled" token we want
            # to gather the logprob for.
            tgt_token_ids = prompt_token_ids[start_tok:start_tok + num_logits]

            # Compute prompt logprobs.
            logprobs = self.model.sampler.compute_logprobs(logits)
            token_ids, logprobs, ranks = self.model.sampler.gather_logprobs(
                logprobs, num_prompt_logprobs, tgt_token_ids)

            # To support chunked prefill, we will need to copy the chunks into
            # saved state at each iteration.
            # For now, we can just return the full tensors.
            logprobs_tensors = LogprobsTensors(logprob_token_ids=token_ids,
                                               logprobs=logprobs,
                                               selected_token_ranks=ranks)
            prompt_logprobs_dict[req_id] = logprobs_tensors

        return prompt_logprobs_dict

    def _prepare_prompt(self,
                        _: list[NewRequestData]) -> SamplingForwardInputs:
        raise NotImplementedError

    def _prepare_decode(self, _: CachedRequestData) -> SamplingForwardInputs:
        raise NotImplementedError

    def prepare_model_input(
            self, scheduler_output: SchedulerOutput) -> SamplingForwardInputs:

        # NOTE: We assume that all sequences in the group are all prompts or
        # all decodes. Also assuming that new sequences are prefills
        is_prompt = len(scheduler_output.scheduled_new_reqs) > 0

        # Prepare input tensors.
        if is_prompt:
            # Assert no running requests
            assert len(scheduler_output.scheduled_cached_reqs.req_ids) == 0

            return self._prepare_prompt(scheduler_output.scheduled_new_reqs)
        else:
            return self._prepare_decode(scheduler_output.scheduled_cached_reqs)

    def get_supported_tasks(self) -> tuple[SupportedTask, ...]:
        tasks = list[SupportedTask]()

        # vLLM models have methods available like `is_text_generation_model`
        # We don't use vLLM modeling code though :(
        # Default: assume text generation supported.
        # TODO: Actually detect what the model supports
        tasks.append("generate")

        return tuple(tasks)

    @SpyrePlatform.inference_mode()
    def execute_model(
        self,
        scheduler_output: SchedulerOutput,
        **kwargs,
    ) -> ModelRunnerOutput:

        t0 = time.time()

        self.update_states(scheduler_output)

        if not scheduler_output.total_num_scheduled_tokens:
            # Return empty ModelRunnerOuptut if there's no work to do.
            return EMPTY_MODEL_RUNNER_OUTPUT

        model_input = self.prepare_model_input(scheduler_output)

        # Execute the model
        attn_metadata = self.build_attn_metadata(model_input)
        with set_forward_context(attn_metadata, self.vllm_config):
            logits = self.model(input_ids=model_input.input_tokens,
                                positions=model_input.input_positions,
                                masks=model_input.input_masks,
                                is_prompt=model_input.is_prompt)

        is_prefill = cast(bool, model_input.is_prompt)

        # Sample the next token.
        output: SamplerOutput = self.model.sample(
            logits=logits,
            sampling_metadata=self.get_sampling_metadata(is_prefill),
        )
        t1 = time.time() - t0
        logger.debug("t_token: %.2fms", (t1 * 1000))

        # Get mapping between requests ids to the index within the batch
        req_id_to_index = self.get_req_id_to_index(is_prefill)

        # Add the sampled token(s) to the request cache
        req_ids = (scheduler_output.scheduled_new_reqs
                   if is_prefill else self.input_batch.sorted_requests_ids)
        sampled_ids = output.sampled_token_ids.tolist()
        for i, req in enumerate(req_ids):
            req_state = self.requests[req.req_id] \
                if not isinstance(
                req, str) else self.requests[req]
            req_state.output_token_ids.extend(sampled_ids[i])

        prompt_logprobs_dicts = self._get_prompt_logprobs_dict(
            logits=logits, model_inputs=model_input)

        # Only return outputs from the driver worker
        if not self.is_driver_worker:
            return EMPTY_MODEL_RUNNER_OUTPUT

        sampled_token_ids = self._make_compatible_sampled_token_ids(
            output.sampled_token_ids)

        model_output = ModelRunnerOutput(
            req_ids=list(req_id_to_index.keys()),
            req_id_to_index=req_id_to_index,
            sampled_token_ids=sampled_token_ids,
            logprobs=(output.logprobs_tensors.tolists()
                      if output.logprobs_tensors else None),
            prompt_logprobs_dict=prompt_logprobs_dicts,
            pooler_output=[])

        return model_output


class WarmupShapesMixin:

    def __init__(self, **kwargs):
        super().__init__(**kwargs)
        vllm_config: VllmConfig = kwargs["vllm_config"]
        self.spyre_warmup_shapes = SpyrePlatform.get_warmup_shapes(
            vllm_config.scheduler_config)

    def _get_padded_batch_size(self, new_requests: list[NewRequestData]):
        # find warmup shape to be used for padding and batching
        applicable_spyre_warmup_shapes = [
            shape for shape in self.spyre_warmup_shapes
            if len(new_requests) <= shape["batch_size"]
        ]
        for request_data in new_requests:
            # retrieve initial (unpadded) tokens
            prompt_tokens = request_data.prompt_token_ids
            new_tokens = (request_data.sampling_params.max_tokens
                          if request_data.sampling_params is not None else 0)

            updated_spyre_warmup_shapes = [
                shape for shape in applicable_spyre_warmup_shapes
                if len(prompt_tokens) <= shape["prompt_length"]
                and new_tokens <= shape["new_tokens"]
            ]
            applicable_spyre_warmup_shapes = updated_spyre_warmup_shapes

        assert (
            applicable_spyre_warmup_shapes
        ), "No shapes available to run prefill batch. (This should not happen)"

        # If multiple warmup shapes apply, the first one is selected.
        # For improving performance, the warmup shapes in scheduler_config
        # are ordered by "processing speed".
        min_pad_length_batch = applicable_spyre_warmup_shapes[0][
            "prompt_length"]
        padded_batch_size = applicable_spyre_warmup_shapes[0]["batch_size"]
        return padded_batch_size, min_pad_length_batch


class StaticBatchingSpyreModelRunner(WarmupShapesMixin, SpyreModelRunner):

    def __init__(
        self,
        vllm_config: VllmConfig,
        is_driver_worker: bool,
        rank: int,
    ):
        super().__init__(vllm_config=vllm_config,
                         is_driver_worker=is_driver_worker,
                         rank=rank)

        # position_ids of all the sequences in current batch
        self._position_ids: torch.Tensor = None
        # attention masks of all the sequences in current batch
        self._mask: torch.Tensor = None

    def _prepare_prompt(
        self,
        new_requests: list[NewRequestData],
    ) -> SamplingForwardInputs:
        assert len(new_requests) > 0
        input_token_list: list[torch.Tensor] = []
        padded_batch_size, min_pad_length_batch = self._get_padded_batch_size(
            new_requests)

        # Internal state is reset here.
        # We don't support continuous batching, so we know all previous requests
        # have finished decoding.
        self.input_batch.clear_requests()
        self.requests = {}

        # Build batch and prepare input_token1
        for request_data in new_requests:
            # retrieve initial (unpadded) tokens
            prompt_tokens = request_data.prompt_token_ids

            input_token_list.append(
                torch.tensor(prompt_tokens,
                             dtype=torch.long,
                             device=torch.device("cpu")))

            # Add new requests to the cached states.
            req_id = request_data.req_id
            sampling_params = request_data.sampling_params
            if sampling_params.sampling_type == SamplingType.RANDOM_SEED:
                generator = torch.Generator(device=self.device)
                generator.manual_seed(sampling_params.seed)
            else:
                generator = None

            req_state = SamplingRequestState(
                req_id=req_id,
                prompt_token_ids=request_data.prompt_token_ids,
                sampling_params=sampling_params,
                generator=generator,
                output_token_ids=[],
                left_padding=0)
            self.requests[req_id] = req_state
            self.input_batch.add_request(req_state)

        self.input_batch.padded_batch_size = padded_batch_size

        # Refresh sampling metadata after all request are added to the batch
        self.input_batch.refresh_metadata()

        # padding to compiled batch size
        while len(input_token_list) < padded_batch_size:
            input_token_list.append(
                torch.zeros(min_pad_length_batch,
                            dtype=torch.long,
                            device=torch.device("cpu")))

        # get position ids and attention mask
        input_tokens, self._position_ids, self._mask = self.pad_input_ids(
            input_token_list, min_pad_length=min_pad_length_batch)

        model_input = SamplingForwardInputs(
            input_tokens=input_tokens,
            input_positions=self._position_ids,
            input_masks=self._mask,
            is_prompt=True,
        )

        self._mark_input_tensors(model_input)
        self.model.indices = self.input_batch.get_model_indices()

        return model_input

    def _prepare_decode(
        self,
        cached_request_data: CachedRequestData,
    ) -> SamplingForwardInputs:
        assert len(cached_request_data.req_ids) > 0
        input_tokens: list[list[int]] = [
            [0] for _ in range(self._position_ids.shape[0])
        ]

        for req_id in cached_request_data.req_ids:
            # TODO: Will this always just be one token ID if there's no spec
            # or jump decoding?
            req_state: SamplingRequestState = self.requests[req_id]
            output_token_ids = req_state.output_token_ids
            generation_token = output_token_ids[-1]
            input_tokens[self.input_batch.req_id_to_index[req_id]] = [
                generation_token
            ]

        # update position ids and attention mask
        self._update_position_ids()
        self._update_mask()

        input_tokens = torch.tensor(input_tokens,
                                    dtype=torch.long,
                                    device=self.device)
        model_input = SamplingForwardInputs(
            input_tokens=input_tokens,
            input_positions=self._position_ids,
            input_masks=self._mask,
            is_prompt=False,
        )
        self._mark_input_tensors(model_input)

        # TODO: Added here temporarily until we can remove dummy token
        # for batch_size=1. Once we can do that, we shall move it to
        # execute_model on SpyreModelRunner for both static and CB.
        self.model.indices = self.input_batch.get_model_indices()

        return model_input

    def _update_position_ids(self) -> None:
        """Updating the position ids of all sequences
        in a batch. Will be called in decoding phase"""

        self._position_ids = self._position_ids[:, -1] + 1
        self._position_ids = self._position_ids.unsqueeze(-1)

    def _update_mask(self) -> None:
        """Updating/extending the attention masks of all
        sequences in a batch. Will be called in decoding phase"""

        assert self._mask is not None
        masks = self._mask

        masks_new = []
        for mask in masks:
            # get the last row of the 3d mask
            mask_new = mask[-1:, :]

            # extend the mask one slot
            mask_new = torch.cat(
                (
                    mask_new,
                    torch.zeros(
                        1, 1, dtype=mask_new.dtype, device=mask_new.device),
                ),
                dim=1,
            )
            masks_new.append(mask_new)

        self._mask = torch.stack(masks_new, dim=0)

    def _mark_input_tensors(self, model_input: SamplingForwardInputs) -> None:
        super()._mark_input_tensors(model_input=model_input)
        if not self.warmup_mode:
            # Only mark tensors when we're warming up and compiling the graphs
            return

        if not model_input.is_prompt:
            # here self.model.model is a StaticBatchingFmsModel
            for layer in self.model.model.past_key_value_states:
                for tensor in layer:
                    torch._dynamo.mark_static(tensor, 0)
                    # This used to be baked into the model's forward pass
                    torch._dynamo.mark_dynamic(tensor, 2)


class ContinuousBatchingSpyreModelRunner(SpyreModelRunner):

    def __init__(
        self,
        vllm_config: VllmConfig,
        is_driver_worker: bool,
        rank: int,
        enable_prefix_caching: bool = False,
    ):
        super().__init__(vllm_config=vllm_config,
                         is_driver_worker=is_driver_worker,
                         rank=rank)

        self.block_size = SpyrePlatform.get_block_size()

        # max number of blocks needed (reserved) per request id
        self.req_ids2num_reserved_blocks: dict[str, int] = {}

        self.tkv: int = 0

<<<<<<< HEAD
        self._enable_prefix_caching = enable_prefix_caching
=======
        self._enable_prefix_caching = (
            vllm_config.cache_config.enable_prefix_caching)
>>>>>>> 9cace6f7

        # TODO: Remove this once we can prefill and decode in the same step
        self.prefill_batch = SamplingInputBatch(
            # TODO: review this, currently we only support prefill for
            # `batch_size=1`
            max_num_reqs=1,
            max_model_len=vllm_config.model_config.max_model_len,
            device=self.device,
            pin_memory=self.pin_memory,
            vocab_size=vllm_config.model_config.get_vocab_size())

    @property
    def enable_prefix_caching(self):
        return self._enable_prefix_caching and not self.warmup_mode

    def pre_warmup(self) -> None:
        # Set the number of kv cache blocks to the minimal value of 2 which is
        # required for warmup. After the warmup, the number of blocks will be
        # set to the value returned by the Spyre compiler (see complete_warmup)
        # Note: Until this feature is supported by the compiler we have to set:
        # n_blocks_warmup = n_blocks_avail

        n_blocks_warmup = self.get_total_spyre_blocks()
        self._set_blocks(num_blocks=n_blocks_warmup)
        self.model.model.set_past_key_value_states(num_blocks=n_blocks_warmup)

        # Future code:

        # self._set_blocks(num_blocks=2)
        # self.model.model.set_past_key_value_states(num_blocks=2)

        # mark the num_blocks dimension dynamic for Spyre compiler for warmup
        # only, compiler will return the number of blocks it can accommodate.
        # (This is not yet supported by the compiler)
        # for layer in self.model.model.past_key_value_states:
        #     for tensor in layer:
        #         torch._dynamo.mark_dynamic(tensor, 0)

    def complete_warmup(self) -> None:
        super().complete_warmup()
        # get the number or pages from the actual Spyre card after the warmup
        # and set it accordingly in the model runner and for the kv cache size
        n_blocks_avail = self.get_total_spyre_blocks()
        self._set_blocks(num_blocks=n_blocks_avail)
        self.model.model.set_past_key_value_states(num_blocks=n_blocks_avail)

    def _set_blocks(self, num_blocks: int) -> None:
        # set number of available blocks and populate block_pool
        self.n_blocks = num_blocks - 1
        self.block_pool = BlockPool(num_gpu_blocks=self.n_blocks + 1,
                                    enable_caching=self.enable_prefix_caching,
                                    enable_kv_cache_events=False)
        self._attn_spec = FullAttentionSpec(
            block_size=self.block_size,
            # dummy values
            num_kv_heads=1,
            head_size=1,
            dtype=torch.float16)
        self.kv_cache_manager = FullAttentionManager(
            kv_cache_spec=self._attn_spec,
            block_pool=self.block_pool,
            # Currently don't support models with more than one
            # attention type, e.g. full and sliding window, so
            # there is only one group.
            kv_cache_group_id=0,
            # We don't support DCP
            # https://docs.vllm.ai/en/latest/serving/context_parallel_deployment/#decode-context-parallel
            dcp_world_size=1,
        )

    def _get_blocks(self, request_id: str) -> list[KVCacheBlock]:
        return self.kv_cache_manager.req_to_blocks[request_id]

    def get_total_spyre_blocks(self) -> int:
        """Returns the total number of KV cache blocks available for spyre.
        This currently returns the number of blocks required for a full-sized
        batch, which may be greater than the available memory.

        Until a correct available memory api is available, the number of blocks
        must be overridden with a known good value via
        cache_config.num_gpu_blocks_override
        """
        max_batch_size = self.scheduler_config.max_num_seqs
        max_model_len = self.model_config.max_model_len
        block_size = SpyrePlatform.get_block_size()
        min_req_num_blocks = max_model_len // block_size

        blocks_override = self.cache_config.num_gpu_blocks_override
        if blocks_override is not None and blocks_override > 0:
            num_blocks = blocks_override
        else:
            num_blocks = max_batch_size * min_req_num_blocks

        # Total number of blocks needs to be a multiple of the batch size
        # (spyre constraint) so round it down
        num_blocks = max_batch_size * (num_blocks // max_batch_size)

        if num_blocks < min_req_num_blocks:
            raise ValueError(
                f"Number of pages available on Spyre {num_blocks} is not "
                f"enough to serve the current model (need at least "
                f"{min_req_num_blocks} pages).")

        max_concurrency = num_blocks * block_size / max_model_len
        backend = "Spyre" if envs_spyre.VLLM_SPYRE_DYNAMO_BACKEND == 'sendnn' \
            else "CPU"
        logger.info("%s KV cache size: %s tokens", backend,
                    num_blocks * block_size)
        logger.info("Maximum concurrency for %s tokens per request: %.2fx",
                    str(max_model_len), max_concurrency)

        return num_blocks

    def update_states(self, scheduler_output):

        super().update_states(scheduler_output)

        # TODO: move to kv cache manager
        # Continuous batching: free blocks
        for req_id in scheduler_output.finished_req_ids:
            if logger.isEnabledFor(DEBUG) and (blocks_to_free :=
                                               self._get_blocks(req_id)):
                logger.debug("Freeing request id: %s", req_id)
                for block in blocks_to_free:
                    logger.debug("Freeing block with id: %s", block.block_id)
            self.req_ids2num_reserved_blocks.pop(req_id, None)
            self.kv_cache_manager.free(req_id)

    def _prepare_prompt(
        self,
        new_requests: list[NewRequestData],
    ) -> SamplingForwardInputs:
        # currently all prefills are of batch size 1
        assert len(new_requests) == 1

        request = new_requests[0]
        req_id = request.req_id
        prompt_token_ids = request.prompt_token_ids
        sampling_params = request.sampling_params
        is_new_batch = len(self.req_ids2num_reserved_blocks) == 0
        prompt_len = len(prompt_token_ids)

        # make sure that the current tkv of the decode batch is greater or
        # equal to the prompt length of the new joining sequence
        if not is_new_batch and prompt_len > self.tkv:
            # increasing the current tkv by a multiple of the block size
            tkv_offset = math.ceil(
                (prompt_len - self.tkv) / self.block_size) * self.block_size
            if tkv_offset > 0:
                # Note: drawing explaining this optimization in more detail
                # can be found here (see page 3 in particular):
                # https://github.com/vllm-project/vllm-spyre/pull/340#issuecomment-3179337304
                logger.debug("Prefill optimization: Adding %d blocks per " \
                "sequence in the decode batch to prefill the current " \
                "sequence.", tkv_offset // self.block_size)
                self.tkv += tkv_offset

                # adding left pads to the requests in the current decode batch
                requests = self.requests.values()
                for req in requests:
                    if req.req_id != req_id:
                        req.left_padding += tkv_offset

        self.prefill_batch.clear_requests()

        # right padding to the next block boundary (ceil division)
        # -> prefills must to be multiples of the block size (Spyre constraint)
        n = prompt_len if is_new_batch else self.tkv
        right_padding_tkv = math.ceil(n / self.block_size) * self.block_size

        # set the tkv to the block padding if starting a new decode batch
        self.tkv = right_padding_tkv if is_new_batch else self.tkv

        # number of left pads to align the prefill sequence with the tkv of the
        # current decode batch (Spyre constraint)
        left_padding = self.tkv - prompt_len

        # optimization: cut out fully padded blocks on the left
        n_pad_blocks = (self.tkv - prompt_len) // self.block_size
        right_padding_tkv -= n_pad_blocks * self.block_size
        left_padding_tkv = self.tkv - n_pad_blocks * self.block_size
        if n_pad_blocks > 0:
            # Note: drawing explaining this optimization in more detail can
            # be found here (see page 2 in particular):
            # https://github.com/vllm-project/vllm-spyre/pull/340#issuecomment-3179337304
            logger.debug("Prefill reduced by %d blocks due to optimization.",
                         n_pad_blocks)

        # Reserve the number of blocks that this new sequence requires in the
        # worst case (it might always stop early by producing the EOS token)
        new_tokens = (sampling_params.max_tokens
                      if sampling_params is not None else 0)
        n = self.tkv + new_tokens - 1
        # subtract the padding blocks from the reserved blocks
        n_fully_padded_blocks = math.floor(
            (self.tkv - len(prompt_token_ids)) / self.block_size)
        n_reserved_blocks = math.ceil(
            n / self.block_size) - n_fully_padded_blocks
        self.req_ids2num_reserved_blocks[req_id] = n_reserved_blocks

        # filling block table and slot mapping

        blocks = self.kv_cache_manager.allocate_new_blocks(
            req_id, right_padding_tkv)

        block_offsets = [block.block_id * self.block_size for block in blocks]
        slot_mapping = torch.arange(self.block_size,
                                    dtype=torch.int64).repeat(len(blocks))
        slot_mapping += torch.tensor(block_offsets,
                                     dtype=torch.int64).repeat_interleave(
                                         self.block_size)
        slot_mapping.unsqueeze_(0)

        # Add new request to the cached states.
        if sampling_params.sampling_type == SamplingType.RANDOM_SEED:
            generator = torch.Generator(device=self.device)
            generator.manual_seed(sampling_params.seed)
        else:
            generator = None

        req_state = SamplingRequestState(req_id=req_id,
                                         prompt_token_ids=prompt_token_ids,
                                         sampling_params=sampling_params,
                                         generator=generator,
                                         output_token_ids=[],
                                         left_padding=left_padding)
        self.requests[req_id] = req_state
        prefill_index = self.input_batch.add_request(req_state)
        self.prefill_batch.add_request(req_state)

        # set prefill index for logits processor
        for logitsproc in self.input_batch.logitsprocs_wrappers:
            logitsproc.set_prefill_index(prefill_index)

        # Refresh sampling metadata after all request are added to the batch
        self.input_batch.refresh_metadata()
        self.prefill_batch.refresh_metadata()

        self.model.indices = torch.ones(1, dtype=torch.bool, device='cpu')
        prompt_token_ids_tensor = torch.tensor(prompt_token_ids,
                                               dtype=torch.long,
                                               device=torch.device("cpu"))

        # get position ids and attention mask
        # applies left padding to ensure that the tkv of the new sequence
        # tkv_prefill aligns with tkv of current decode batch tkv_decode:
        # tkv_prefill % block_size = tkv_decode % block_size
        # and right padding to align with the next block boundary
        input_tokens, position_ids, mask = self.pad_input_ids(
            [prompt_token_ids_tensor],
            min_pad_left=left_padding_tkv,
            min_pad_right=right_padding_tkv)
        mask = mask.unsqueeze(1).contiguous()

        # not needed for prefill
        current_tkv_mask = None
        # left padding info is stored in CachedRequestState of self.requests
        left_padded_prompt_mask = None
        # block table is only passed for decode
        block_table = None

        model_inputs = SamplingForwardInputs(
            input_tokens=input_tokens,
            input_positions=position_ids,
            input_masks=mask,
            current_tkv_mask=current_tkv_mask,
            left_padded_prompt_mask=left_padded_prompt_mask,
            block_table=block_table,
            slot_mapping=slot_mapping,
            is_prompt=True,
            # used only for quantized model
            scale_indices=[prefill_index])

        self._mark_input_tensors(model_inputs)

        return model_inputs

    def _prepare_decode(
        self,
        cached_request_data: CachedRequestData,
    ) -> SamplingForwardInputs:
        assert len(cached_request_data.req_ids) > 0

        input_tokens = []
        input_positions = []
        block_table = []
        slot_mapping = []
        left_padded_prompt_mask = []

        assert len(self.input_batch.req_id_to_index) == len(
            cached_request_data.req_ids)
        # TODO(wallas): I think we can do better here, without sorting or
        # creating an intermediary dictionary
        cached_reqs_map = {
            req_id: i
            for i, req_id in enumerate(cached_request_data.req_ids)
        }
        req_ids = self.input_batch.sorted_requests_ids

        n_blocks = 0  # maximal number of blocks used by any seq in the batch
        for req_id in req_ids:
            # adding new blocks if needed
            if self.tkv % self.block_size == 0:
                req_state: SamplingRequestState = self.requests[req_id]
                # we want to allocate the block for 1 next token.
                # So we need to compute the number of tokens that the
                # kv_cache_manager knows about: the number of computed
                # tokens so far plus any intra-block padding.
                total_tokens = req_state.left_padding % self.block_size \
                    + req_state.num_computed_tokens + 1
                blocks = self.kv_cache_manager.allocate_new_blocks(
                    req_id, total_tokens)
                assert len(blocks) == 1
            n_blocks = max(n_blocks, len(self._get_blocks(req_id)))

        for req_id in req_ids:
            # TODO: Will this always just be one token ID if there's no spec
            # or jump decoding?

            req_state = self.requests[req_id]

            # filling block table with padding blocks to make it rectangular
            # Note: the padding block id 0 here is chosen arbitrarily, it can
            # be any allocated block id on the Sypre card (has to be in range
            # [0, self.n_blocks - 1]). Further, it also be a block id that holds
            # actual KV cache for another (or the same) sequence.
            blocks = self._get_blocks(req_id)
            left_padding_blocks = n_blocks - len(blocks)

            req_block_ids = [0] * left_padding_blocks + \
                [block.block_id for block in blocks]
            block_table.append(req_block_ids)

            # slot_mapping for all blocks of sequence
            start_slot = block_table[-1][-1] * self.block_size
            offset = self.tkv % self.block_size
            slot = [start_slot + offset]
            slot_mapping.append(slot)

            # input token and position of the token generated in the last step
            generation_token = req_state.output_token_ids[-1]
            input_tokens.append([generation_token])
            seq_len = cached_request_data.num_computed_tokens[
                cached_reqs_map[req_id]]
            input_positions.append([seq_len])

            # retrieve left padding information stored during prefill and
            # updated when calling reduce_left_padding()
            left_padded_prompt_mask.append(req_state.left_padding)

        # update tkv
        self.tkv = self.tkv + 1

        # construct tensors from lists
        input_tokens = torch.tensor(input_tokens,
                                    dtype=torch.long,
                                    device=self.device)
        position_ids = torch.tensor(input_positions,
                                    dtype=torch.long,
                                    device=self.device)
        current_tkv_mask = torch.tensor([self.tkv] * len(input_tokens),
                                        dtype=torch.int64)
        left_padded_prompt_mask = torch.tensor(left_padded_prompt_mask,
                                               dtype=torch.long,
                                               device=self.device)
        block_table = torch.tensor(block_table, dtype=torch.int64)
        slot_mapping = torch.tensor(slot_mapping, dtype=torch.int64)
        self.model.indices = torch.ones(len(cached_request_data.req_ids),
                                        dtype=torch.bool,
                                        device="cpu")

        # mask not needed during decode
        mask = None

        model_inputs = SamplingForwardInputs(
            input_tokens=input_tokens,
            input_positions=position_ids,
            input_masks=mask,
            current_tkv_mask=current_tkv_mask,
            left_padded_prompt_mask=left_padded_prompt_mask,
            block_table=block_table,
            slot_mapping=slot_mapping,
            is_prompt=False,
            scale_indices=self.input_batch.request_indices)

        self._mark_input_tensors(model_inputs)

        return model_inputs

    def reduce_left_padding(self) -> None:
        """ Optimizes the decode batch by removing entire columns that consist 
        solely of left pads. This reduces unnecessary decode computation. 

        Note: drawing explaining the optimization in more detail uploaded here:
        https://github.com/vllm-project/vllm-spyre/pull/131#issuecomment-3233440852 
        """

        requests = self.requests.values()
        if len(self.requests) == 0:
            return

        min_left_pad = min([r.left_padding for r in requests])
        n_padded_blocks = min_left_pad // self.block_size
        offset = n_padded_blocks * self.block_size

        if offset > 0:
            logger.debug("Reducing left padding by %d blocks", n_padded_blocks)

            for req in requests:
                req.left_padding -= offset

        # update tkv
        self.tkv -= offset

    def pad_input_ids(
        self,
        input_ids_list: list[torch.Tensor],
        min_pad_left: int = 0,
        min_pad_right: int = 0,
    ) -> tuple[torch.Tensor, torch.Tensor, torch.Tensor]:

        # left padding to align with tkv of current decode batch
        input_tokens_left, position_ids_left, mask_left =\
            super().pad_input_ids(input_ids_list, min_pad_length=min_pad_left)

        # right padding to align with the next block boundary
        left_pad_len = input_tokens_left.shape[1]
        n_pads_right = min_pad_right - left_pad_len

        # set number of right pads for the next model forward pass:
        # need to be excluded before sampling tokens
        self.model.n_pads_right = n_pads_right

        if n_pads_right > 0:
            # apply right padding to input_tokens, position_ids and mask
            logger.info(
                "Right padding request of length %d tokens to %d tokens.",
                left_pad_len, min_pad_right)

            input_tokens_right = torch.tensor(
                [[self.pad_token_id for i in range(n_pads_right)]],
                device=input_tokens_left.device,
                dtype=input_tokens_left.dtype)
            input_tokens = torch.concat(
                (input_tokens_left, input_tokens_right), dim=1)

            # Note: same output with i as padding for position ids
            pos_start = position_ids_left[0][-1] + 1
            position_ids_right = torch.tensor(
                [[0 for i in range(pos_start, pos_start + n_pads_right)]],
                device=position_ids_left.device,
                dtype=position_ids_left.dtype)
            position_ids = torch.concat(
                (position_ids_left, position_ids_right), dim=1)

            # pad left padded mask with -inf to the next block boundary
            mask = torch.nn.functional.pad(mask_left,
                                           (0, n_pads_right, 0, n_pads_right),
                                           value=-torch.inf)

            # lower triangle: 0.0, upper triangle -inf
            mask_pads = torch.zeros(n_pads_right, n_pads_right)
            mask_pads[~torch.tril(torch.ones(n_pads_right, n_pads_right)).bool(
            )] = float('-inf')

            # insert triangular matrix for right pads
            mask[:, -n_pads_right:, -n_pads_right:] = mask_pads.unsqueeze(0)
        else:
            # no right padding needed
            input_tokens = input_tokens_left
            position_ids = position_ids_left
            mask = mask_left

        return input_tokens, position_ids, mask

    def build_attn_metadata(
            self,
            model_input: SamplingForwardInputs) -> SpyreAttentionMetadata:

        # TODO: probably we can remove some fields of the model input and
        # update only the SpyreAttentionMetadata

        return SpyreAttentionMetadata(
            slot_mapping=model_input.slot_mapping,
            current_tkv_mask=model_input.current_tkv_mask,
            left_padded_prompt_mask=model_input.left_padded_prompt_mask,
            block_table=model_input.block_table,
            scale_indices=torch.tensor(model_input.scale_indices,
                                       dtype=torch.int32),
            is_prefill=model_input.is_prompt)

    def get_sampling_metadata(self, is_prefill: bool) -> SamplingMetadata:

        if is_prefill:
            sampling_data = self.prefill_batch.sampling_metadata
            sampling_data.logitsprocs = self.input_batch.logitsprocs
            return sampling_data
        else:
            return self.input_batch.sampling_metadata

    def get_req_id_to_index(self, is_prefill: bool) -> dict[str, int]:
        req_id_to_index = self.prefill_batch.get_unpadded_output_indices() \
            if is_prefill else self.input_batch.get_unpadded_output_indices()

        return req_id_to_index

    def get_n_free_blocks(self) -> int:
        return self.n_blocks - sum(self.req_ids2num_reserved_blocks.values())

    def no_prompt_logprob(self, is_prefill: bool) -> bool:
        if is_prefill:
            return self.prefill_batch.no_prompt_logprob
        # If we're not running a prefill then this is a decode-only batch
        return True

    def get_num_prompt_logprobs(self) -> dict[str, int]:
        # Prompt logprobs will always be set on the prefill batch
        return self.prefill_batch.num_prompt_logprobs

    def prepare_model_input(
            self, scheduler_output: SchedulerOutput) -> SamplingForwardInputs:

        # remove left padding if applicable before next prefill/decode step
        self.reduce_left_padding()

        return super().prepare_model_input(scheduler_output)

    @SpyrePlatform.inference_mode()
    def execute_model(
        self,
        scheduler_output: SchedulerOutput,
        **kwargs,
    ) -> ModelRunnerOutput:

        output = super().execute_model(scheduler_output, **kwargs)

        return CBSpyreModelRunnerOutput(
            **asdict(output),
            tkv=self.tkv
            if scheduler_output.total_num_scheduled_tokens > 0 else 0,
            n_free_blocks=self.get_n_free_blocks(),
        )

    def _mark_input_tensors(self, model_input: SamplingForwardInputs) -> None:

        # Marking dimensions static/dynamic
        if model_input.is_prompt:

            # batch static (batch size 1)
            torch._dynamo.mark_static(model_input.input_tokens, 0)
            torch._dynamo.mark_static(model_input.slot_mapping, 0)
            torch._dynamo.mark_static(model_input.input_positions, 0)
            torch._dynamo.mark_static(model_input.input_masks, 0)

            # sequence dynamic
            torch._dynamo.mark_dynamic(model_input.input_tokens, 1)
            torch._dynamo.mark_dynamic(model_input.slot_mapping, 1)
            torch._dynamo.mark_dynamic(model_input.input_positions, 1)
            torch._dynamo.mark_dynamic(model_input.input_masks, 2)
            torch._dynamo.mark_dynamic(model_input.input_masks, 3)

        # decode
        else:
            # mask is no longer used here

            # batch dynamic
            torch._dynamo.mark_dynamic(model_input.input_tokens, 0)
            torch._dynamo.mark_dynamic(model_input.block_table, 0)
            torch._dynamo.mark_dynamic(model_input.slot_mapping, 0)
            torch._dynamo.mark_dynamic(model_input.input_positions, 0)
            torch._dynamo.mark_dynamic(model_input.current_tkv_mask, 0)
            torch._dynamo.mark_dynamic(model_input.left_padded_prompt_mask, 0)

            # sequence
            torch._dynamo.mark_static(model_input.input_tokens, 1)  # always 1
            torch._dynamo.mark_dynamic(model_input.block_table, 1)
            torch._dynamo.mark_static(model_input.slot_mapping, 1)  # always 1
            torch._dynamo.mark_static(model_input.input_positions,
                                      1)  # always 1

    def build_input_batch(self) -> SamplingInputBatch:
        # Define logits processors.

        custom_logitsprocs = self.vllm_config.model_config.logits_processors

        batch_size = self.scheduler_config.max_num_seqs
        logits_processors = \
            build_logitsprocs_for_cb(vllm_config=self.vllm_config,
                            device=self.device,
                            is_pin_memory=self.pin_memory,
                            is_pooling_model=False,
                            custom_logitsprocs=custom_logitsprocs,
                            batch_size=batch_size)

        return SamplingInputBatch(
            max_num_reqs=batch_size,
            max_model_len=self.model_config.max_model_len,
            device=self.device,
            pin_memory=self.pin_memory,
            vocab_size=self.model_config.get_vocab_size(),
            logitsprocs=logits_processors,
        )


class PoolerAdapter(torch.nn.Module):

    def __init__(self, pooler: torch.nn.Module):
        super().__init__()
        self.pooler = pooler

    def forward(
        self,
        hidden_states: Union[torch.Tensor, list[torch.Tensor]],
        pooling_metadata: PoolingMetadata,
    ) -> Union[torch.Tensor, list[torch.Tensor]]:
        # Because we're using transformers to load the pooler
        # and classifier layers and the assumption there is that
        # we have a right padded batch, we need to split
        # and at the batch dimension.
        if isinstance(hidden_states, torch.Tensor):
            hidden_states = torch.split(hidden_states,
                                        pooling_metadata.prompt_lens.tolist())
        return [self.pooler(h.unsqueeze(dim=0)) for h in hidden_states]


def _cls(input: torch.Tensor) -> torch.Tensor:
    return input[:, 0]


class SpyrePoolingModelRunner(WarmupShapesMixin,
                              BaseSpyreModelRunner[PoolingInputBatch,
                                                   PoolingRequestState,
                                                   PoolingForwardInputs]):

    def __init__(
        self,
        vllm_config: VllmConfig,
        is_driver_worker: bool,
        rank: int,
    ):
        super().__init__(vllm_config=vllm_config,
                         is_driver_worker=is_driver_worker,
                         rank=rank)

        # position_ids of all the sequences in current batch
        self._position_ids: torch.Tensor = None
        self.use_token_type_ids = False

    def build_input_batch(self) -> PoolingInputBatch:
        return PoolingInputBatch(
            max_num_reqs=self.scheduler_config.max_num_seqs,
            max_model_len=self.model_config.max_model_len,
            device=self.device,
            pin_memory=self.pin_memory,
            vocab_size=self.model_config.get_vocab_size(),
        )

    def load_model(self, prompt_lens: Iterable[int],
                   num_decode_tokens: Iterable[int]) -> None:

        task = self.model_config.task
        if task is None:
            # Task is being deprecated upstream because the models
            # support several tasks at once. But for now, here we need
            # to know the task to load the model with
            # AutoModelForSequenceClassification
            task = self.model_config._get_default_pooling_task(
                self.model_config.architectures)

        if task == "embed":
            self.model = AutoModel.from_pretrained(self.model_config.model)
        elif task == "classify":
            class_model = AutoModelForSequenceClassification.from_pretrained(
                self.model_config.model)
            if hasattr(class_model, "bert"):
                self.model = class_model.bert
                self._pooler = PoolerAdapter(self.model.pooler)
            elif hasattr(class_model, "roberta"):
                self.model = class_model.roberta
                self._pooler = PoolerAdapter(_cls)
            else:
                raise ValueError(
                    f"Unsupported model {self.model_config.model}: Expected "
                    "Bert or Roberta for sequence classification")
            self.classifier = class_model.classifier
        else:
            raise ValueError(f"Unsupported task {task}")

        # Disable pooler because in transformers it's
        # always run even tough we don't use the outputs
        # directly.
        self.model.pooler = None

        model_class_name = type(self.model).__name__
        self.is_roberta = "roberta" in model_class_name.lower()

        self.model.eval()
        torch.set_grad_enabled(False)
        if envs_spyre.VLLM_SPYRE_DYNAMO_BACKEND in BACKEND_LIST:
            # Lazy import to avoid load torch_sendnn runtime before it is really
            # necessary. This solve issues of running forked tests that share
            # some resources from parent to children which can have problems
            # of caching even though the test run in isolated subprocesses.
            try:
                from torch_sendnn import torch_sendnn  # noqa: F401
            except ImportError:
                print("WARNING: Disabled: torch_sendnn")
            with utils_spyre.stagger_region(
                    envs_spyre.VLLM_SPYRE_MAX_LOAD_PROCESSES,
                    self.parallel_config.world_size, self.rank):
                self.model = torch.compile(
                    self.model,
                    mode="default",
                    dynamic=False,
                    backend=envs_spyre.VLLM_SPYRE_DYNAMO_BACKEND)

        if task == "classify":
            tokenizer = AutoTokenizer.from_pretrained(self.model_config.model)
            output = tokenizer(text="foo", text_pair="bar")
            self.use_token_type_ids = "token_type_ids" in output
            if self.use_token_type_ids:
                self.sep_token_id = tokenizer.sep_token_id

        pooler_config = self.model_config.pooler_config

        if task == "embed":
            with set_current_vllm_config(self.vllm_config):
                self.pooler = Pooler.for_embed(pooler_config=pooler_config)
        elif task == "classify":
            with set_current_vllm_config(self.vllm_config):
                self.pooler = ClassifierPooler(
                    pooling=self._pooler,
                    classifier=self.classifier,
                    act_fn=ClassifierPooler.act_fn_for_cross_encoder(
                        self.model_config),
                )

    @property
    def vocab_size(self) -> int:
        return self.model.config.vocab_size

    def pad_input_ids(
        self,
        input_ids_list: list[torch.Tensor],
        min_pad_length: int = 0,
    ) -> tuple[torch.Tensor, torch.Tensor, torch.Tensor]:

        padded_input_ids_list, mask_list, position_ids_list = (
            self._prepare_pad_input_ids(input_ids_list, min_pad_length))

        input_ids = torch.stack(padded_input_ids_list)
        mask = torch.stack(mask_list)
        position_ids = torch.stack(position_ids_list)

        return input_ids, position_ids, mask

    def update_states(self, scheduler_output: SchedulerOutput):
        assert len(scheduler_output.scheduled_cached_reqs.req_ids) == 0

        if scheduler_output.finished_req_ids:
            for req_id in scheduler_output.finished_req_ids:
                self.input_batch.remove_request(req_id)
                self.requests.pop(req_id, None)

    def _uncompress_token_types(self) -> list[list[int]]:

        pooling_metadata = self.input_batch.make_pooling_metadata()
        pooling_params = pooling_metadata.pooling_params

        token_type_id_requests = dict[int, Any]()
        for i, param in enumerate(pooling_params):
            if param.extra_kwargs is not None and \
            (token_types := param.extra_kwargs.get(
                "compressed_token_type_ids")) is not None:
                token_type_id_requests[i] = token_types

        if len(token_type_id_requests) == 0:
            return []

        seq_lens = pooling_metadata.prompt_lens
        token_type_ids = []

        for i, seq_len in enumerate(seq_lens):
            pos = token_type_id_requests.get(i, seq_len)
            ids = (torch.arange(seq_lens[i]) >= pos).int()
            token_type_ids.append(ids)

        return token_type_ids

    def _token_types(self, input_ids):
        if (token_type_ids_lst := self._uncompress_token_types()):
            token_type_ids = torch.zeros_like(input_ids)
            for i, token_types in enumerate(token_type_ids_lst):
                token_type_ids[i, -len(token_types):] = token_types
            return token_type_ids
        else:
            locs = torch.where(input_ids == self.sep_token_id, 1, 0)
            return locs.cumsum(dim=1) - locs

    def _prepare_prompt(
        self,
        new_requests: list[NewRequestData],
    ) -> PoolingForwardInputs:
        assert len(new_requests) > 0
        input_token_list: list[torch.Tensor] = []
        padded_batch_size, min_pad_length_batch = self._get_padded_batch_size(
            new_requests)

        # Internal state is reset here.
        # We don't support continuous batching, so we know all previous requests
        # have finished decoding.
        self.input_batch.clear_requests()
        self.requests = {}

        # Build batch and prepare input_token1
        for request_data in new_requests:
            # retrieve initial (unpadded) tokens
            prompt_tokens = request_data.prompt_token_ids

            input_token_list.append(
                torch.tensor(prompt_tokens,
                             dtype=torch.long,
                             device=torch.device("cpu")))

            # Add new requests to the cached states.
            req_id = request_data.req_id
            pooling_params = request_data.pooling_params
            assert pooling_params is not None

            req_state = PoolingRequestState(
                req_id=req_id,
                prompt_token_ids=request_data.prompt_token_ids,
                pooling_params=pooling_params,
            )
            self.requests[req_id] = req_state
            self.input_batch.add_request(req_state)

        self.input_batch.padded_batch_size = padded_batch_size

        # padding to compiled batch size
        while len(input_token_list) < padded_batch_size:
            input_token_list.append(
                torch.zeros(min_pad_length_batch,
                            dtype=torch.long,
                            device=torch.device("cpu")))

        # get position ids and attention mask
        input_tokens, position_ids, mask = self.pad_input_ids(
            input_token_list, min_pad_length=min_pad_length_batch)

        token_type_ids = None
        if self.use_token_type_ids:
            token_type_ids = self._token_types(input_tokens)

        if self.is_roberta:
            position_ids += self.pad_token_id + 1
            position_ids *= mask

        model_input = PoolingForwardInputs(
            input_tokens=input_tokens,
            input_positions=position_ids,
            input_masks=mask,
            is_prompt=True,
            token_type_ids=token_type_ids,
        )

        self._mark_input_tensors(model_input)

        return model_input

    def prepare_model_input(
            self, scheduler_output: SchedulerOutput) -> PoolingForwardInputs:

        # NOTE: We assume that all sequences in the group are all prompts or
        # all decodes.
        # Also assuming that new sequences are prefills
        is_prompt = len(scheduler_output.scheduled_new_reqs) > 0

        # Prepare input tensors.
        assert is_prompt
        # Assert no running requests
        assert len(scheduler_output.scheduled_cached_reqs.req_ids) == 0
        return self._prepare_prompt(scheduler_output.scheduled_new_reqs)

    def _mark_input_tensors(self, model_input: PoolingForwardInputs) -> None:

        super()._mark_input_tensors(model_input=model_input)
        if not self.warmup_mode:
            # Only mark tensors when we're warming up and compiling the graphs
            return
        if self.use_token_type_ids:
            torch._dynamo.mark_static(model_input.token_type_ids, 0)
            torch._dynamo.mark_static(model_input.token_type_ids, 1)

    def get_supported_tasks(self) -> tuple[SupportedTask, ...]:
        return tuple(self.pooler.get_supported_tasks())

    @SpyrePlatform.inference_mode()
    def execute_model(
        self,
        scheduler_output: SchedulerOutput,
        **kwargs,
    ) -> ModelRunnerOutput:

        t0 = time.time()

        self.update_states(scheduler_output)

        if not scheduler_output.total_num_scheduled_tokens:
            # Return empty ModelRunnerOuptut if there's no work to do.
            return EMPTY_MODEL_RUNNER_OUTPUT

        model_input = self.prepare_model_input(scheduler_output)

        # Execute the model
        attn_metadata = self.build_attn_metadata(model_input)

        model_kwargs = {}
        if self.use_token_type_ids:
            model_kwargs["token_type_ids"] = model_input.token_type_ids
        with set_forward_context(attn_metadata, self.vllm_config):
            outputs = self.model(input_ids=model_input.input_tokens,
                                 position_ids=model_input.input_positions,
                                 attention_mask=model_input.input_masks,
                                 **model_kwargs)

            hidden_states = outputs["last_hidden_state"]

        # Only perform sampling in the driver worker.
        if not self.is_driver_worker:
            return EMPTY_MODEL_RUNNER_OUTPUT

        t1 = time.time() - t0
        logger.debug("t_batch: %.2fms", (t1 * 1000))

        pooling_metadata = self.input_batch.make_pooling_metadata()

        ## No partial prefill, hence we can use the prompt lens here
        pooling_metadata.build_pooling_cursor(
            num_scheduled_tokens=pooling_metadata.prompt_lens,
            device=self.device)

        # prepare unpadded output for the pooler
        hidden_state_list: list[torch.Tensor] = []
        for hidden_state, prompt_len in zip(hidden_states,
                                            pooling_metadata.prompt_lens):
            # we're left padding
            hidden_state_list.append(hidden_state[-prompt_len:])

        raw_pooler_output = self.pooler(
            hidden_states=torch.cat(hidden_state_list),
            pooling_metadata=pooling_metadata)

        pooler_output: list[Optional[torch.Tensor]] = []

        for raw_output in raw_pooler_output:
            pooler_output.append(raw_output.data.to("cpu"))

        model_output = ModelRunnerOutput(
            req_ids=self.input_batch.requests_ids,
            req_id_to_index=self.input_batch.req_id_to_index,
            sampled_token_ids=[],
            logprobs=None,
            prompt_logprobs_dict={},
            pooler_output=pooler_output)
        return model_output


class ChunkedPrefillModelRunner(ContinuousBatchingSpyreModelRunner):

    def __init__(
        self,
        vllm_config: VllmConfig,
        is_driver_worker: bool,
        rank: int,
    ):
        super().__init__(vllm_config=vllm_config,
                         is_driver_worker=is_driver_worker,
                         rank=rank,
                         enable_prefix_caching=\
                            vllm_config.cache_config.enable_prefix_caching)

        self.chunk_size = self.scheduler_config.max_num_batched_tokens
        self.chunk_blocks_count = self.chunk_size // self.block_size

<<<<<<< HEAD
=======
        self.chunk_size = self.scheduler_config.max_num_batched_tokens
        self.chunk_blocks_count = self.chunk_size // self.block_size

>>>>>>> 9cace6f7
        if vllm_config.cache_config.enable_prefix_caching:
            caching_hash_fn = get_hash_fn_by_name(
                vllm_config.cache_config.prefix_caching_hash_algo)
            init_none_hash(caching_hash_fn)

            self.request_block_hasher = get_request_block_hasher(
                self.block_size, caching_hash_fn)
        else:
            self.request_block_hasher = None

    def _prepare_prompt(self, _):
        AssertionError(
            "Should not call this method on chunked prefill implementation")

    def _prepare_chunked_prefill(self, req_id: str):
        '''
        Cases / Scenarios for the chunked prefill with right padding.
 

        X    - Padding
        T    - Token
        O    - Right padding / unused slot
        |    - Blocks separator
        ||   - Chunks separator
        ...  - Trimmed sequence

        For the following "drawing" consider blocks of 4 tokens
        and chunks of 8 tokens

        # Case I

        Prompt fits in the chunk with left padding

        3 tokens
        1 block
        1 chunk
        4 left padding

        X X X X | T T T O || 

        Variation: Prompt fits in the chunk but no left padding needed

        T tokens
        2 block
        1 chunk
        0 left padding

        T T T T | T T T O || 

        ---
        # Case II 

        Prompt is greater than chunk, and it contains left padding

        10 tokens
        4 blocks
        2 chunks
        4 left padding

        X X X X | T T T T || T T T T | T T O O || 
        
        # Case III 

        No left padding and more than one chunk

        13 tokens
        4 blocks
        2 chunks
        0 left padding

        T T T T | T T T T || T T T T | T O O O || 

        NOTE: The goal of this "illustration" is to depics strategies to write
        code to create the chunks, not necessarily enumerate the possible 
        scenarios. Of course there are interpretations where these cases 
        overlap. 
        
        '''

        request = self.requests[req_id]
        assert isinstance(request, ChunkedPrefillRequestState)

        prompt_token_ids = request.prompt_token_ids
        prompt_len = len(prompt_token_ids)
        padded_prompt_len = math.ceil(
            prompt_len / self.block_size) * self.block_size

        chunk_size = self.chunk_size
        chunk_count = math.ceil(prompt_len / chunk_size)
        left_padding = chunk_count * chunk_size - padded_prompt_len
        left_padded_prompt_mask = torch.tensor([left_padding],
                                               dtype=torch.int64,
                                               device=self.device)

        num_computed_tokens = request.num_computed_tokens
        num_cached_tokens = request.num_cached_tokens

        if num_cached_tokens > num_computed_tokens:
            assert self.enable_prefix_caching, \
                "prefix caching has to be enabled"
            # this will be an idle step
            return SamplingForwardInputs(
                is_prompt=True,
                left_padded_prompt_mask=left_padded_prompt_mask)

        chunk_i = math.ceil(num_computed_tokens / chunk_size)

        input_tokens = torch.zeros(chunk_size,
                                   dtype=torch.int64,
                                   device=self.device)
        input_tokens_np = input_tokens.numpy()
        input_positions = torch.zeros(chunk_size,
                                      dtype=torch.int64,
                                      device=self.device)
        input_positions_np = input_positions.numpy()

        # create block table tensor
        blocks = self._get_blocks(req_id)
        block_end = (chunk_i + 1) * self.chunk_blocks_count
        block_ids = [0] * (left_padding // self.block_size) + \
            [block.block_id for block in blocks]
        block_table = torch.tensor(block_ids[:block_end],
                                   dtype=torch.int64).unsqueeze(0)

        slot_mapping = []
        for i in range(self.chunk_blocks_count):
            block = block_table[0][-self.chunk_blocks_count + i]
            slot_mapping += list(
                range(block * self.block_size,
                      block * self.block_size + self.block_size))
        slot_mapping = torch.tensor(slot_mapping,
                                    device=self.device,
                                    dtype=torch.int64).unsqueeze(0)

        if prompt_len <= chunk_size:
            # Case I - Prompt fits in a single chunk
            chunk_start = 0
            chunk_end = prompt_len
            chunk_left_offset = left_padding
        elif left_padding > 0 and num_computed_tokens == 0:
            # Case II - First chunk, but it contains some padding blocks at
            # the left
            chunk_start = 0
            chunk_end = chunk_size - left_padding
            chunk_left_offset = left_padding
        else:
            chunk_start = chunk_i * chunk_size - left_padding
            chunk_end = min(chunk_start + chunk_size, prompt_len)
            chunk_left_offset = 0

        # Create tensors based on slice
        input_tokens_np[chunk_left_offset:chunk_left_offset + chunk_end -
                        chunk_start] = (
                            prompt_token_ids[chunk_start:chunk_end])
        input_positions_np[chunk_left_offset:chunk_left_offset + chunk_end -
                           chunk_start] = range(chunk_start, chunk_end)

        logger.debug("Chunked prefill of request %s %d:%d of %d tokens",
                     req_id, chunk_start, chunk_end, prompt_len)

        input_tokens = input_tokens.unsqueeze(0).clone()
        input_positions = input_positions.unsqueeze(0).clone()

        # NOTE(wallas): Looks like we need to use multiple of blocks for prefill
        # so, later we use model.n_pads_right to get right logits.
        # In my naive mind this would be the `request_tkv` below,
        # but it gives me incorrect results
        #
        prefill_tkv = (chunk_i + 1) * chunk_size
        current_tkv_mask = torch.tensor([prefill_tkv],
                                        dtype=torch.int64,
                                        device=self.device)

        request_tkv = min(prefill_tkv, left_padding + prompt_len)

        # Trick padding:
        # In `model_executor/model_loader/spyre.py`: We have this line to
        # get the logits of a prefill:
        #
        #   logits = logits[self.indices, -self.n_pads_right - 1, :]
        #
        # So we have to match this padding with the tkv of this chunk
        # being prefilled.
        # `((request_tkv -1) % self.block_size) + 1`: gives us the tkv offset
        # removing all the left blocks. Reminder: this tkv must be in the range
        # [1, block_size]
        #
        # `self.block_size - `: will just flip the index to get it as
        # negative index
        self.model.n_pads_right = self.block_size - ((
            (request_tkv - 1) % self.block_size) + 1)
        self.model.indices = torch.ones(1, dtype=torch.bool, device='cpu')

        model_inputs = SamplingForwardInputs(
            input_tokens=input_tokens,
            input_positions=input_positions,
            current_tkv_mask=current_tkv_mask,
            left_padded_prompt_mask=left_padded_prompt_mask,
            block_table=block_table,
            slot_mapping=slot_mapping,
            is_prompt=True,
            scale_indices=self.input_batch.request_indices)

        self._mark_input_tensors(model_inputs)

        return model_inputs

    def _prepare_decode(
        self,
        cached_request_data: CachedRequestData,
    ) -> SamplingForwardInputs:
        assert len(cached_request_data.req_ids) > 0

        input_tokens = []
        input_positions = []
        block_table = []
        slot_mapping = []
        left_padded_prompt_mask = []
        tkv_mask = []

        assert len(self.input_batch.req_id_to_index) == len(
            cached_request_data.req_ids)
        req_ids = self.input_batch.sorted_requests_ids

        # maximal number of blocks used by any seq in the batch
        max_n_blocks = 0

        for req_id in req_ids:
            # adding new blocks if needed
            req_state = self.requests[req_id]
            if req_state.num_computed_tokens % self.block_size == 0:
                blocks = self.kv_cache_manager.allocate_new_blocks(
                    req_id, req_state.num_computed_tokens + 1)
                assert len(blocks) == 1
            max_n_blocks = max(max_n_blocks, len(self._get_blocks(req_id)))

        # We'll calculate tkv on the fly, it is the max num computed tokens
        # of a request since there is no tokens left padding, only for blocks
        tkv = 0
        for req_id in req_ids:
            # TODO: Will this always just be one token ID if there's no spec
            # or jump decoding?

            req_state = self.requests[req_id]

            # filling block table with padding blocks to make it rectangular
            # Note: the padding block id 0 here is chosen arbitrarily, it can
            # be any allocated block id on the Sypre card (has to be in range
            # [0, self.n_blocks - 1]). Further, it also be a block id that holds
            # actual KV cache for another (or the same) sequence.
            blocks = self._get_blocks(req_id)
            left_pad_blocks_count = (max_n_blocks - len(blocks))
            block_ids = [0]*left_pad_blocks_count + \
                [block.block_id for block in blocks]
            block_table.append(block_ids)

            # slot_mapping for all blocks of sequence
            start_slot = block_table[-1][-1] * self.block_size
            offset = req_state.num_computed_tokens % self.block_size
            slot = [start_slot + offset]
            slot_mapping.append(slot)

            # input token and position of the token generated in the last step
            generation_token = req_state.output_token_ids[-1]
            input_tokens.append([generation_token])
            input_positions.append([req_state.num_computed_tokens])

            # Calculate left padding on the fly
            left_padding = left_pad_blocks_count * self.block_size
            left_padded_prompt_mask.append(left_padding)

            req_tkv = (left_padding + req_state.num_computed_tokens + 1)
            tkv_mask.append(req_tkv)
            tkv = max(tkv, req_tkv)

        # update tkv
        self.tkv = tkv

        # construct tensors from lists
        input_tokens = torch.tensor(input_tokens,
                                    dtype=torch.long,
                                    device=self.device)
        position_ids = torch.tensor(input_positions,
                                    dtype=torch.long,
                                    device=self.device)
        current_tkv_mask = torch.tensor(tkv_mask, dtype=torch.int64)
        left_padded_prompt_mask = torch.tensor(left_padded_prompt_mask,
                                               dtype=torch.long,
                                               device=self.device)
        block_table = torch.tensor(block_table, dtype=torch.int64)
        slot_mapping = torch.tensor(slot_mapping, dtype=torch.int64)
        self.model.indices = torch.ones(len(cached_request_data.req_ids),
                                        dtype=torch.bool,
                                        device="cpu")

        model_inputs = SamplingForwardInputs(
            input_tokens=input_tokens,
            input_positions=position_ids,
            current_tkv_mask=current_tkv_mask,
            left_padded_prompt_mask=left_padded_prompt_mask,
            block_table=block_table,
            slot_mapping=slot_mapping,
            is_prompt=False,
            scale_indices=self.input_batch.request_indices)

        self._mark_input_tensors(model_inputs)

        return model_inputs

    def _maybe_load_prefix_from_cache(self, scheduler_request: Request) -> int:
        num_cached_tokens = 0
        if self.enable_prefix_caching:

            prompt_len = len(scheduler_request.prompt_token_ids)

            chunk_size = self.chunk_size
            padded_prompt_len = math.ceil(
                prompt_len / self.block_size) * self.block_size
            chunk_count = math.ceil(prompt_len / chunk_size)

            # chunks that we can fill from cache
            # we can't reuse the last chunk even with a full hit
            cacheable_chunks = chunk_count - 1
            cacheable_blocks = cacheable_chunks * self.chunk_blocks_count

            left_padding = chunk_count * chunk_size - padded_prompt_len
            assert left_padding % self.block_size == 0
            left_blocks = left_padding // self.block_size
            cacheable_blocks -= left_blocks
            max_cache_hit_length = cacheable_blocks * self.block_size

            if max_cache_hit_length > 0:
                computed_blocks: list[
                    KVCacheBlock] = FullAttentionManager.find_longest_cache_hit(
                        block_hashes=scheduler_request.block_hashes,
                        max_length=max_cache_hit_length,
                        kv_cache_group_ids=[0],
                        block_pool=self.block_pool,
                        kv_cache_spec=self._attn_spec,
                        use_eagle=False,
                        dcp_world_size=1,
                    )[0]
                n_hit = len(computed_blocks)
            else:
                computed_blocks = list[KVCacheBlock]()
                n_hit = 0
            logger.debug("Found: %d cached_blocks", n_hit)

            # trim down to chunk boundary
            usable_blocks = (((left_blocks + n_hit) // self.chunk_blocks_count)\
                * self.chunk_blocks_count) - left_blocks
            usable_blocks = max(usable_blocks, 0)
            logger.debug("Found: %d usable blocks in cache", usable_blocks)
            computed_blocks = computed_blocks[:usable_blocks]
            num_cached_tokens = usable_blocks * self.block_size

            self.block_pool.touch((computed_blocks, ))
            self.kv_cache_manager.save_new_computed_blocks(
                scheduler_request.request_id, computed_blocks)

        return num_cached_tokens

    def add_new_request(self, request: NewRequestData):
        req_id = request.req_id
        prompt_token_ids = request.prompt_token_ids
        sampling_params = request.sampling_params
        is_new_batch = len(self.req_ids2num_reserved_blocks) == 0
        prompt_len = len(prompt_token_ids)

        self.prefill_batch.clear_requests()

        # set the new tkv to the prompt length if starting a new decode batch
        if is_new_batch:
            self.tkv = prompt_len

        # Reserve the number of blocks that this new sequence requires in the
        # worst case (it might always stop early by producing the EOS token)
        new_tokens = (sampling_params.max_tokens
                      if sampling_params is not None else 0)
        total_tokens = prompt_len + new_tokens - 1
        # calculate the number of reserved blocks
        n_reserved_blocks = math.ceil(total_tokens / self.block_size)

        self.req_ids2num_reserved_blocks[req_id] = n_reserved_blocks

        num_cached_tokens = 0
        scheduler_request = Request(
            request_id=req_id,
            prompt_token_ids=prompt_token_ids,
            sampling_params=request.sampling_params,
            pooling_params=None,
            eos_token_id=None,
            block_hasher=self.request_block_hasher,
        )
<<<<<<< HEAD
        if self.enable_prefix_caching:

            chunk_size = self.chunk_size
            padded_prompt_len = math.ceil(
                prompt_len / self.block_size) * self.block_size
            chunk_count = math.ceil(prompt_len / chunk_size)

            # chunks that we can fill from cache
            # we can't reuse the last chunk even with a full hit
            cacheable_chunks = chunk_count - 1
            cacheable_blocks = cacheable_chunks * self.chunk_blocks_count

            left_padding = chunk_count * chunk_size - padded_prompt_len
            assert left_padding % self.block_size == 0
            left_blocks = left_padding // self.block_size
            cacheable_blocks -= left_blocks
            max_cache_hit_length = cacheable_blocks * self.block_size

            if max_cache_hit_length > 0:
                computed_blocks: list[
                    KVCacheBlock] = FullAttentionManager.find_longest_cache_hit(
                        block_hashes=scheduler_request.block_hashes,
                        max_length=max_cache_hit_length,
                        kv_cache_group_ids=[0],
                        block_pool=self.block_pool,
                        kv_cache_spec=self._attn_spec,
                        use_eagle=False,
                        dcp_world_size=1,
                    )[0]
                n_hit = len(computed_blocks)
            else:
                computed_blocks = list[KVCacheBlock]()
                n_hit = 0
            logger.debug("Found: %d cached_blocks", n_hit)

            # trim down to chunk boundary
            usable_blocks = (((left_blocks + n_hit) // self.chunk_blocks_count)\
                * self.chunk_blocks_count) - left_blocks
            usable_blocks = max(usable_blocks, 0)
            logger.debug("Found: %d usable blocks in cache", usable_blocks)
            computed_blocks = computed_blocks[:usable_blocks]
            num_cached_tokens = usable_blocks * self.block_size

            self.block_pool.touch((computed_blocks, ))
            self.kv_cache_manager.save_new_computed_blocks(
                req_id, computed_blocks)
=======
        num_cached_tokens = self._maybe_load_prefix_from_cache(
            scheduler_request)
>>>>>>> 9cace6f7

        # allocate blocks
        self.kv_cache_manager.allocate_new_blocks(req_id, prompt_len)

        # Add new request to the cached states.
        if sampling_params.sampling_type == SamplingType.RANDOM_SEED:
            generator = torch.Generator(device=self.device)
            generator.manual_seed(sampling_params.seed)
        else:
            generator = None

        req_state = ChunkedPrefillRequestState(
            req_id=req_id,
            prompt_token_ids=prompt_token_ids,
            sampling_params=sampling_params,
            generator=generator,
            output_token_ids=[],
            # We do not store it, we calculate it on the fly
            # to always use the optimizations of blocks
            # usage
            left_padding=0,
            scheduler_request=scheduler_request,
            num_cached_tokens=num_cached_tokens,
        )

        self.requests[req_id] = req_state

        # Add only to prefill batch, it will be added later to the input batch
        # once if is fully prefilled
        self.prefill_batch.add_request(req_state)

    def _maybe_prepare_last_prefill(self, req_id: str,
                                    scheduler_output: SchedulerOutput) -> None:
        ''' In the last prefill we have to setup the batch to sample the 
            first token.
        '''
        # Check if it is last prefill
        request = self.requests[req_id]
        num_computed_tokens = request.num_computed_tokens
        prompt_len = len(request.prompt_token_ids)
        num_scheduled_tokens = scheduler_output.num_scheduled_tokens[req_id]

        if num_computed_tokens + num_scheduled_tokens < prompt_len:
            return

        # Last prefill we need to setup the logitsprocessors to sampling
        prefill_index = self.input_batch.add_request(request)
        for logitsproc in self.input_batch.logitsprocs_wrappers:
            logitsproc.set_prefill_index(prefill_index)

        # Refresh sampling metadata after all request are added to the batch
        self.input_batch.refresh_metadata()
        self.prefill_batch.refresh_metadata()

    def prepare_model_input(self, scheduler_output):

        is_prefill = False
        req_id: str = ""
        if len(scheduler_output.scheduled_new_reqs) == 1:
            # First prefill let's update cache
            assert len(scheduler_output.scheduled_cached_reqs.req_ids) == 0
            self.add_new_request(scheduler_output.scheduled_new_reqs[0])
            req_id = scheduler_output.scheduled_new_reqs[0].req_id
            is_prefill = True

        # NOTE: We assume that there's only one prefill at each step
        # and if it is a single request cached here and the number of
        # computed tokens is less than the length of the prompt then
        # it is still prefilling.
        if scheduler_output.scheduled_cached_reqs.num_reqs == 1:
            # Whether it's a prefill or not, should not have any request here
            assert len(scheduler_output.scheduled_new_reqs) == 0
            req_id = scheduler_output.scheduled_cached_reqs.req_ids[0]
            is_prefill = \
                len(self.requests[req_id].prompt_token_ids) > \
                scheduler_output.scheduled_cached_reqs.num_computed_tokens[0]

        # Prepare input tensors.
        if is_prefill:
            # All prefills are chunked
            # Get request id from new request or cached request
            model_inputs = self._prepare_chunked_prefill(req_id)
            self._maybe_prepare_last_prefill(req_id, scheduler_output)

            return model_inputs
        else:
            return self._prepare_decode(scheduler_output.scheduled_cached_reqs)

    def get_empty_output(self):
        return CPSpyreModelRunnerOutput(req_ids=[],
                                        req_id_to_index={},
                                        sampled_token_ids=[],
                                        logprobs=None,
                                        prompt_logprobs_dict={},
                                        pooler_output=[],
                                        num_nans_in_logits=None,
                                        tkv=0,
                                        n_free_blocks=self.get_n_free_blocks(),
                                        left_padding={})

    def check_incomplete_prefill(self, scheduler_output: SchedulerOutput):
        cached_reqs = scheduler_output.scheduled_cached_reqs
        new_reqs = scheduler_output.scheduled_new_reqs

        if cached_reqs.num_reqs != 1 and len(new_reqs) != 1:
            # Not a prefill
            return False

        # possible prefill
        req_id = new_reqs[0].req_id if len(new_reqs) == 1 else \
                cached_reqs.req_ids[0]

        num_scheduled_tokens =\
            scheduler_output.num_scheduled_tokens[req_id]
        if len(new_reqs) == 1:
            return (num_scheduled_tokens < len(new_reqs[0].prompt_token_ids))
        else:
            req_state = self.requests[req_id]
            num_computed_tokens = cached_reqs.num_computed_tokens[0]
            return ((num_computed_tokens + num_scheduled_tokens)
                    < len(req_state.prompt_token_ids))

    def update_states(self, scheduler_output: SchedulerOutput):
        cached_reqs = scheduler_output.scheduled_cached_reqs

        if cached_reqs.num_reqs == 1:
            # NOTE: while prefilling the request is not yet in the
            # input batch, and update states try to access it there.
            req_id = cached_reqs.req_ids[0]
            req_state = self.requests[req_id]
            assert isinstance(req_state, ChunkedPrefillRequestState)
            num_computed_tokens = cached_reqs.num_computed_tokens[0]
            if num_computed_tokens < len(req_state.prompt_token_ids):
                # For now, if it is prefilling, we only need to update num of
                # computed tokens of the request
                req_state.num_computed_tokens = num_computed_tokens
                if self.enable_prefix_caching:
                    num_cached_blocks = self.kv_cache_manager.\
                        num_cached_block[req_id]
<<<<<<< HEAD
                    if num_computed_tokens > \
                        num_cached_blocks * self.block_size:
                        # otherwise we're in a dummy iteration
=======
                    # if the number of cached tokens is larger or equal to the
                    # number of computed tokens, it means that during this call
                    # to execute_model we're just loading blocks from the KV
                    # cache and can't call `cache_blocks()`
                    if num_computed_tokens > \
                        num_cached_blocks * self.block_size:
>>>>>>> 9cace6f7
                        self.kv_cache_manager.cache_blocks(
                            req_state.scheduler_request, num_computed_tokens)
                # hide the prefill request from the super class
                scheduler_output.scheduled_cached_reqs = \
                    CachedRequestData.make_empty()
                super().update_states(scheduler_output)
                scheduler_output.scheduled_cached_reqs = cached_reqs
                return

        super().update_states(scheduler_output)

    @SpyrePlatform.inference_mode()
    def execute_model(
        self,
        scheduler_output: SchedulerOutput,
        **kwargs,
    ) -> ModelRunnerOutput:

        t0 = time.time()

        self.update_states(scheduler_output)

        if not scheduler_output.total_num_scheduled_tokens:
            # Return empty ModelRunnerOuptut if there's no work to do.
            return self.get_empty_output()

        model_input = self.prepare_model_input(scheduler_output)

        incomplete_prefill = False
        is_cached_chunk = False
        is_prefill = cast(bool, model_input.is_prompt)
        if is_prefill:
            incomplete_prefill = self.check_incomplete_prefill(
                scheduler_output)
            is_cached_chunk = model_input.input_tokens is None
            if is_cached_chunk:
                assert incomplete_prefill, \
<<<<<<< HEAD
                    "cached chunks can only be used with incomplete prefill"
=======
                    "can't apply caching on the last chunked prefill"
>>>>>>> 9cace6f7

        if not is_cached_chunk:
            # Execute the model
            attn_metadata = self.build_attn_metadata(model_input)
            with set_forward_context(attn_metadata, self.vllm_config):
                logits = self.model(input_ids=model_input.input_tokens,
                                    positions=model_input.input_positions,
                                    masks=model_input.input_masks,
                                    is_prompt=model_input.is_prompt)

        # Get mapping between requests ids to the index within the batch
        req_id_to_index = self.get_req_id_to_index(is_prefill)

        # Prepare the left paddings to pass to the scheduler
        left_padded_prompt_mask = cast(torch.tensor,
                                       model_input.left_padded_prompt_mask)
        left_padding = {
            req_id: left_padded_prompt_mask[idx].item()
            for req_id, idx in req_id_to_index.items()
        }

        # TODO: dead code, this only works for SB with bs=1, either
        # fix it or remove it.
        #prompt_logprobs_dicts = self._get_prompt_logprobs_dict(
        #    logits=logits, model_inputs=model_input)
        # TODO: disable prefix caching for requests with prompt logprobs
        prompt_logprobs_dicts: dict[str, Optional[LogprobsTensors]] = {}

        # If the prompt is being prefilled we don't have to sample
        # and generate a new token.
        if is_prefill and self.check_incomplete_prefill(scheduler_output):
            # Only return outputs from the driver worker
            if not self.is_driver_worker:
                return self.get_empty_output()

            t1 = time.time() - t0
            logger.debug("t_forward_pass: %.2fms [prefill single chunk]",
                         (t1 * 1000))
            return CPSpyreModelRunnerOutput(
                req_ids=list(req_id_to_index.keys()),
                req_id_to_index=req_id_to_index,
                sampled_token_ids=[],
                logprobs=None,
                prompt_logprobs_dict=prompt_logprobs_dicts,
                pooler_output=[],
                tkv=self.tkv,
                n_free_blocks=self.get_n_free_blocks(),
                left_padding=left_padding)

        # Sample the next token.
        output: SamplerOutput = self.model.sample(
            logits=logits,
            sampling_metadata=self.get_sampling_metadata(is_prefill),
        )
        t1 = time.time() - t0
        step_type = "[prefill last chunk]" if is_prefill else "[decode]"
        logger.debug("t_token: %.2fms %s", (t1 * 1000), step_type)

        # Get the right batch, if this is the last chunk to conclude the
        # prefill, we'll generate a token and we should get from the prefill
        # batch because input_batch may have other request that are were
        # not processed at this step.
        batch = self.prefill_batch if is_prefill else self.input_batch

        # Add the sampled token(s) to the request cache
        req_ids = ([r.req_id for r in scheduler_output.scheduled_new_reqs]
                if len(scheduler_output.scheduled_new_reqs) > 0 \
                else batch.sorted_requests_ids)
        sampled_ids = output.sampled_token_ids.tolist()

        for i, req_id in enumerate(req_ids):
            req_state = self.requests[req_id]
            assert isinstance(req_state, ChunkedPrefillRequestState)
            assert req_state.scheduler_request is not None
            req_state.scheduler_request.append_output_token_ids(sampled_ids[i])
            if self.enable_prefix_caching:
                self.kv_cache_manager.cache_blocks(
                    req_state.scheduler_request,
                    req_state.scheduler_request.num_tokens)
            req_state.output_token_ids.extend(sampled_ids[i])

        # Only return outputs from the driver worker
        if not self.is_driver_worker:
            return self.get_empty_output()

        sampled_token_ids = self._make_compatible_sampled_token_ids(
            output.sampled_token_ids)

        model_output = CPSpyreModelRunnerOutput(
            req_ids=list(req_id_to_index.keys()),
            req_id_to_index=req_id_to_index,
            sampled_token_ids=sampled_token_ids,
            logprobs=(output.logprobs_tensors.tolists()
                      if output.logprobs_tensors else None),
            prompt_logprobs_dict=prompt_logprobs_dicts,
            pooler_output=[],
            tkv=self.tkv,
            n_free_blocks=self.get_n_free_blocks(),
            left_padding=left_padding)

        return model_output

    def _mark_input_tensors(self, model_input: SamplingForwardInputs) -> None:

        # Marking dimensions static/dynamic
        if model_input.is_prompt:

            # batch static (batch size 1)
            torch._dynamo.mark_static(model_input.input_tokens, 0)
            torch._dynamo.mark_static(model_input.slot_mapping, 0)
            torch._dynamo.mark_static(model_input.input_positions, 0)
            torch._dynamo.mark_static(model_input.block_table, 0)

            # sequence dynamic
            torch._dynamo.mark_dynamic(model_input.input_tokens, 1)
            torch._dynamo.mark_dynamic(model_input.slot_mapping, 1)
            torch._dynamo.mark_dynamic(model_input.input_positions, 1)
            torch._dynamo.mark_dynamic(model_input.block_table, 1)

        # decode
        else:
            # mask is no longer used here

            # batch dynamic
            torch._dynamo.mark_dynamic(model_input.input_tokens, 0)
            torch._dynamo.mark_dynamic(model_input.block_table, 0)
            torch._dynamo.mark_dynamic(model_input.slot_mapping, 0)
            torch._dynamo.mark_dynamic(model_input.input_positions, 0)
            torch._dynamo.mark_dynamic(model_input.current_tkv_mask, 0)
            torch._dynamo.mark_dynamic(model_input.left_padded_prompt_mask, 0)

            # sequence
            torch._dynamo.mark_static(model_input.input_tokens, 1)  # always 1
            torch._dynamo.mark_dynamic(model_input.block_table, 1)
            torch._dynamo.mark_static(model_input.slot_mapping, 1)  # always 1
            torch._dynamo.mark_static(model_input.input_positions,
                                      1)  # always 1<|MERGE_RESOLUTION|>--- conflicted
+++ resolved
@@ -16,9 +16,6 @@
 from vllm.logger import init_logger
 from vllm.model_executor.layers.pooler import ClassifierPooler, Pooler
 from vllm.sampling_params import SamplingType
-<<<<<<< HEAD
-from vllm.utils import get_hash_fn_by_name, is_pin_memory_available
-=======
 
 try:
     # pre 0.11.1 compatibility
@@ -27,7 +24,6 @@
     from vllm.utils.platform_utils import is_pin_memory_available
     from vllm.utils.hashing import get_hash_fn_by_name
 
->>>>>>> 9cace6f7
 from vllm.v1.core.block_pool import BlockPool
 from vllm.v1.core.kv_cache_utils import (KVCacheBlock,
                                          get_request_block_hasher,
@@ -857,12 +853,8 @@
 
         self.tkv: int = 0
 
-<<<<<<< HEAD
-        self._enable_prefix_caching = enable_prefix_caching
-=======
         self._enable_prefix_caching = (
             vllm_config.cache_config.enable_prefix_caching)
->>>>>>> 9cace6f7
 
         # TODO: Remove this once we can prefill and decode in the same step
         self.prefill_batch = SamplingInputBatch(
@@ -1848,12 +1840,6 @@
         self.chunk_size = self.scheduler_config.max_num_batched_tokens
         self.chunk_blocks_count = self.chunk_size // self.block_size
 
-<<<<<<< HEAD
-=======
-        self.chunk_size = self.scheduler_config.max_num_batched_tokens
-        self.chunk_blocks_count = self.chunk_size // self.block_size
-
->>>>>>> 9cace6f7
         if vllm_config.cache_config.enable_prefix_caching:
             caching_hash_fn = get_hash_fn_by_name(
                 vllm_config.cache_config.prefix_caching_hash_algo)
@@ -2248,57 +2234,8 @@
             eos_token_id=None,
             block_hasher=self.request_block_hasher,
         )
-<<<<<<< HEAD
-        if self.enable_prefix_caching:
-
-            chunk_size = self.chunk_size
-            padded_prompt_len = math.ceil(
-                prompt_len / self.block_size) * self.block_size
-            chunk_count = math.ceil(prompt_len / chunk_size)
-
-            # chunks that we can fill from cache
-            # we can't reuse the last chunk even with a full hit
-            cacheable_chunks = chunk_count - 1
-            cacheable_blocks = cacheable_chunks * self.chunk_blocks_count
-
-            left_padding = chunk_count * chunk_size - padded_prompt_len
-            assert left_padding % self.block_size == 0
-            left_blocks = left_padding // self.block_size
-            cacheable_blocks -= left_blocks
-            max_cache_hit_length = cacheable_blocks * self.block_size
-
-            if max_cache_hit_length > 0:
-                computed_blocks: list[
-                    KVCacheBlock] = FullAttentionManager.find_longest_cache_hit(
-                        block_hashes=scheduler_request.block_hashes,
-                        max_length=max_cache_hit_length,
-                        kv_cache_group_ids=[0],
-                        block_pool=self.block_pool,
-                        kv_cache_spec=self._attn_spec,
-                        use_eagle=False,
-                        dcp_world_size=1,
-                    )[0]
-                n_hit = len(computed_blocks)
-            else:
-                computed_blocks = list[KVCacheBlock]()
-                n_hit = 0
-            logger.debug("Found: %d cached_blocks", n_hit)
-
-            # trim down to chunk boundary
-            usable_blocks = (((left_blocks + n_hit) // self.chunk_blocks_count)\
-                * self.chunk_blocks_count) - left_blocks
-            usable_blocks = max(usable_blocks, 0)
-            logger.debug("Found: %d usable blocks in cache", usable_blocks)
-            computed_blocks = computed_blocks[:usable_blocks]
-            num_cached_tokens = usable_blocks * self.block_size
-
-            self.block_pool.touch((computed_blocks, ))
-            self.kv_cache_manager.save_new_computed_blocks(
-                req_id, computed_blocks)
-=======
         num_cached_tokens = self._maybe_load_prefix_from_cache(
             scheduler_request)
->>>>>>> 9cace6f7
 
         # allocate blocks
         self.kv_cache_manager.allocate_new_blocks(req_id, prompt_len)
@@ -2438,18 +2375,12 @@
                 if self.enable_prefix_caching:
                     num_cached_blocks = self.kv_cache_manager.\
                         num_cached_block[req_id]
-<<<<<<< HEAD
-                    if num_computed_tokens > \
-                        num_cached_blocks * self.block_size:
-                        # otherwise we're in a dummy iteration
-=======
                     # if the number of cached tokens is larger or equal to the
                     # number of computed tokens, it means that during this call
                     # to execute_model we're just loading blocks from the KV
                     # cache and can't call `cache_blocks()`
                     if num_computed_tokens > \
                         num_cached_blocks * self.block_size:
->>>>>>> 9cace6f7
                         self.kv_cache_manager.cache_blocks(
                             req_state.scheduler_request, num_computed_tokens)
                 # hide the prefill request from the super class
@@ -2487,11 +2418,7 @@
             is_cached_chunk = model_input.input_tokens is None
             if is_cached_chunk:
                 assert incomplete_prefill, \
-<<<<<<< HEAD
-                    "cached chunks can only be used with incomplete prefill"
-=======
                     "can't apply caching on the last chunked prefill"
->>>>>>> 9cace6f7
 
         if not is_cached_chunk:
             # Execute the model
