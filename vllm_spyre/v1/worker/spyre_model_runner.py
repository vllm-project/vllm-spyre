--- conflicted
+++ resolved
@@ -268,15 +268,10 @@
             start_token_index = num_computed_tokens
             end_token_index = num_computed_tokens + len(new_token_ids)
             self.input_batch.token_ids_cpu[
-<<<<<<< HEAD
                 req_index, start_token_index:end_token_index] = new_token_ids
-=======
-                req_index,
-                start_token_index:end_token_index] = req_data.new_token_ids
             # Remove the entry for prompt_logprobs for this request,
             # if it exists
             self.input_batch.num_prompt_logprobs.pop(req_id, None)
->>>>>>> 4190580e
 
         if scheduler_output.finished_req_ids:
             for req_id in scheduler_output.finished_req_ids:
