import time
from collections import deque
from collections.abc import Iterable
from dataclasses import asdict, dataclass
from typing import TYPE_CHECKING, Any, Optional, cast

import torch
from torch import nn
from vllm.config import DeviceConfig, VllmConfig
from vllm.forward_context import set_forward_context
from vllm.logger import init_logger
from vllm.sampling_params import SamplingType
from vllm.utils import is_pin_memory_available
from vllm.v1.kv_cache_interface import FullAttentionSpec, KVCacheSpec
from vllm.v1.outputs import SamplerOutput

from vllm_spyre.model_executor.model_loader.spyre import (
    SpyreAttentionMetadata, SpyreCausalLM)
from vllm_spyre.platform import SpyrePlatform
from vllm_spyre.v1.worker.spyre_input_batch import (CachedRequestState,
                                                    InputBatch)

if TYPE_CHECKING:
    from vllm.v1.core.sched.output import (CachedRequestData, NewRequestData,
                                           SchedulerOutput)
    from vllm.v1.sample.metadata import SamplingMetadata
else:
    CachedRequestData = None
    SchedulerOutput = None
    NewRequestData = None
    SamplingMetadata = None

from vllm.v1.outputs import EMPTY_MODEL_RUNNER_OUTPUT, ModelRunnerOutput

logger = init_logger(__name__)


@dataclass(frozen=True)
class ModelForwardInputs:
    """
    Used by the SpyreModelRunner.
    """
    input_tokens: Optional[torch.Tensor] = None
    input_positions: Optional[torch.Tensor] = None
    input_masks: Optional[torch.Tensor] = None
    current_tkv_mask: Optional[torch.Tensor] = None
    left_padded_prompt_mask: Optional[torch.Tensor] = None
    block_table: Optional[torch.Tensor] = None
    slot_mapping: Optional[torch.Tensor] = None
    is_prompt: Optional[bool] = None


@dataclass
class CBSpyreModelRunnerOutput(ModelRunnerOutput):
    # Add the current tkv to the output
    tkv: int = 0


class SpyreModelRunner:

    def __init__(
        self,
        vllm_config: VllmConfig,
        is_driver_worker: bool,
    ):
        self.is_driver_worker = is_driver_worker
        self.vllm_config = vllm_config
        self.model_config = vllm_config.model_config
        self.cache_config = vllm_config.cache_config
        self.lora_config = vllm_config.lora_config
        self.load_config = vllm_config.load_config
        self.parallel_config = vllm_config.parallel_config
        self.scheduler_config = vllm_config.scheduler_config
        self.device_config = vllm_config.device_config
        self.speculative_config = vllm_config.speculative_config
        self.prompt_adapter_config = vllm_config.prompt_adapter_config
        self.observability_config = vllm_config.observability_config

        self.pad_token_id = 0

        if self.model_config is not None:
            if self.model_config.hf_config is not None:
                self.pad_token_id = (getattr(self.model_config.hf_config,
                                             "pad_token_id", None) or 0)
            if self.model_config.get_sliding_window():
                logger.warning("Sliding window is not supported on Spyre. "
                               "The model will run without sliding window.")
        if vllm_config.device_config is None:
            self.device_config = DeviceConfig()
        self.device = self.device_config.device
        self.pin_memory = is_pin_memory_available()

        # Lazy initialization: after load_model.
        self.model: nn.Module

        # Flag to be turned off after warmup is complete
        self.warmup_mode = True

        # Batch state
        self.input_batch = InputBatch(
            max_num_reqs=vllm_config.scheduler_config.max_num_seqs,
            max_model_len=vllm_config.model_config.max_model_len,
            device=self.device,
            pin_memory=self.pin_memory,
            vocab_size=vllm_config.model_config.get_vocab_size(),
        )

        # Requests
        self.requests: dict[str, CachedRequestState] = {}

    def get_model(self) -> nn.Module:
        return self.model

    def load_model(self, prompt_lens: Iterable[int],
                   num_decode_tokens: Iterable[int]) -> None:
        max_pad_length = max(prompt_lens)
        max_decode_length = max(num_decode_tokens)
        self.model = SpyreCausalLM(
            self.model_config,
            parallel_config=self.parallel_config,
            scheduler_config=self.scheduler_config,
            max_prompt_length=max_pad_length,
            max_decode_length=max_decode_length,
        )

    @property
    def vocab_size(self) -> int:
        return self.model.model.model.config.src_vocab_size

    def _prepare_pad_input_ids(
        self,
        input_ids_list: list[torch.Tensor],
        min_pad_length: int = 0,
    ) -> tuple[torch.Tensor, torch.Tensor, torch.Tensor]:
        """left side padding implemented as
        in fms.utils.generation.pad_input_id"""
        max_len = max([min_pad_length] +
                      [seq.size(0) for seq in input_ids_list])
        padded_input_ids_list = []
        mask_list = []
        position_ids_list = []
        for input_ids_i in input_ids_list:
            seq_len = input_ids_i.size(0)
            if max_len > seq_len:
                logger.info(
                    "Left padding request of length %d tokens to %d tokens.",
                    seq_len, max_len)
            pads = torch.ones(max_len - seq_len,
                              dtype=torch.long,
                              device=input_ids_i.device) * self.pad_token_id
            non_pads = torch.ones(seq_len,
                                  dtype=torch.long,
                                  device=input_ids_i.device)

            pos_ids_pads = pads
            pos_ids_seq = torch.arange(0,
                                       seq_len,
                                       dtype=torch.long,
                                       device=input_ids_i.device)

            # Setting this to 0, however if 0 is the eos, we will end up
            # truncating the output if using truncate_after_eos once this
            # workflow works for nested tensor, this can probably be removed
            padded_input_ids_list.append(torch.cat((pads, input_ids_i)))
            mask_list.append(torch.cat((torch.zeros_like(pads), non_pads)))
            position_ids_list.append(torch.cat((pos_ids_pads, pos_ids_seq)))

        return padded_input_ids_list, mask_list, position_ids_list

    def pad_input_ids(
        self,
        input_ids_list: list[torch.Tensor],
        min_pad_length: int = 0,
    ) -> tuple[torch.Tensor, torch.Tensor, torch.Tensor]:

        padded_input_ids_list, mask_list, position_ids_list = (
            self._prepare_pad_input_ids(input_ids_list, min_pad_length))

        input_ids = torch.stack(padded_input_ids_list)
        mask = torch.stack(mask_list).bool()
        # this is a causal mask for generation
        mask = (mask.unsqueeze(-1) == mask.unsqueeze(-2)).tril()
        mask = torch.where(mask.logical_not(), -torch.inf, 0.0)
        mask = mask.to(self.model.model.dtype)
        position_ids = torch.stack(position_ids_list)

        return input_ids, position_ids, mask

    def get_kv_cache_spec(self) -> KVCacheSpec:
        """
        This method should generate the KVCache spec by parsing the kv cache
        format from each Attention module in the static forward context.

        In vLLM, this static forward context is populated by the base Attention
        class in the modeling code. Every attention layer populates an entry
        for itself in vllm_config.compilation_config.static_forward_context,
        which is a dictionary of layer_name -> layer for every attention layer.
        This allows the model runner to correctly create the kv cache spec for
        each layer.

        The spyre modeling code currently comes from `fms`, and does not
        integrate with vLLM's modeling classes, so we don't have access to any
        model-agnostic metadata about the attention layers. This just returns a
        dummy value for now.
        """
        # We do at least use the real size from the cache config.
        block_size = self.vllm_config.cache_config.block_size

        attn_spec = FullAttentionSpec(
            block_size=block_size,
            num_kv_heads=1,
            head_size=1,
            dtype=torch.float16,
            use_mla=False,
        )
        return {"foo": attn_spec}

    def complete_warmup(self):
        """Turn off warmup mode once the warmup is complete"""
        self.warmup_mode = False

    def build_attn_metadata(self,
                            _: ModelForwardInputs) -> SpyreAttentionMetadata:

        # TODO: probably sooner we will need a more sophisticated way to switch
        # build attention metadata based on model/attention. But for now, a
        # simple method override is good enough.
        return SpyreAttentionMetadata()

    def get_sampling_metadata(self, _: bool) -> SamplingMetadata:
        return self.input_batch.sampling_metadata

    def get_req_id_to_index(self, _: bool) -> dict[str, int]:
        return self.input_batch.get_unpadded_output_indices()

    def update_states(self, scheduler_output: SchedulerOutput):
        # Update the states of the running/resumed requests.
        # Update input_batch's `token_ids_cpu`,
        # `num_tokens`. For continuous batching it cleans
        # finished requests from the batch
        #
        # NOTE: req_state.output_token_ids is being mutated.

        for req_data in scheduler_output.scheduled_cached_reqs:
            req_id = req_data.req_id
            req_state = self.requests[req_id]

            # Update the cached states.
            num_computed_tokens = req_data.num_computed_tokens
            # Add the sampled token(s) from the previous step (if any).
            # This doesn't include "unverified" tokens like spec decode tokens.
            num_new_tokens = (num_computed_tokens +
                              len(req_data.new_token_ids) -
                              req_state.num_tokens)
            if num_new_tokens == 1:
                # Avoid slicing list in most common case.
                req_state.output_token_ids.append(req_data.new_token_ids[-1])
            elif num_new_tokens > 0:
                req_state.output_token_ids.extend(
                    req_data.new_token_ids[-num_new_tokens:])

            req_index = self.input_batch.get_req_index(req_id)
            # Add new_token_ids to token_ids_cpu.
            # TODO: Update for spec decoding in the future
            start_token_index = num_computed_tokens
            end_token_index = num_computed_tokens + len(req_data.new_token_ids)
            self.input_batch.token_ids_cpu[
                req_index,
                start_token_index:end_token_index] = req_data.new_token_ids

        if scheduler_output.finished_req_ids:
            for req_id in scheduler_output.finished_req_ids:
                self.input_batch.remove_request(req_id)
                self.requests.pop(req_id, None)
            self.input_batch.refresh_sampling_metadata()

    def _prepare_prompt(self, _: list[NewRequestData]) -> ModelForwardInputs:
        raise NotImplementedError

    def _prepare_decode(self,
                        _: list[CachedRequestData]) -> ModelForwardInputs:
        raise NotImplementedError

    def prepare_model_input(
            self, scheduler_output: SchedulerOutput) -> ModelForwardInputs:

        # NOTE: We assume that all sequences in the group are all prompts or
        # all decodes. Also assuming that new sequences are prefills
        is_prompt = len(scheduler_output.scheduled_new_reqs) > 0

        # Prepare input tensors.
        if is_prompt:
            # Assert no running requests
            assert len(scheduler_output.scheduled_cached_reqs) == 0

            return self._prepare_prompt(scheduler_output.scheduled_new_reqs)
        else:
            return self._prepare_decode(scheduler_output.scheduled_cached_reqs)

    @SpyrePlatform.inference_mode()
    def execute_model(
        self,
        scheduler_output: SchedulerOutput,
        **kwargs,
    ) -> ModelRunnerOutput:

        t0 = time.time()

        self.update_states(scheduler_output)

        if not scheduler_output.total_num_scheduled_tokens:
            # Return empty ModelRunnerOuptut if there's no work to do.
            return EMPTY_MODEL_RUNNER_OUTPUT

        model_input = self.prepare_model_input(scheduler_output)

        # Execute the model
        attn_metadata = self.build_attn_metadata(model_input)
        with set_forward_context(attn_metadata, self.vllm_config):
            hidden_states = self.model(input_ids=model_input.input_tokens,
                                       positions=model_input.input_positions,
                                       masks=model_input.input_masks,
                                       is_prompt=model_input.is_prompt)

        # Only perform sampling in the driver worker.
        if not self.is_driver_worker:
            return EMPTY_MODEL_RUNNER_OUTPUT

        # Compute the logits.
        logits = self.model.compute_logits(hidden_states, None)

        is_prefill = cast(bool, model_input.is_prompt)

        # Sample the next token.
        output: SamplerOutput = self.model.sample(
            logits=logits,
            sampling_metadata=self.get_sampling_metadata(is_prefill),
        )
        t1 = time.time() - t0
        logger.debug("t_token: %.2fms", (t1 * 1000))

        # Get mapping between requests ids to the index within the batch
        req_id_to_index = self.get_req_id_to_index(is_prefill)

        extra_kwargs: dict[str, Any] = {}
        if "pooler_output" in ModelRunnerOutput.__dataclass_fields__:
            extra_kwargs["pooler_output"] = None

        model_output = ModelRunnerOutput(
            req_ids=list(req_id_to_index.keys()),
            req_id_to_index=req_id_to_index,
            sampled_token_ids=output.sampled_token_ids.tolist(),
            spec_token_ids=None,
            logprobs=(output.logprobs_tensors.tolists()
                      if output.logprobs_tensors else None),
            prompt_logprobs_dict={
                req_id: None
                for req_id in self.input_batch.req_id_to_index
            },  # TODO: take a decision regarding prompt logprobs
            **extra_kwargs,
        )

        return model_output


class StaticBatchingSpyreModelRunner(SpyreModelRunner):

    def __init__(
        self,
        vllm_config: VllmConfig,
        is_driver_worker: bool,
    ):
        super().__init__(vllm_config=vllm_config,
                         is_driver_worker=is_driver_worker)

        # position_ids of all the sequences in current batch
        self._position_ids: torch.Tensor = None
        # attention masks of all the sequences in current batch
        self._mask: torch.Tensor = None

        self.spyre_warmup_shapes = SpyrePlatform.get_warmup_shapes(
            self.scheduler_config)

    def _prepare_prompt(
        self,
        new_requests: list[NewRequestData],
    ) -> ModelForwardInputs:
        assert len(new_requests) > 0
        input_token_list: list[torch.Tensor] = []
        padded_batch_size, min_pad_length_batch = self._get_padded_batch_size(
            new_requests)

        # Internal state is reset here.
        # We don't support continuous batching, so we know all previous requests
        # have finished decoding.
        self.input_batch.clear_requests()
        self.requests = {}

        # Build batch and prepare input_token1
        for request_data in new_requests:
            # retrieve initial (unpadded) tokens
            prompt_tokens = request_data.prompt_token_ids

            input_token_list.append(
                torch.tensor(prompt_tokens,
                             dtype=torch.long,
                             device=torch.device("cpu")))

            # Add new requests to the cached states.
            req_id = request_data.req_id
            sampling_params = request_data.sampling_params
            if sampling_params.sampling_type == SamplingType.RANDOM_SEED:
                generator = torch.Generator(device=self.device)
                generator.manual_seed(sampling_params.seed)
            else:
                generator = None

            req_state = CachedRequestState(
                req_id=req_id,
                prompt_token_ids=request_data.prompt_token_ids,
                sampling_params=sampling_params,
                generator=generator,
                output_token_ids=[],
                left_padding=0)
            self.requests[req_id] = req_state
            self.input_batch.add_request(req_state)

        self.input_batch.padded_batch_size = padded_batch_size

        # Refresh sampling metadata after all request are added to the batch
        self.input_batch.refresh_sampling_metadata()

        # padding to compiled batch size
        while len(input_token_list) < padded_batch_size:
            input_token_list.append(
                torch.zeros(min_pad_length_batch,
                            dtype=torch.long,
                            device=torch.device("cpu")))

        # get position ids and attention mask
        input_tokens, self._position_ids, self._mask = self.pad_input_ids(
            input_token_list, min_pad_length=min_pad_length_batch)

        model_input = ModelForwardInputs(
            input_tokens=input_tokens,
            input_positions=self._position_ids,
            input_masks=self._mask,
            is_prompt=True,
        )

        self._mark_input_tensors(model_input)
        self.model.indices = self.input_batch.get_model_indices()

        return model_input

    def _prepare_decode(
        self,
        cached_requests: list[CachedRequestData],
    ) -> ModelForwardInputs:
        assert len(cached_requests) > 0
        input_tokens: list[list[int]] = [
            [0] for _ in range(self._position_ids.shape[0])
        ]

        for cached_request in cached_requests:
            # TODO: Will this always just be one token ID if there's no spec
            # or jump decoding?
            generation_token = cached_request.new_token_ids[-1]
            input_tokens[self.input_batch.req_id_to_index[
                cached_request.req_id]] = [generation_token]

        # update position ids and attention mask
        self._update_position_ids()
        self._update_mask()

        input_tokens = torch.tensor(input_tokens,
                                    dtype=torch.long,
                                    device=self.device)
        model_input = ModelForwardInputs(
            input_tokens=input_tokens,
            input_positions=self._position_ids,
            input_masks=self._mask,
            is_prompt=False,
        )
        self._mark_input_tensors(model_input)

        # TODO: Added here temporarily until we can remove dummy token
        # for batch_size=1. Once we can do that, we shall move it to
        # execute_model on SpyreModelRunner for both static and CB.
        self.model.indices = self.input_batch.get_model_indices()

        return model_input

    def _update_position_ids(self) -> None:
        """Updating the position ids of all sequences
        in a batch. Will be called in decoding phase"""

        self._position_ids = self._position_ids[:, -1] + 1
        self._position_ids = self._position_ids.unsqueeze(-1)

    def _update_mask(self) -> None:
        """Updating/extending the attention masks of all
        sequences in a batch. Will be called in decoding phase"""

        assert self._mask is not None
        masks = self._mask

        masks_new = []
        for mask in masks:
            # get the last row of the 3d mask
            mask_new = mask[-1:, :]

            # extend the mask one slot
            mask_new = torch.cat(
                (
                    mask_new,
                    torch.zeros(
                        1, 1, dtype=mask_new.dtype, device=mask_new.device),
                ),
                dim=1,
            )
            masks_new.append(mask_new)

        self._mask = torch.stack(masks_new, dim=0)

    def _get_padded_batch_size(self, new_requests: list[NewRequestData]):
        # find warmup shape to be used for padding and batching
        applicable_spyre_warmup_shapes = [
            shape for shape in self.spyre_warmup_shapes
            if len(new_requests) <= shape["batch_size"]
        ]
        for request_data in new_requests:
            # retrieve initial (unpadded) tokens
            prompt_tokens = request_data.prompt_token_ids
            new_tokens = (request_data.sampling_params.max_tokens
                          if request_data.sampling_params is not None else 0)

            updated_spyre_warmup_shapes = [
                shape for shape in applicable_spyre_warmup_shapes
                if len(prompt_tokens) <= shape["prompt_length"]
                and new_tokens <= shape["new_tokens"]
            ]
            applicable_spyre_warmup_shapes = updated_spyre_warmup_shapes

        assert (
            applicable_spyre_warmup_shapes
        ), "No shapes available to run prefill batch. (This should not happen)"

        # If multiple warmup shapes apply, the first one is selected.
        # For improving performance, the warmup shapes in scheduler_config
        # are ordered by "processing speed".
        min_pad_length_batch = applicable_spyre_warmup_shapes[0][
            "prompt_length"]
        padded_batch_size = applicable_spyre_warmup_shapes[0]["batch_size"]
        return padded_batch_size, min_pad_length_batch

    def _mark_input_tensors(self, model_input: ModelForwardInputs) -> None:
        """Yoinked from
        https://github.com/foundation-model-stack/aiu-fms-testing-utils/pull/13
        """
        if not self.warmup_mode:
            # Only mark tensors when we're warming up and compiling the graphs
            return

        # To produce like graphs during pre-fill, we mark the prefill
        # batch x seq as static, but relax this for decode for the seq
        if model_input.is_prompt:
            # we always want prefill to be static to produce same-like graph
            torch._dynamo.mark_static(model_input.input_tokens, 0)
            torch._dynamo.mark_static(model_input.input_tokens, 1)
            torch._dynamo.mark_static(model_input.input_masks, 0)
            torch._dynamo.mark_static(model_input.input_masks, 1)
            torch._dynamo.mark_static(model_input.input_masks, 2)
            torch._dynamo.mark_static(model_input.input_positions, 0)
            torch._dynamo.mark_static(model_input.input_positions, 1)
        else:
            # we always want the decode to be dynamic on sequence
            torch._dynamo.mark_dynamic(model_input.input_masks, 2)

            # here self.model.model is a StaticBatchingFmsModel
            for layer in self.model.model.past_key_value_states:
                for tensor in layer:
                    torch._dynamo.mark_static(tensor, 0)
                    # This used to be baked into the model's forward pass
                    torch._dynamo.mark_dynamic(tensor, 2)


class ContinuousBatchingSpyreModelRunner(SpyreModelRunner):

    def __init__(
        self,
        vllm_config: VllmConfig,
        is_driver_worker: bool,
    ):
        super().__init__(vllm_config=vllm_config,
                         is_driver_worker=is_driver_worker)

        # TODO: remove this limitation once we update the warm-up logic to
        # support batch_size=1
        assert vllm_config.scheduler_config.max_num_seqs >= 2, "Currently, " \
            "continuous batching needs config to set batch_size >= 2"

        self.block_size = 64

        # TODO: move to a KV cache manager
        self.req_ids2blocks: dict[str, deque[int]] = {}

        self.tkv: int = 0
        # set self.free_blocks to the minimal value of 4 required for warmup
        # is reset to the value returned by the Spyre compiler after warmup
        # self._set_free_blocks(num_blocks=4)
        # for the time being we set this to num_blocks consistent with the
        # cache dimension of ContinuousBatchingFmsModel.past_key_value_states
        num_blocks = (vllm_config.scheduler_config.max_num_seqs *
                      vllm_config.model_config.max_model_len //
                      self.block_size)
        self._set_free_blocks(num_blocks=num_blocks)

        # TODO: Remove this once we can prefill and decode in the same step
        self.prefill_batch = InputBatch(
            # TODO: review this, currently we only support prefill for
            # `batch_size=1`
            max_num_reqs=1,
            max_model_len=vllm_config.model_config.max_model_len,
            device=self.device,
            pin_memory=self.pin_memory,
            vocab_size=vllm_config.model_config.get_vocab_size(),
        )

    def _set_free_blocks(self, num_blocks: int) -> None:
        self.free_blocks = deque([i for i in range(num_blocks)])

    def update_states(self, scheduler_output):

        super().update_states(scheduler_output)

        # TODO: move to kv cache manager
        # Continuous batching: free blocks
        for req_id in scheduler_output.finished_req_ids:
            if blocks_to_free := self.req_ids2blocks.pop(req_id, None):
                logger.debug("Freeing request id: %s", req_id)
                for block_id in blocks_to_free:
                    logger.debug("Freeing block with id: %s", block_id)
                    self.free_blocks.append(block_id)

    def _prepare_prompt(
        self,
        new_requests: list[NewRequestData],
    ) -> ModelForwardInputs:
        assert len(new_requests) > 0
        input_token_list: list[torch.Tensor] = []

        # ceil division to pad to next block boundary
        new_batch = len(self.req_ids2blocks) == 0
        max_prompt_len = max([len(r.prompt_token_ids) for r in new_requests])
        if not new_batch:
            assert max_prompt_len <= self.tkv
        d = self.block_size
        n = max_prompt_len if new_batch else self.tkv
        block_padding = ((n + d - 1) // d) * d
        if new_batch:
            self.tkv = block_padding

        # Internal state is managed here.
        slot_mapping = []

        self.prefill_batch.clear_requests()

        for request_data in new_requests:
            # retrieve initial (unpadded) tokens
            prompt_tokens = request_data.prompt_token_ids
            left_padding = self.tkv - len(prompt_tokens)
            input_token_list.append(
                torch.tensor(prompt_tokens,
                             dtype=torch.long,
                             device=torch.device("cpu")))

            # filling block table and slot mapping
            block_table_i = []
            slot_mapping_i = []
            for pos_i in range(block_padding):
                if pos_i % self.block_size == 0:
                    block_number = self.free_blocks.popleft()
                    block_table_i.append(block_number)
                block_offset = pos_i % self.block_size
                slot = block_number * self.block_size + block_offset
                slot_mapping_i.append(slot)
            self.req_ids2blocks[request_data.req_id] = deque(block_table_i)
            slot_mapping.append(slot_mapping_i)

            # Add new requests to the cached states.
            req_id = request_data.req_id
            sampling_params = request_data.sampling_params
            if sampling_params.sampling_type == SamplingType.RANDOM_SEED:
                generator = torch.Generator(device=self.device)
                generator.manual_seed(sampling_params.seed)
            else:
                generator = None

            req_state = CachedRequestState(
                req_id=req_id,
                prompt_token_ids=request_data.prompt_token_ids,
                sampling_params=sampling_params,
                generator=generator,
                output_token_ids=[],
                left_padding=left_padding)
            self.requests[req_id] = req_state
            self.input_batch.add_request(req_state)
            self.prefill_batch.add_request(req_state)

        # Refresh sampling metadata after all request are added to the batch
        self.input_batch.refresh_sampling_metadata()
        self.prefill_batch.refresh_sampling_metadata()

        # TODO: Review this in the future
        # prefills are always of batch size 1 for this milestone
        # Also, we added an input batch just for that.
        actual_batch_size = len(input_token_list)
        assert actual_batch_size == 1
        self.model.indices = torch.ones(actual_batch_size,
                                        dtype=torch.bool,
                                        device='cpu')
        # construct tensor from list
        slot_mapping = torch.tensor(slot_mapping, dtype=torch.int64)
        block_table = None

        # get position ids and attention mask
        # applies left padding to align with tkv of current decode batch
        # and right padding to align with the next block boundary
        input_tokens, position_ids, mask =\
            self.pad_input_ids(input_token_list, min_pad_length=block_padding)
        mask = mask.unsqueeze(1)

        # not needed for prefill
        current_tkv_mask = None
        left_padded_prompt_mask = None

        model_inputs = ModelForwardInputs(
            input_tokens=input_tokens,
            input_positions=position_ids,
            input_masks=mask,
            current_tkv_mask=current_tkv_mask,
            left_padded_prompt_mask=left_padded_prompt_mask,
            block_table=block_table,
            slot_mapping=slot_mapping,
            is_prompt=True,
        )

        _mark_input_tensors(model_inputs)

        return model_inputs

    def _prepare_decode(
        self,
        cached_requests: list[CachedRequestData],
    ) -> ModelForwardInputs:
        assert len(cached_requests) > 0

        input_tokens = []
        input_positions = []
        block_table = []
        slot_mapping = []
        left_padded_prompt_mask = []
        self.model.indices = torch.ones(len(cached_requests),
                                        dtype=torch.bool,
                                        device="cpu")

        assert len(self.input_batch.req_id_to_index) == len(cached_requests)
        # TODO(wallas): I think we can do better here, without sorting or
        # creating an intermediary dictionary
        cached_reqs_map = {c.req_id: c for c in cached_requests}
        req_ids = self.input_batch.sorted_requests_ids

        for req_id in req_ids:
            # TODO: Will this always just be one token ID if there's no spec
            # or jump decoding?
            cached_request = cached_reqs_map[req_id]

            # adding new blocks if needed
            if self.tkv // self.block_size + 1 > len(
                    self.req_ids2blocks[cached_request.req_id]):
                self.req_ids2blocks[cached_request.req_id].append(
                    self.free_blocks.popleft())
            block_table.append(self.req_ids2blocks[cached_request.req_id])
            # slot_mapping for all blocks of sequence
            start_slot = block_table[-1][-1] * self.block_size
            offset = self.tkv % self.block_size
            slot = [start_slot + offset]
            slot_mapping.append(slot)

            generation_token = cached_request.new_token_ids[-1]
            input_tokens.append([generation_token])
            seq_len = cached_request.num_computed_tokens
            input_positions.append([seq_len])

            req_state = self.requests[cached_request.req_id]
            left_padded_prompt_mask.append(req_state.left_padding)

        input_tokens = torch.tensor(input_tokens,
                                    dtype=torch.long,
                                    device=self.device)
        position_ids = torch.tensor(input_positions,
                                    dtype=torch.long,
                                    device=self.device)
        left_padded_prompt_mask = torch.tensor(left_padded_prompt_mask,
                                               dtype=torch.long,
                                               device=self.device)
        # construct tensors from lists
        slot_mapping = torch.tensor(slot_mapping, dtype=torch.int64)
        block_table = torch.tensor(block_table, dtype=torch.int64)

        # not needed for decode
        mask = None

        # update tkv
        self.tkv = self.tkv + 1

        current_tkv_mask = torch.tensor([self.tkv] * len(input_tokens),
                                        dtype=torch.int64)

<<<<<<< HEAD
        # set number of right pads the decode to 0
        self.model.n_pads_right = 0
=======
        # add pads for min decode batch size of 2 (Spyre compiler constraint)
        if len(cached_requests) == 1:
            padd_seq_indices = torch.zeros(1, dtype=torch.bool, device="cpu")
            self.model.indices = torch.cat(
                (self.model.indices, padd_seq_indices), -1)
            assert self.model.indices.size(dim=0) == 2

            input_tokens = torch.cat(2 * [input_tokens])
            position_ids = torch.cat(2 * [position_ids])
            current_tkv_mask = torch.cat(2 * [current_tkv_mask])
            left_padded_prompt_mask = torch.cat(2 * [left_padded_prompt_mask])
            block_table = torch.cat(2 * [block_table])
            slot_mapping = torch.cat(2 * [slot_mapping])

        # assert min batch size 2 for decodes (Spyre compiler constraint)
        assert len(input_tokens) >= 2
>>>>>>> b324b42f

        model_inputs = ModelForwardInputs(
            input_tokens=input_tokens,
            input_positions=position_ids,
            input_masks=mask,
            current_tkv_mask=current_tkv_mask,
            left_padded_prompt_mask=left_padded_prompt_mask,
            block_table=block_table,
            slot_mapping=slot_mapping,
            is_prompt=False,
        )

        _mark_input_tensors(model_inputs)

        return model_inputs

    def reduce_left_padding(self) -> None:

        requests = self.requests.values()
        if len(self.requests) == 0:
            return

        min_left_pad = min([r.left_padding for r in requests])
        n_padded_blocks = min_left_pad // self.block_size
        offset = n_padded_blocks * self.block_size

        if offset > 0:
            logger.debug("Number of removed blocks due to left padding: %d",
                         n_padded_blocks)

            for req in requests:
                req.left_padding -= offset

                # free blocks
                for _ in range(n_padded_blocks):
                    freed_block_id = self.req_ids2blocks[req.req_id].popleft()
                    logger.debug("Freeing block with id: %s", freed_block_id)
                    self.free_blocks.append(freed_block_id)

        # update tkv
        self.tkv -= offset

    def pad_input_ids(
        self,
        input_ids_list: list[torch.Tensor],
        min_pad_length: int = 0,
    ) -> tuple[torch.Tensor, torch.Tensor, torch.Tensor]:

        # left padding to align with tkv of current decode batch
        input_tokens_left, position_ids_left, mask_left =\
            super().pad_input_ids(input_ids_list, min_pad_length=self.tkv)

        # right padding to align with the next block boundary
        left_pad_len = input_tokens_left.shape[1]
        n_pads_right = min_pad_length - left_pad_len

        # set number of right pads for the next model forward pass:
        # need to be excluded before sampling tokens
        self.model.n_pads_right = n_pads_right

        if n_pads_right > 0:
            # apply right padding to input_tokens, position_ids and mask
            logger.info(
                "Right padding request of length %d tokens to %d tokens.",
                left_pad_len, min_pad_length)

            input_tokens_right = torch.tensor(
                [[self.pad_token_id for i in range(n_pads_right)]],
                device=input_tokens_left.device,
                dtype=input_tokens_left.dtype)
            input_tokens = torch.concat(
                (input_tokens_left, input_tokens_right), dim=1)

            # Note: same output with i as padding for position ids
            pos_start = position_ids_left[0][-1] + 1
            position_ids_right = torch.tensor(
                [[0 for i in range(pos_start, pos_start + n_pads_right)]],
                device=position_ids_left.device,
                dtype=position_ids_left.dtype)
            position_ids = torch.concat(
                (position_ids_left, position_ids_right), dim=1)

            # pad left padded mask with -inf to the next block boundary
            mask = torch.nn.functional.pad(mask_left,
                                           (0, n_pads_right, 0, n_pads_right),
                                           value=-torch.inf)

            # lower triangle: 0.0, upper triangle -inf
            mask_pads = torch.zeros(n_pads_right, n_pads_right)
            mask_pads[~torch.tril(torch.ones(n_pads_right, n_pads_right)).bool(
            )] = float('-inf')

            # insert triangular matrix for right pads
            mask[:, -n_pads_right:, -n_pads_right:] = mask_pads.unsqueeze(0)
        else:
            # no right padding needed
            input_tokens = input_tokens_left
            position_ids = position_ids_left
            mask = mask_left

        return input_tokens, position_ids, mask

    def build_attn_metadata(
            self, model_input: ModelForwardInputs) -> SpyreAttentionMetadata:

        # TODO: probably we can remove some fields of the model input and
        # update only the SpyreAttentionMetadata
        return SpyreAttentionMetadata(
            slot_mapping=model_input.slot_mapping,
            current_tkv_mask=model_input.current_tkv_mask,
            left_padded_prompt_mask=model_input.left_padded_prompt_mask,
            block_table=model_input.block_table)

    def get_sampling_metadata(self, is_prefill: bool) -> SamplingMetadata:
        return self.prefill_batch.sampling_metadata \
            if is_prefill else self.input_batch.sampling_metadata

    def get_req_id_to_index(self, is_prefill: bool) -> dict[str, int]:
        req_id_to_index = self.prefill_batch.get_unpadded_output_indices() \
            if is_prefill else self.input_batch.get_unpadded_output_indices()

        return req_id_to_index

    def prepare_model_input(
            self, scheduler_output: SchedulerOutput) -> ModelForwardInputs:

        # remove left padding if applicable before next prefil/decode step
        self.reduce_left_padding()

        return super().prepare_model_input(scheduler_output)

    @SpyrePlatform.inference_mode()
    def execute_model(
        self,
        scheduler_output: SchedulerOutput,
        **kwargs,
    ) -> ModelRunnerOutput:

        output = super().execute_model(scheduler_output, **kwargs)

        return CBSpyreModelRunnerOutput(
            **asdict(output),
            tkv=self.tkv
            if scheduler_output.total_num_scheduled_tokens > 0 else 0,
        )


def _mark_input_tensors(model_input: ModelForwardInputs) -> None:
    # Marking dimensions static/dynamic
    if model_input.is_prompt:

        # batch static (batch size 1)
        torch._dynamo.mark_static(model_input.input_tokens, 0)
        torch._dynamo.mark_static(model_input.slot_mapping, 0)
        torch._dynamo.mark_static(model_input.input_positions, 0)
        torch._dynamo.mark_static(model_input.input_masks, 0)

        # sequence dynamic
        torch._dynamo.mark_dynamic(model_input.input_tokens, 1)
        torch._dynamo.mark_dynamic(model_input.slot_mapping, 1)
        torch._dynamo.mark_dynamic(model_input.input_positions, 1)
        torch._dynamo.mark_dynamic(model_input.input_masks, 2)
        torch._dynamo.mark_dynamic(model_input.input_masks, 3)

    # decode
    else:
        # mask is no longer used here

        # batch dynamic
        torch._dynamo.mark_dynamic(model_input.input_tokens, 0)
        torch._dynamo.mark_dynamic(model_input.block_table, 0)
        torch._dynamo.mark_dynamic(model_input.slot_mapping, 0)
        torch._dynamo.mark_dynamic(model_input.input_positions, 0)
        torch._dynamo.mark_dynamic(model_input.current_tkv_mask, 0)
        torch._dynamo.mark_dynamic(model_input.left_padded_prompt_mask, 0)

        # sequence
        torch._dynamo.mark_static(model_input.input_tokens, 1)  # always 1
        torch._dynamo.mark_dynamic(model_input.block_table, 1)
        torch._dynamo.mark_static(model_input.slot_mapping, 1)  # always 1
        torch._dynamo.mark_static(model_input.input_positions, 1)  # always 1<|MERGE_RESOLUTION|>--- conflicted
+++ resolved
@@ -818,10 +818,6 @@
         current_tkv_mask = torch.tensor([self.tkv] * len(input_tokens),
                                         dtype=torch.int64)
 
-<<<<<<< HEAD
-        # set number of right pads the decode to 0
-        self.model.n_pads_right = 0
-=======
         # add pads for min decode batch size of 2 (Spyre compiler constraint)
         if len(cached_requests) == 1:
             padd_seq_indices = torch.zeros(1, dtype=torch.bool, device="cpu")
@@ -838,7 +834,9 @@
 
         # assert min batch size 2 for decodes (Spyre compiler constraint)
         assert len(input_tokens) >= 2
->>>>>>> b324b42f
+
+        # set number of right pads the decode to 0
+        self.model.n_pads_right = 0
 
         model_inputs = ModelForwardInputs(
             input_tokens=input_tokens,
