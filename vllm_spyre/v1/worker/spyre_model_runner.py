--- conflicted
+++ resolved
@@ -1977,52 +1977,25 @@
         # create block table tensor
         blocks = self._get_blocks(req_id)
         block_end = (chunk_i + 1) * self.chunk_blocks_count
-<<<<<<< HEAD
-        left_padding_blocks = (left_padding // self.block_size)
-        block_ids = [0] * left_padding_blocks + \
-=======
         block_ids = [0] * request.padding_blocks + \
->>>>>>> 25f4f4a4
             [block.block_id for block in blocks]
         block_table = torch.tensor(block_ids[:block_end],
                                    dtype=torch.int64).unsqueeze(0)
 
         # last chunk
         blocks_to_recompute = 0
-<<<<<<< HEAD
-        if num_cached_tokens > 0:
-            assert (left_padding + num_cached_tokens) % self.chunk_size == 0
-            chunks_from_cache = (left_padding +
-                                 num_cached_tokens) // self.chunk_size
-=======
         if request.total_hit_blocks > 0:
             chunks_from_cache = exact_div(
                 request.padding_blocks + request.usable_blocks,
                 self.chunk_blocks_count)
->>>>>>> 25f4f4a4
 
             # When the current chunk has passed the number
             # of chunk loaded entirely from cache, the difference
             # between the blocks from cache and the allocated
             # blocks will the the number of blocks to recompute.
-<<<<<<< HEAD
-            # We could use more direct ways such as getting
-            # all blocks with a ref count > 1, but then it will
-            # make it more difficult to migrate to the engine core
-            # KV cache manager.
-            if chunk_i == chunks_from_cache:
-                num_cached_blocks = num_cached_tokens // self.block_size
-                # num_allocated_blocks will be > 0 after the first
-                # chunk is computed because as we compute, we commit
-                # to cache
-                num_allocated_blocks = self.kv_cache_manager.\
-                    num_cached_block.get(req_id, 0)
-                blocks_to_recompute = num_allocated_blocks - num_cached_blocks
-=======
             if chunk_i == chunks_from_cache:
                 blocks_to_recompute = request.total_hit_blocks \
                     - request.usable_blocks
->>>>>>> 25f4f4a4
 
         slot_mapping = []
         for i in range(self.chunk_blocks_count):
@@ -2231,20 +2204,6 @@
 
         if self.enable_prefix_caching:
 
-<<<<<<< HEAD
-            prompt_len = len(scheduler_request.prompt_token_ids)
-
-            chunk_size = self.chunk_size
-            padded_prompt_len = math.ceil(
-                prompt_len / self.block_size) * self.block_size
-            chunk_count = math.ceil(prompt_len / chunk_size)
-
-            left_padding = chunk_count * chunk_size - padded_prompt_len
-            assert left_padding % self.block_size == 0
-            left_blocks = left_padding // self.block_size
-
-=======
->>>>>>> 25f4f4a4
             computed_blocks: list[
                 KVCacheBlock] = FullAttentionManager.find_longest_cache_hit(
                     block_hashes=scheduler_request.block_hashes,
@@ -2257,7 +2216,6 @@
                     **self._alignment_token_kwargs,
                 )[0]
             n_hit = len(computed_blocks)
-<<<<<<< HEAD
 
             logger.debug("Found: %d cached_blocks", n_hit)
 
@@ -2279,32 +2237,7 @@
                 "Found: %d reusable blocks in cache. "
                 "%d blocks will be (re)computed", usable_blocks,
                 blocks_to_compute)
-            num_cached_tokens = usable_blocks * self.block_size
-
-=======
-
-            logger.debug("Found: %d cached_blocks", n_hit)
-
-            full_chunks_with_cached_blocks = ((left_blocks + n_hit) //
-                                              self.chunk_blocks_count)
-
-            # the last chunk of the prompt must always be recomputed
-            if full_chunks_with_cached_blocks == chunk_count:
-                full_chunks_with_cached_blocks -= 1
-
-            usable_blocks = max(
-                0, (full_chunks_with_cached_blocks * self.chunk_blocks_count) -
-                left_blocks)
-
-            # blocks to compute from scratch or recompute in the last chunk
-            blocks_to_compute = padded_prompt_len // self.block_size \
-                - usable_blocks
-            logger.debug(
-                "Found: %d reusable blocks in cache. "
-                "%d blocks will be (re)computed", usable_blocks,
-                blocks_to_compute)
-
->>>>>>> 25f4f4a4
+
             # Save all of the computed blocks and not only the usable
             # ones because we will make a dummy recomputation of computed
             # blocks in the last chunk to deduplicate the used blocks. So
