import time
from dataclasses import dataclass
from typing import (TYPE_CHECKING, Any, Dict, Iterable, List, Optional, Tuple,
                    Type, TypeVar)

import torch
from torch import nn
from vllm.config import DeviceConfig, VllmConfig
from vllm.logger import init_logger
from vllm.platforms import current_platform
from vllm.sampling_params import SamplingType
from vllm.utils import is_pin_memory_available
from vllm.v1.kv_cache_interface import FullAttentionSpec, KVCacheSpec
from vllm.v1.outputs import SamplerOutput
from vllm.v1.sample.metadata import SamplingMetadata
from vllm.worker.model_runner_base import (
    ModelRunnerBase, ModelRunnerInputBase,
    _add_sampling_metadata_broadcastable_dict,
    _init_sampling_metadata_from_tensor_dict)

from vllm_spyre.model_executor.model_loader.spyre import get_spyre_model
from vllm_spyre.platform import SpyrePlatform
from vllm_spyre.v1.worker.spyre_input_batch import (CachedRequestState,
                                                    InputBatch)

if TYPE_CHECKING:
    from vllm.attention.backends.abstract import AttentionBackend
    from vllm.model_executor.pooling_metadata import PoolingMetadata

from vllm.v1.core.scheduler import (CachedRequestData, NewRequestData,
                                    SchedulerOutput)
from vllm.v1.outputs import ModelRunnerOutput

logger = init_logger(__name__)

TModelInputForSpyre = TypeVar('TModelInputForSpyre',
                              bound="ModelInputForSpyre")


@dataclass(frozen=True)
class ModelInputForSpyre(ModelRunnerInputBase):
    """
    Used by the SpyreModelRunner.
    """
    input_tokens: Optional[torch.Tensor] = None
    input_positions: Optional[torch.Tensor] = None
    input_masks: Optional[torch.Tensor] = None
    sampling_metadata: Optional[SamplingMetadata] = None
    pooling_metadata: Optional["PoolingMetadata"] = None
    is_prompt: Optional[bool] = None
    # unused
    virtual_engine: Optional[int] = None

    def as_broadcastable_tensor_dict(self) -> Dict[str, Any]:
        tensor_dict = {
            "input_tokens": self.input_tokens,
            "input_positions": self.input_positions,
            "input_masks": self.input_masks,
            "is_prompt": self.is_prompt,
        }
        _add_sampling_metadata_broadcastable_dict(tensor_dict,
                                                  self.sampling_metadata)
        return tensor_dict

    @classmethod
    def from_broadcasted_tensor_dict(
        cls: Type[TModelInputForSpyre],
        tensor_dict: Dict[str, Any],
        attn_backend: Optional["AttentionBackend"] = None,
    ) -> TModelInputForSpyre:
        tensor_dict = _init_sampling_metadata_from_tensor_dict(tensor_dict)
        return cls(**tensor_dict)


class SpyreModelRunner(ModelRunnerBase[ModelInputForSpyre]):

    def __init__(
        self,
        vllm_config: VllmConfig,
        is_driver_worker: bool,
    ):
        super().__init__(vllm_config=vllm_config)
        self.is_driver_worker = is_driver_worker

        self.pad_token_id = 0
        if self.model_config is not None:
            if self.model_config.hf_config is not None:
                self.pad_token_id = getattr(self.model_config.hf_config,
                                            "pad_token_id", None) or 0
            if self.model_config.get_sliding_window():
                logger.warning("Sliding window is not supported on Spyre. "
                               "The model will run without sliding window.")
        if vllm_config.device_config is None:
            self.device_config = DeviceConfig()
        self.device = self.device_config.device
        self.pin_memory = is_pin_memory_available()
        # position_ids of all the sequences in current batch
        self._position_ids: torch.Tensor = None
        # attention masks of all the sequences in current batch
        self._mask: torch.Tensor = None
        # Lazy initialization: after load_model.
        self.model: nn.Module

        # Batch state
        self.input_batch = InputBatch(
            max_num_reqs=vllm_config.scheduler_config.max_num_seqs,
            max_model_len=vllm_config.model_config.max_model_len,
            device=self.device,
            pin_memory=self.pin_memory,
            vocab_size=vllm_config.model_config.get_vocab_size(),
        )

        # Requests
        self.requests: dict[str, CachedRequestData] = {}

    def get_model(self) -> nn.Module:
        return self.model

    def load_model(self, prompt_lens: Iterable[int],
                   num_decode_tokens: Iterable[int]) -> None:
        max_pad_length = max(prompt_lens)
        max_decode_length = max(num_decode_tokens)
        self.model = get_spyre_model(self.model_config,
                                     parallel_config=self.parallel_config,
                                     max_prompt_length=max_pad_length,
                                     max_decode_length=max_decode_length)

    @property
    def vocab_size(self) -> int:
        return self.model.model.config.src_vocab_size

    def _prepare_prompt(
        self,
        new_requests: List[NewRequestData],
    ) -> Tuple[torch.Tensor, torch.Tensor, torch.Tensor, List[int]]:
        assert len(new_requests) > 0
        input_token_list: List[torch.Tensor] = []

        padded_batch_size, min_pad_length_batch = \
            get_padded_batch_size(new_requests)

        # Internal state is reset here.
        # We don't support continuous batching, so we know all previous requests
        # have finished decoding.
        self.input_batch.clear_requests()
        self.requests = {}

        # Build batch and prepare input_token1
        for request_data in new_requests:
            # retrieve initial (unpadded) tokens
            prompt_tokens = request_data.prompt_token_ids

            input_token_list.append(
                torch.tensor(prompt_tokens,
                             dtype=torch.long,
                             device=torch.device("cpu")))

            # Add new requests to the cached states.
            req_id = request_data.req_id
            sampling_params = request_data.sampling_params
            if sampling_params.sampling_type == SamplingType.RANDOM_SEED:
                generator = torch.Generator(device=self.device)
                generator.manual_seed(sampling_params.seed)
            else:
                generator = None

            req_state = CachedRequestState(
                req_id=req_id,
                prompt_token_ids=request_data.prompt_token_ids,
                prompt=request_data.prompt,
                sampling_params=sampling_params,
                generator=generator,
                output_token_ids=[],
            )
            self.requests[req_id] = req_state
            self.input_batch.add_request(req_state)

        self.input_batch.padded_batch_size = padded_batch_size

        # Refresh sampling metadata after all request are added to the batch
        self.input_batch.refresh_sampling_metadata()

        # padding to compiled batch size
        while len(input_token_list) < padded_batch_size:
            input_token_list.append(
                torch.zeros(min_pad_length_batch,
                            dtype=torch.long,
                            device=torch.device("cpu")))

        # get position ids and attention mask
        input_tokens, self._position_ids, self._mask = self.pad_input_ids(
            input_token_list, min_pad_length=min_pad_length_batch)

        seq_lens = [t.shape[0] for t in input_token_list]

        return input_tokens, self._position_ids, self._mask, seq_lens

    def _prepare_decode(
        self,
        cached_requests: List[CachedRequestData],
    ) -> Tuple[torch.Tensor, torch.Tensor, torch.Tensor]:
        assert len(cached_requests) > 0
        input_tokens: List[List[int]] = [
            [0] for _ in range(self._position_ids.shape[0])
        ]

        for cached_request in cached_requests:
            # TODO: Will this always just be one token ID if there's no spec
            # or jump decoding?
            generation_token = cached_request.new_token_ids[-1]
            input_tokens[self.input_batch.req_id_to_index[
                cached_request.req_id]] = [generation_token]

        # update position ids and attention mask
        self._update_position_ids()
        self._update_mask()

        input_tokens = torch.tensor(input_tokens,
                                    dtype=torch.long,
                                    device=self.device)

        return input_tokens, self._position_ids, self._mask

    def _update_position_ids(self) -> None:
        """Updating the position ids of all sequences
        in a batch. Will be called in decoding phase"""

        self._position_ids = self._position_ids[:, -1] + 1
        self._position_ids = self._position_ids.unsqueeze(-1)

    def _update_mask(self) -> None:
        """Updating/extending the attention masks of all
        sequences in a batch. Will be called in decoding phase"""

        assert self._mask is not None
        masks = self._mask

        masks_new = []
        for mask in masks:
            # get the last row of the 3d mask
            mask_new = mask[-1:, :]

            # extend the mask one slot
            mask_new = torch.cat(
                (
                    mask_new,
                    torch.zeros(
                        1, 1, dtype=mask_new.dtype, device=mask_new.device),
                ),
                dim=1,
            )
            masks_new.append(mask_new)

        self._mask = torch.stack(masks_new, dim=0)

    def make_model_input_from_broadcasted_tensor_dict(
            self, tensor_dict: Dict[str, Any]) -> ModelInputForSpyre:
        return ModelInputForSpyre.from_broadcasted_tensor_dict(tensor_dict)

    def prepare_model_input(
            self, scheduler_output: SchedulerOutput) -> ModelInputForSpyre:

        # NOTE: We assume that all sequences in the group are all prompts or
        # all decodes.
        # Also assuming that new sequences are prefills
        is_prompt = len(scheduler_output.scheduled_new_reqs) > 0

        # Prepare input tensors.
        if is_prompt:
            # Assert no running requests
            assert len(scheduler_output.scheduled_cached_reqs) == 0

            (input_tokens, input_positions, input_masks,
             _) = self._prepare_prompt(scheduler_output.scheduled_new_reqs)
        else:
            if scheduler_output.finished_req_ids:
<<<<<<< HEAD
                for req_id in scheduler_output.finished_req_ids:
                    self.input_batch.soft_remove_request(req_id)
                self.input_batch.refresh_sampling_metadata()

            (input_tokens, input_positions, input_masks) = \
                self._prepare_decode(scheduler_output.scheduled_cached_reqs)

        sampling_metadata = self.input_batch.sampling_metadata
=======
                for seq_id in scheduler_output.finished_req_ids:
                    if seq_id in self._req_ids2idx:
                        self.model.indices[self._req_ids2idx[seq_id]] = False
            (input_tokens, input_positions,
             input_masks) = self._prepare_decode(
                 scheduler_output.scheduled_cached_reqs)
            # seq_lens = []
            num_reqs = len(scheduler_output.scheduled_cached_reqs)

        # TODO: Build the rest of the SamplingMetadata correctly
        dummy_tensors = lambda v: torch.full(
            (num_reqs, ), v, device=self.device)
        dummy_metadata = SamplingMetadata(
            temperature=dummy_tensors(0.0),
            all_greedy=False,
            all_random=False,
            top_p=None,
            top_k=None,
            min_p=None,
            generators={},
            max_num_logprobs=self._max_logprobs,
            no_penalties=True,
            prompt_token_ids=None,
            frequency_penalties=dummy_tensors(0.1),
            presence_penalties=dummy_tensors(0.1),
            repetition_penalties=dummy_tensors(0.1),
            output_token_ids=[[] for _ in range(num_reqs)],
            min_tokens={},
            logit_bias=[None for _ in range(num_reqs)],
            allowed_token_ids_mask=None,
            bad_words_token_ids={})
>>>>>>> 9322b334

        return ModelInputForSpyre(input_tokens=input_tokens,
                                  input_positions=input_positions,
                                  input_masks=input_masks,
                                  sampling_metadata=sampling_metadata,
                                  is_prompt=is_prompt)

    @SpyrePlatform.inference_mode()
    def execute_model(
        self,
        scheduler_output: "SchedulerOutput",
        **kwargs,
    ) -> ModelRunnerOutput:

        t0 = time.time()

        self._update_states(scheduler_output)

        model_input = self.prepare_model_input(scheduler_output)

        # TODO(Wallas): I think it would be better move the indices as argument
        # of the forward rather than set as an attribute of the model. I'm not
        # sure how easy is that right now.

        # Always get the indices from the input_batch
        self.model.indices = self.input_batch.get_model_indices()

        # Execute the model
        hidden_states = self.model(
            input_ids=model_input.input_tokens,
            positions=model_input.input_positions,
            masks=model_input.input_masks,
            is_prompt=model_input.is_prompt,
        )

        # Only perform sampling in the driver worker.
        if not self.is_driver_worker:
            return []

        # Compute the logits.
        logits = self.model.compute_logits(hidden_states, None)

        # Sample the next token.
        output: SamplerOutput = self.model.sample(
            logits=logits,
            sampling_metadata=model_input.sampling_metadata,
        )
        t1 = time.time() - t0
        logger.debug("t_token: %.2fms", (t1 * 1000))

        model_output = ModelRunnerOutput(
            req_ids=self.input_batch.requests_ids,
            req_id_to_index=self.input_batch.get_unpadded_output_indices(),
            sampled_token_ids=output.sampled_token_ids.tolist(),
            spec_token_ids=None,
            logprobs=output.logprobs_tensors.tolists()
            if output.logprobs_tensors else None,
            prompt_logprobs_dict={
                req_id: None
                for req_id in self.input_batch.req_id_to_index
            }  # TODO(wallas?): prompt logprobs too
        )
        return model_output

    def _prepare_pad_input_ids(
        self,
        input_ids_list: List[torch.Tensor],
        min_pad_length: int = 0,
    ) -> Tuple[torch.Tensor, torch.Tensor, torch.Tensor]:
        """left side padding implemented as
        in fms.utils.generation.pad_input_id"""
        max_len = max([min_pad_length] +
                      [seq.size(0) for seq in input_ids_list])
        padded_input_ids_list = []
        mask_list = []
        position_ids_list = []
        for input_ids_i in input_ids_list:
            seq_len = input_ids_i.size(0)
            if max_len > seq_len:
                logger.info(
                    "Padding request of length %d tokens to %d tokens.",
                    seq_len, max_len)
            pads = torch.ones(max_len - seq_len,
                              dtype=torch.long,
                              device=input_ids_i.device) * self.pad_token_id
            non_pads = torch.ones(seq_len,
                                  dtype=torch.long,
                                  device=input_ids_i.device)

            pos_ids_pads = pads
            pos_ids_seq = torch.arange(0,
                                       seq_len,
                                       dtype=torch.long,
                                       device=input_ids_i.device)

            # Setting this to 0, however if 0 is the eos, we will end up
            # truncating the output if using truncate_after_eos once this
            # workflow works for nested tensor, this can probably be removed
            padded_input_ids_list.append(torch.cat((pads, input_ids_i)))
            mask_list.append(torch.cat((torch.zeros_like(pads), non_pads)))
            position_ids_list.append(torch.cat((pos_ids_pads, pos_ids_seq)))

        return padded_input_ids_list, mask_list, position_ids_list

    def pad_input_ids(
        self,
        input_ids_list: List[torch.Tensor],
        min_pad_length: int = 0,
    ) -> Tuple[torch.Tensor, torch.Tensor, torch.Tensor]:

        padded_input_ids_list, mask_list, position_ids_list = self.\
            _prepare_pad_input_ids(input_ids_list, min_pad_length)

        input_ids = torch.stack(padded_input_ids_list)
        mask = torch.stack(mask_list).bool()
        # this is a causal mask for generation
        mask = (mask.unsqueeze(-1) == mask.unsqueeze(-2)).tril()
        mask = torch.where(mask.logical_not(), -torch.inf, 0.0)
        mask = mask.to(self.model.dtype)
        position_ids = torch.stack(position_ids_list)

        return input_ids, position_ids, mask

    def get_kv_cache_spec(self) -> KVCacheSpec:
        """
        This method should generate the KVCache spec by parsing the kv cache
        format from each Attention module in the static forward context.

        In vLLM, this static forward context is populated by the base Attention
        class in the modeling code. Every attention layer populates an entry
        for itself in vllm_config.compilation_config.static_forward_context,
        which is a dictionary of layer_name -> layer for every attention layer.
        This allows the model runner to correctly create the kv cache spec for
        each layer.

        The spyre modeling code currently comes from `fms`, and does not
        integrate with vLLM's modeling classes, so we don't have access to any
        model-agnostic metadata about the attention layers. This just returns a
        dummy value for now.
        """
        # We do at least use the real size from the cache config.
        block_size = self.vllm_config.cache_config.block_size
<<<<<<< HEAD
        return {
            "foo":
            FullAttentionSpec(block_size=block_size,
                              num_kv_heads=1,
                              head_size=1,
                              dtype=torch.float16)
        }

    def _update_states(self, scheduler_output: SchedulerOutput):
        # Update the states of the running/resumed requests.
        # For now, we are updating input_batch.'s `token_ids_cpu`,
        # `num_tokens`
        #
        # NOTE: req_state.output_token_ids is being mutated.
        #
        # Once we have continuous batch, we shall update more data
        for req_data in scheduler_output.scheduled_cached_reqs:
            req_id = req_data.req_id
            req_state = self.requests[req_id]

            # Update the cached states.
            num_computed_tokens = req_data.num_computed_tokens
            req_state.num_computed_tokens = num_computed_tokens
            # Add the sampled token(s) from the previous step (if any).
            # This doesn't include "unverified" tokens like spec decode tokens.
            num_new_tokens = (num_computed_tokens +
                              len(req_data.new_token_ids) -
                              req_state.num_tokens)
            if num_new_tokens == 1:
                # Avoid slicing list in most common case.
                req_state.output_token_ids.append(req_data.new_token_ids[-1])
            elif num_new_tokens > 0:
                req_state.output_token_ids.extend(
                    req_data.new_token_ids[-num_new_tokens:])

            req_index = self.input_batch.get_req_index(req_id)
            # Add new_token_ids to token_ids_cpu.
            # TODO: Update for spec decoding in the future
            start_token_index = num_computed_tokens
            end_token_index = num_computed_tokens + len(req_data.new_token_ids)
            self.input_batch.token_ids_cpu[
                req_index,
                start_token_index:end_token_index] = req_data.new_token_ids


def get_padded_batch_size(new_requests: list[NewRequestData]):
    # find warmup shape to be used for padding and batching
    spyre_warmup_shapes = current_platform.get_warmup_shapes()
    applicable_spyre_warmup_shapes = [
        shape for shape in spyre_warmup_shapes
        if len(new_requests) <= shape['batch_size']
    ]
    for request_data in new_requests:
        # retrieve initial (unpadded) tokens
        prompt_tokens = request_data.prompt_token_ids
        new_tokens = request_data.sampling_params.max_tokens\
              if request_data.sampling_params is not None else 0

        updated_spyre_warmup_shapes = [
            shape for shape in applicable_spyre_warmup_shapes
            if len(prompt_tokens) <= shape['prompt_length']
            and new_tokens <= shape['new_tokens']
        ]
        applicable_spyre_warmup_shapes = updated_spyre_warmup_shapes

    assert applicable_spyre_warmup_shapes, \
        "No shapes available to run prefill batch. (This should not happen)"

    # If multiple warmup shapes apply, the first one is selected.
    # For improving performance, the warmup shapes in scheduler_config
    # are ordered by "processing speed".
    min_pad_length_batch = applicable_spyre_warmup_shapes[0]['prompt_length']
    padded_batch_size = applicable_spyre_warmup_shapes[0]['batch_size']
    return padded_batch_size, min_pad_length_batch
=======
        attn_spec = FullAttentionSpec(block_size=block_size,
                                      num_kv_heads=1,
                                      head_size=1,
                                      dtype=torch.float16,
                                      use_mla=False)
        return {"foo": attn_spec}
>>>>>>> 9322b334
<|MERGE_RESOLUTION|>--- conflicted
+++ resolved
@@ -274,7 +274,6 @@
              _) = self._prepare_prompt(scheduler_output.scheduled_new_reqs)
         else:
             if scheduler_output.finished_req_ids:
-<<<<<<< HEAD
                 for req_id in scheduler_output.finished_req_ids:
                     self.input_batch.soft_remove_request(req_id)
                 self.input_batch.refresh_sampling_metadata()
@@ -283,39 +282,6 @@
                 self._prepare_decode(scheduler_output.scheduled_cached_reqs)
 
         sampling_metadata = self.input_batch.sampling_metadata
-=======
-                for seq_id in scheduler_output.finished_req_ids:
-                    if seq_id in self._req_ids2idx:
-                        self.model.indices[self._req_ids2idx[seq_id]] = False
-            (input_tokens, input_positions,
-             input_masks) = self._prepare_decode(
-                 scheduler_output.scheduled_cached_reqs)
-            # seq_lens = []
-            num_reqs = len(scheduler_output.scheduled_cached_reqs)
-
-        # TODO: Build the rest of the SamplingMetadata correctly
-        dummy_tensors = lambda v: torch.full(
-            (num_reqs, ), v, device=self.device)
-        dummy_metadata = SamplingMetadata(
-            temperature=dummy_tensors(0.0),
-            all_greedy=False,
-            all_random=False,
-            top_p=None,
-            top_k=None,
-            min_p=None,
-            generators={},
-            max_num_logprobs=self._max_logprobs,
-            no_penalties=True,
-            prompt_token_ids=None,
-            frequency_penalties=dummy_tensors(0.1),
-            presence_penalties=dummy_tensors(0.1),
-            repetition_penalties=dummy_tensors(0.1),
-            output_token_ids=[[] for _ in range(num_reqs)],
-            min_tokens={},
-            logit_bias=[None for _ in range(num_reqs)],
-            allowed_token_ids_mask=None,
-            bad_words_token_ids={})
->>>>>>> 9322b334
 
         return ModelInputForSpyre(input_tokens=input_tokens,
                                   input_positions=input_positions,
@@ -458,14 +424,13 @@
         """
         # We do at least use the real size from the cache config.
         block_size = self.vllm_config.cache_config.block_size
-<<<<<<< HEAD
-        return {
-            "foo":
-            FullAttentionSpec(block_size=block_size,
-                              num_kv_heads=1,
-                              head_size=1,
-                              dtype=torch.float16)
-        }
+
+        attn_spec = FullAttentionSpec(block_size=block_size,
+                                      num_kv_heads=1,
+                                      head_size=1,
+                                      dtype=torch.float16,
+                                      use_mla=False)
+        return {"foo": attn_spec}
 
     def _update_states(self, scheduler_output: SchedulerOutput):
         # Update the states of the running/resumed requests.
@@ -532,12 +497,4 @@
     # are ordered by "processing speed".
     min_pad_length_batch = applicable_spyre_warmup_shapes[0]['prompt_length']
     padded_batch_size = applicable_spyre_warmup_shapes[0]['batch_size']
-    return padded_batch_size, min_pad_length_batch
-=======
-        attn_spec = FullAttentionSpec(block_size=block_size,
-                                      num_kv_heads=1,
-                                      head_size=1,
-                                      dtype=torch.float16,
-                                      use_mla=False)
-        return {"foo": attn_spec}
->>>>>>> 9322b334
+    return padded_batch_size, min_pad_length_batch