--- conflicted
+++ resolved
@@ -686,16 +686,7 @@
         super().__init__(vllm_config=vllm_config,
                          is_driver_worker=is_driver_worker)
 
-<<<<<<< HEAD
-        self.block_size = 64
-=======
-        # TODO: remove this limitation once we update the warm-up logic to
-        # support batch_size=1
-        assert vllm_config.scheduler_config.max_num_seqs >= 2, "Currently, " \
-            "continuous batching needs config to set batch_size >= 2"
-
         self.block_size = SpyrePlatform.get_block_size()
->>>>>>> 54c63f87
 
         # TODO: move to a KV cache manager
         self.req_ids2blocks: dict[str, deque[int]] = {}
