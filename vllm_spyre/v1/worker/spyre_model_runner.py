--- conflicted
+++ resolved
@@ -46,33 +46,8 @@
     block_table: Optional[torch.Tensor] = None
     slot_mapping: Optional[torch.Tensor] = None
     is_prompt: Optional[bool] = None
-<<<<<<< HEAD
-    # unused
-    virtual_engine: Optional[int] = None
-
-    def as_broadcastable_tensor_dict(self) -> dict[str, Any]:
-        tensor_dict = {
-            "input_tokens": self.input_tokens,
-            "input_positions": self.input_positions,
-            "input_masks": self.input_masks,
-            "current_tkv_mask": self.current_tkv_mask,
-            "left_padded_prompt_mask": self.left_padded_prompt_mask,
-            "block_table": self.block_table,
-            "slot_mapping": self.slot_mapping,
-            "is_prompt": self.is_prompt,
-        }
-        _add_sampling_metadata_broadcastable_dict(tensor_dict,
-                                                  self.sampling_metadata)
-        return tensor_dict
-
-    @classmethod
-    def from_broadcasted_tensor_dict(
-        cls: type[TModelInputForSpyre],
-        tensor_dict: dict[str, Any],
-        attn_backend: Optional["AttentionBackend"] = None,
-    ) -> TModelInputForSpyre:
-        tensor_dict = _init_sampling_metadata_from_tensor_dict(tensor_dict)
-        return cls(**tensor_dict)
+    # temporary until we can get from input_batch
+    sampling_metadata: Optional[SamplingMetadata] = None
 
 
 @dataclass
@@ -81,14 +56,7 @@
     tkv: int
 
 
-class SpyreModelRunner(ModelRunnerBase[ModelInputForSpyre]):
-=======
-    # temporary until we can get from input_batch
-    sampling_metadata: Optional[SamplingMetadata] = None
-
-
 class SpyreModelRunner:
->>>>>>> c9d2bab5
 
     def __init__(
         self,
@@ -971,9 +939,6 @@
             prompt_logprobs_dict={req_id: None
                                   for req_id in req_ids
                                   },  # TODO(wallas?): prompt logprobs too
-<<<<<<< HEAD
             tkv=self.tkv,
-=======
->>>>>>> c9d2bab5
         )
         return model_output