--- conflicted
+++ resolved
@@ -576,13 +576,9 @@
         self.req_ids2blocks: dict[str, deque[int]] = {}
         self.req_ids2left_pads: dict[str, int] = {}
         self.tkv: int = 0
-<<<<<<< HEAD
-        self.free_blocks = deque([i for i in range(NUM_BLOCKS)])
-=======
         # set self.free_blocks to the minimal value of 4 required for warmup
         # is reset to the value returned by the Spyre compiler after warmup
         self._set_free_blocks(num_blocks=4)
->>>>>>> e5306feb
         self.dummy_req_ids2blocks: list[int] = []
 
         # TODO: Remove this once we can prefill and decode
@@ -819,17 +815,10 @@
         )
 
     def reduce_left_padding(self) -> None:
-<<<<<<< HEAD
 
         if len(self.req_ids2left_pads) == 0:
             return
 
-=======
-
-        if len(self.req_ids2left_pads) == 0:
-            return
-
->>>>>>> e5306feb
         min_left_pad = min(self.req_ids2left_pads.values())
         n_padded_blocks = min_left_pad // self.BLOCK_SIZE
         offset = n_padded_blocks * self.BLOCK_SIZE
@@ -916,12 +905,7 @@
             self, scheduler_output: SchedulerOutput) -> ModelForwardInputs:
 
         # remove left padding if applicable before next prefil/decode step
-<<<<<<< HEAD
-        if envs_spyre.VLLM_SPYRE_RM_PADDED_BLOCKS:
-            self.reduce_left_padding()
-=======
         self.reduce_left_padding()
->>>>>>> e5306feb
 
         # NOTE: We assume that all sequences in the group are all prompts or
         # all decodes.
