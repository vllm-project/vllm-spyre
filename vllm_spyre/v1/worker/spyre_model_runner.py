--- conflicted
+++ resolved
@@ -807,70 +807,6 @@
         is_new_batch = len(self.req_ids2blocks) == 0
         prompt_len = len(prompt_token_ids)
 
-<<<<<<< HEAD
-        # optimization: cut out fully padded blocks
-        n_pad_blocks = (self.tkv - max_prompt_len) // self.block_size
-        block_padding -= n_pad_blocks * self.block_size
-        left_padding = self.tkv - n_pad_blocks * self.block_size
-
-        # Internal state is managed here.
-        slot_mapping = []
-
-        self.prefill_batch.clear_requests()
-
-        for request_data in new_requests:
-            # Reserve the max blocks used to serve current sequence
-            new_tokens = (request_data.sampling_params.max_tokens
-                          if request_data.sampling_params is not None else 0)
-            n = self.tkv + new_tokens - 1
-            n_fully_padded_blocks = math.floor(
-                (self.tkv - len(request_data.prompt_token_ids)) /
-                self.block_size)
-            n_reserved_blocks = math.ceil(
-                n / self.block_size) - n_fully_padded_blocks
-            self.req_ids2reserved_blocks[
-                request_data.req_id] = n_reserved_blocks
-
-            # retrieve initial (unpadded) tokens
-            prompt_tokens = request_data.prompt_token_ids
-            input_token_list.append(
-                torch.tensor(prompt_tokens,
-                             dtype=torch.long,
-                             device=torch.device("cpu")))
-
-            # filling block table and slot mapping
-            block_table_i = []
-            slot_mapping_i = []
-            for pos_i in range(block_padding):
-                if pos_i % self.block_size == 0:
-                    block_number = self.block_pool.popleft()
-                    block_table_i.append(block_number)
-                block_offset = pos_i % self.block_size
-                slot = block_number * self.block_size + block_offset
-                slot_mapping_i.append(slot)
-            self.req_ids2blocks[request_data.req_id] = deque(block_table_i)
-            slot_mapping.append(slot_mapping_i)
-
-            # Add new requests to the cached states.
-            req_id = request_data.req_id
-            sampling_params = request_data.sampling_params
-            if sampling_params.sampling_type == SamplingType.RANDOM_SEED:
-                generator = torch.Generator(device=self.device)
-                generator.manual_seed(sampling_params.seed)
-            else:
-                generator = None
-
-            req_state = CachedRequestState(
-                req_id=req_id,
-                prompt_token_ids=request_data.prompt_token_ids,
-                sampling_params=sampling_params,
-                generator=generator,
-                output_token_ids=[],
-                left_padding=self.tkv - max_prompt_len)
-            self.requests[req_id] = req_state
-            self.input_batch.add_request(req_state)
-            self.prefill_batch.add_request(req_state)
-=======
         # make sure that the prompt length is at most the current tkv
         # if it joins an existing decode batch
         if not is_new_batch:
@@ -889,13 +825,25 @@
         # left padding to align the prefill sequence with the tkv of the
         # current decode batch (Spyre constraint)
         left_padding = self.tkv - prompt_len
+
+        # optimization: cut out fully padded blocks on the left
+        n_pad_blocks = (self.tkv - prompt_len) // self.block_size
+        block_padding -= n_pad_blocks * self.block_size
+        left_padding_tkv = self.tkv - n_pad_blocks * self.block_size
+        if n_pad_blocks > 0:
+            logger.debug("Prefill reduced by %d blocks due to optimization.",
+                         n_pad_blocks)
 
         # Reserve the number of blocks that this new sequence requires in the
         # worst case (it might always stop early by producing the EOS token)
         new_tokens = (sampling_params.max_tokens
                       if sampling_params is not None else 0)
         n = self.tkv + new_tokens - 1
-        n_reserved_blocks = math.ceil(n / self.block_size)
+        # subtract the padding blocks from the reserved blocks
+        n_fully_padded_blocks = math.floor(
+            (self.tkv - len(prompt_token_ids)) / self.block_size)
+        n_reserved_blocks = math.ceil(
+            n / self.block_size) - n_fully_padded_blocks
         self.req_ids2reserved_blocks[req_id] = n_reserved_blocks
 
         # filling block table and slot mapping
@@ -926,7 +874,6 @@
         self.requests[req_id] = req_state
         self.input_batch.add_request(req_state)
         self.prefill_batch.add_request(req_state)
->>>>>>> bbfae07b
 
         # Refresh sampling metadata after all request are added to the batch
         self.input_batch.refresh_metadata()
@@ -939,19 +886,15 @@
                                                device=torch.device("cpu"))
 
         # get position ids and attention mask
-        # applies left padding to align with tkv of current decode batch
+        # applies left padding to ensure that the tkv of the new sequence
+        # tkv_prefill aligns with tkv of current decode batch tkv_decode:
+        # tkv_prefill % block_size = tkv_decode % block_size
         # and right padding to align with the next block boundary
-<<<<<<< HEAD
-        input_tokens, position_ids, mask =\
-            self.pad_input_ids(input_token_list,
-                               min_pad_left=left_padding,
-                               min_pad_right=block_padding)
+        input_tokens, position_ids, mask = self.pad_input_ids(
+            [prompt_token_ids_tensor],
+            min_pad_left=left_padding_tkv,
+            min_pad_right=block_padding)
         mask = mask.unsqueeze(1).contiguous()
-=======
-        input_tokens, position_ids, mask = self.pad_input_ids(
-            [prompt_token_ids_tensor], min_pad_length=block_padding)
-        mask = mask.unsqueeze(1)
->>>>>>> bbfae07b
 
         # not needed for prefill
         current_tkv_mask = None
@@ -997,7 +940,7 @@
         }
         req_ids = self.input_batch.sorted_requests_ids
 
-        n_blocks = 0
+        n_blocks = 0  # maximal number of blocks used by any seq in the batch
         for req_id in req_ids:
             # adding new blocks if needed
             if self.tkv % self.block_size == 0:
@@ -1007,22 +950,18 @@
         for req_id in req_ids:
             # TODO: Will this always just be one token ID if there's no spec
             # or jump decoding?
+
             req_state: CachedRequestState = self.requests[req_id]
-<<<<<<< HEAD
-
-            # filling block table with padding blocks (reusing id 0)
+
+            # filling block table with padding blocks to make it rectangular
+            # Note: the padding block id 0 here is chosen arbitrarily, it can
+            # be any allocated block id on the Sypre card (has to be in range
+            # [0, self.n_blocks - 1]). Further it also be an block id that holds
+            # actual KV cache for another (or the same) sequence.
             blocks = self.req_ids2blocks[req_id].copy()
             for i in range(n_blocks - len(self.req_ids2blocks[req_id])):
                 blocks.appendleft(0)
-
             block_table.append(blocks)
-=======
-            # adding new blocks for current sequence if needed
-            if self.tkv // self.block_size + 1 > len(
-                    self.req_ids2blocks[req_id]):
-                self.req_ids2blocks[req_id].append(self.block_pool.popleft())
-            block_table.append(self.req_ids2blocks[req_id])
->>>>>>> bbfae07b
 
             # slot_mapping for all blocks of sequence
             start_slot = block_table[-1][-1] * self.block_size
