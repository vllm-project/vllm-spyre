--- conflicted
+++ resolved
@@ -577,17 +577,12 @@
         self.req_ids2left_pads: dict[str, int] = {}
         # only for homogeneous tkv
         self.tkv: int = 0
-<<<<<<< HEAD
         # only for heterogeneous tkv
         self.req_ids2tkv: dict[str, int] = {}
-        # block id 0 is reserved for padding block_table (make it rectangular)
-        self.free_blocks = deque([i for i in range(1, NUM_BLOCKS)])
-=======
+        
         # set self.free_blocks to the minimal value of 4 required for warmup
         # is reset to the value returned by the Spyre compiler after warmup
         self._set_free_blocks(num_blocks=4)
-        self.dummy_req_ids2blocks: list[int] = []
->>>>>>> a2c68c35
 
         # TODO: Remove this once we can prefill and decode
         # in the same step
@@ -601,16 +596,15 @@
             vocab_size=vllm_config.model_config.get_vocab_size(),
         )
 
-<<<<<<< HEAD
+    def _set_free_blocks(self, num_blocks: int) -> None:
+        # block id 0 is reserved for padding block_table (make it rectangular)
+        self.free_blocks = deque([i for i in range(1, num_blocks)])
+
     def _prepare_prompt(self, _):
         raise NotImplementedError("Subclasses must implement _prepare_prompt")
 
     def _prepare_decode(self, _):
         raise NotImplementedError("Subclasses must implement _prepare_decode")
-=======
-    def _set_free_blocks(self, num_blocks: int) -> None:
-        self.free_blocks = deque([i for i in range(num_blocks)])
->>>>>>> a2c68c35
 
     def _update_states(self, scheduler_output):
 
