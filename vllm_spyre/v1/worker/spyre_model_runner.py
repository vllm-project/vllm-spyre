import time
from collections import deque
from collections.abc import Iterable
from dataclasses import asdict, dataclass
from typing import TYPE_CHECKING, Any, Optional, cast

import torch
from torch import nn
from vllm.config import DeviceConfig, VllmConfig
from vllm.forward_context import set_forward_context
from vllm.logger import init_logger
from vllm.sampling_params import SamplingType
from vllm.utils import is_pin_memory_available
from vllm.v1.kv_cache_interface import FullAttentionSpec, KVCacheSpec
from vllm.v1.outputs import SamplerOutput

from vllm_spyre.model_executor.model_loader.spyre import (
    SpyreAttentionMetadata, SpyreCausalLM)
from vllm_spyre.platform import SpyrePlatform
from vllm_spyre.v1.worker.spyre_input_batch import (CachedRequestState,
                                                    InputBatch)

if TYPE_CHECKING:
    from vllm.v1.core.sched.output import (CachedRequestData, NewRequestData,
                                           SchedulerOutput)
    from vllm.v1.sample.metadata import SamplingMetadata
else:
    CachedRequestData = None
    SchedulerOutput = None
    NewRequestData = None
    SamplingMetadata = None

from vllm.v1.outputs import EMPTY_MODEL_RUNNER_OUTPUT, ModelRunnerOutput

logger = init_logger(__name__)


@dataclass(frozen=True)
class ModelForwardInputs:
    """
    Used by the SpyreModelRunner.
    """
    input_tokens: Optional[torch.Tensor] = None
    input_positions: Optional[torch.Tensor] = None
    input_masks: Optional[torch.Tensor] = None
    current_tkv_mask: Optional[torch.Tensor] = None
    left_padded_prompt_mask: Optional[torch.Tensor] = None
    block_table: Optional[torch.Tensor] = None
    slot_mapping: Optional[torch.Tensor] = None
    is_prompt: Optional[bool] = None


@dataclass
class CBSpyreModelRunnerOutput(ModelRunnerOutput):
    # Add the current tkv to the output
    tkv: int = 0


class SpyreModelRunner:

    def __init__(
        self,
        vllm_config: VllmConfig,
        is_driver_worker: bool,
    ):
        self.is_driver_worker = is_driver_worker
        self.vllm_config = vllm_config
        self.model_config = vllm_config.model_config
        self.cache_config = vllm_config.cache_config
        self.lora_config = vllm_config.lora_config
        self.load_config = vllm_config.load_config
        self.parallel_config = vllm_config.parallel_config
        self.scheduler_config = vllm_config.scheduler_config
        self.device_config = vllm_config.device_config
        self.speculative_config = vllm_config.speculative_config
        self.prompt_adapter_config = vllm_config.prompt_adapter_config
        self.observability_config = vllm_config.observability_config

        self.pad_token_id = 0

        if self.model_config is not None:
            if self.model_config.hf_config is not None:
                self.pad_token_id = (getattr(self.model_config.hf_config,
                                             "pad_token_id", None) or 0)
            if self.model_config.get_sliding_window():
                logger.warning("Sliding window is not supported on Spyre. "
                               "The model will run without sliding window.")
        if vllm_config.device_config is None:
            self.device_config = DeviceConfig()
        self.device = self.device_config.device
        self.pin_memory = is_pin_memory_available()

        # Lazy initialization: after load_model.
        self.model: nn.Module

        # Flag to be turned off after warmup is complete
        self.warmup_mode = True

        # Batch state
        self.input_batch = InputBatch(
            max_num_reqs=vllm_config.scheduler_config.max_num_seqs,
            max_model_len=vllm_config.model_config.max_model_len,
            device=self.device,
            pin_memory=self.pin_memory,
            vocab_size=vllm_config.model_config.get_vocab_size(),
        )

        # Requests
        self.requests: dict[str, CachedRequestState] = {}

    def get_model(self) -> nn.Module:
        return self.model

    def load_model(self, prompt_lens: Iterable[int],
                   num_decode_tokens: Iterable[int]) -> None:
        max_pad_length = max(prompt_lens)
        max_decode_length = max(num_decode_tokens)
        self.model = SpyreCausalLM(
            self.model_config,
            parallel_config=self.parallel_config,
            scheduler_config=self.scheduler_config,
            max_prompt_length=max_pad_length,
            max_decode_length=max_decode_length,
        )

    @property
    def vocab_size(self) -> int:
        return self.model.model.model.config.src_vocab_size

    def _prepare_pad_input_ids(
        self,
        input_ids_list: list[torch.Tensor],
        min_pad_length: int = 0,
    ) -> tuple[torch.Tensor, torch.Tensor, torch.Tensor]:
        """left side padding implemented as
        in fms.utils.generation.pad_input_id"""
        max_len = max([min_pad_length] +
                      [seq.size(0) for seq in input_ids_list])
        padded_input_ids_list = []
        mask_list = []
        position_ids_list = []
        for input_ids_i in input_ids_list:
            seq_len = input_ids_i.size(0)
            if max_len > seq_len:
                logger.info(
                    "Left padding request of length %d tokens to %d tokens.",
                    seq_len, max_len)
            pads = torch.ones(max_len - seq_len,
                              dtype=torch.long,
                              device=input_ids_i.device) * self.pad_token_id
            non_pads = torch.ones(seq_len,
                                  dtype=torch.long,
                                  device=input_ids_i.device)

            pos_ids_pads = pads
            pos_ids_seq = torch.arange(0,
                                       seq_len,
                                       dtype=torch.long,
                                       device=input_ids_i.device)

            # Setting this to 0, however if 0 is the eos, we will end up
            # truncating the output if using truncate_after_eos once this
            # workflow works for nested tensor, this can probably be removed
            padded_input_ids_list.append(torch.cat((pads, input_ids_i)))
            mask_list.append(torch.cat((torch.zeros_like(pads), non_pads)))
            position_ids_list.append(torch.cat((pos_ids_pads, pos_ids_seq)))

        return padded_input_ids_list, mask_list, position_ids_list

    def pad_input_ids(
        self,
        input_ids_list: list[torch.Tensor],
        min_pad_length: int = 0,
    ) -> tuple[torch.Tensor, torch.Tensor, torch.Tensor]:

        padded_input_ids_list, mask_list, position_ids_list = (
            self._prepare_pad_input_ids(input_ids_list, min_pad_length))

        input_ids = torch.stack(padded_input_ids_list)
        mask = torch.stack(mask_list).bool()
        # this is a causal mask for generation
        mask = (mask.unsqueeze(-1) == mask.unsqueeze(-2)).tril()
        mask = torch.where(mask.logical_not(), -torch.inf, 0.0)
        mask = mask.to(self.model.model.dtype)
        position_ids = torch.stack(position_ids_list)

        return input_ids, position_ids, mask

    def get_kv_cache_spec(self) -> KVCacheSpec:
        """
        This method should generate the KVCache spec by parsing the kv cache
        format from each Attention module in the static forward context.

        In vLLM, this static forward context is populated by the base Attention
        class in the modeling code. Every attention layer populates an entry
        for itself in vllm_config.compilation_config.static_forward_context,
        which is a dictionary of layer_name -> layer for every attention layer.
        This allows the model runner to correctly create the kv cache spec for
        each layer.

        The spyre modeling code currently comes from `fms`, and does not
        integrate with vLLM's modeling classes, so we don't have access to any
        model-agnostic metadata about the attention layers. This just returns a
        dummy value for now.
        """
        # We do at least use the real size from the cache config.
        block_size = self.vllm_config.cache_config.block_size

        attn_spec = FullAttentionSpec(
            block_size=block_size,
            num_kv_heads=1,
            head_size=1,
            dtype=torch.float16,
            use_mla=False,
        )
        return {"foo": attn_spec}

    def complete_warmup(self):
        """Turn off warmup mode once the warmup is complete"""
        self.warmup_mode = False

    def build_attn_metadata(self,
                            _: ModelForwardInputs) -> SpyreAttentionMetadata:

        # TODO: probably sooner we will need a more sophisticated way to switch
        # build attention metadata based on model/attention. But for now, a
        # simple method override is good enough.
        return SpyreAttentionMetadata()

    def get_sampling_metadata(self, _: bool) -> SamplingMetadata:
        return self.input_batch.sampling_metadata

    def get_req_id_to_index(self, _: bool) -> dict[str, int]:
        return self.input_batch.get_unpadded_output_indices()

    def update_states(self, scheduler_output: SchedulerOutput):
        # Update the states of the running/resumed requests.
        # Update input_batch's `token_ids_cpu`,
        # `num_tokens`. For continuous batching it cleans
        # finished requests from the batch
        #
        # NOTE: req_state.output_token_ids is being mutated.

        for req_data in scheduler_output.scheduled_cached_reqs:
            req_id = req_data.req_id
            req_state = self.requests[req_id]

            # Update the cached states.
            num_computed_tokens = req_data.num_computed_tokens
            # Add the sampled token(s) from the previous step (if any).
            # This doesn't include "unverified" tokens like spec decode tokens.
            num_new_tokens = (num_computed_tokens +
                              len(req_data.new_token_ids) -
                              req_state.num_tokens)
            if num_new_tokens == 1:
                # Avoid slicing list in most common case.
                req_state.output_token_ids.append(req_data.new_token_ids[-1])
            elif num_new_tokens > 0:
                req_state.output_token_ids.extend(
                    req_data.new_token_ids[-num_new_tokens:])

            req_index = self.input_batch.get_req_index(req_id)
            # Add new_token_ids to token_ids_cpu.
            # TODO: Update for spec decoding in the future
            start_token_index = num_computed_tokens
            end_token_index = num_computed_tokens + len(req_data.new_token_ids)
            self.input_batch.token_ids_cpu[
                req_index,
                start_token_index:end_token_index] = req_data.new_token_ids

        if scheduler_output.finished_req_ids:
            for req_id in scheduler_output.finished_req_ids:
                self.input_batch.remove_request(req_id)
                self.requests.pop(req_id, None)
            self.input_batch.refresh_sampling_metadata()

    def _prepare_prompt(self, _: list[NewRequestData]) -> ModelForwardInputs:
        raise NotImplementedError

    def _prepare_decode(self,
                        _: list[CachedRequestData]) -> ModelForwardInputs:
        raise NotImplementedError

    def prepare_model_input(
            self, scheduler_output: SchedulerOutput) -> ModelForwardInputs:

        # NOTE: We assume that all sequences in the group are all prompts or
        # all decodes. Also assuming that new sequences are prefills
        is_prompt = len(scheduler_output.scheduled_new_reqs) > 0

        # Prepare input tensors.
        if is_prompt:
            # Assert no running requests
            assert len(scheduler_output.scheduled_cached_reqs) == 0

            return self._prepare_prompt(scheduler_output.scheduled_new_reqs)
        else:
            return self._prepare_decode(scheduler_output.scheduled_cached_reqs)

    @SpyrePlatform.inference_mode()
    def execute_model(
        self,
        scheduler_output: SchedulerOutput,
        **kwargs,
    ) -> ModelRunnerOutput:

        t0 = time.time()

        self.update_states(scheduler_output)

        if not scheduler_output.total_num_scheduled_tokens:
            # Return empty ModelRunnerOuptut if there's no work to do.
            return EMPTY_MODEL_RUNNER_OUTPUT

        model_input = self.prepare_model_input(scheduler_output)

        # Execute the model
        attn_metadata = self.build_attn_metadata(model_input)
        with set_forward_context(attn_metadata, self.vllm_config):
            hidden_states = self.model(input_ids=model_input.input_tokens,
                                       positions=model_input.input_positions,
                                       masks=model_input.input_masks,
                                       is_prompt=model_input.is_prompt)

        # Only perform sampling in the driver worker.
        if not self.is_driver_worker:
            return EMPTY_MODEL_RUNNER_OUTPUT

        # Compute the logits.
        logits = self.model.compute_logits(hidden_states, None)

        is_prefill = cast(bool, model_input.is_prompt)

        # Sample the next token.
        output: SamplerOutput = self.model.sample(
            logits=logits,
            sampling_metadata=self.get_sampling_metadata(is_prefill),
        )
        t1 = time.time() - t0
        logger.debug("t_token: %.2fms", (t1 * 1000))

        # Get mapping between requests ids to the index within the batch
        req_id_to_index = self.get_req_id_to_index(is_prefill)

        extra_kwargs: dict[str, Any] = {}
        if "pooler_output" in ModelRunnerOutput.__dataclass_fields__:
            extra_kwargs["pooler_output"] = None

        model_output = ModelRunnerOutput(
            req_ids=list(req_id_to_index.keys()),
            req_id_to_index=req_id_to_index,
            sampled_token_ids=output.sampled_token_ids.tolist(),
            spec_token_ids=None,
            logprobs=(output.logprobs_tensors.tolists()
                      if output.logprobs_tensors else None),
            prompt_logprobs_dict={
                req_id: None
                for req_id in self.input_batch.req_id_to_index
            },  # TODO: take a decision regarding prompt logprobs
            **extra_kwargs,
        )

        return model_output


class StaticBatchingSpyreModelRunner(SpyreModelRunner):

    def __init__(
        self,
        vllm_config: VllmConfig,
        is_driver_worker: bool,
    ):
        super().__init__(vllm_config=vllm_config,
                         is_driver_worker=is_driver_worker)

        # position_ids of all the sequences in current batch
        self._position_ids: torch.Tensor = None
        # attention masks of all the sequences in current batch
        self._mask: torch.Tensor = None

        self.spyre_warmup_shapes = SpyrePlatform.get_warmup_shapes(
            self.scheduler_config)

    def _prepare_prompt(
        self,
        new_requests: list[NewRequestData],
    ) -> ModelForwardInputs:
        assert len(new_requests) > 0
        input_token_list: list[torch.Tensor] = []
        padded_batch_size, min_pad_length_batch = self._get_padded_batch_size(
            new_requests)

        # Internal state is reset here.
        # We don't support continuous batching, so we know all previous requests
        # have finished decoding.
        self.input_batch.clear_requests()
        self.requests = {}

        # Build batch and prepare input_token1
        for request_data in new_requests:
            # retrieve initial (unpadded) tokens
            prompt_tokens = request_data.prompt_token_ids

            input_token_list.append(
                torch.tensor(prompt_tokens,
                             dtype=torch.long,
                             device=torch.device("cpu")))

            # Add new requests to the cached states.
            req_id = request_data.req_id
            sampling_params = request_data.sampling_params
            if sampling_params.sampling_type == SamplingType.RANDOM_SEED:
                generator = torch.Generator(device=self.device)
                generator.manual_seed(sampling_params.seed)
            else:
                generator = None

            req_state = CachedRequestState(
                req_id=req_id,
                prompt_token_ids=request_data.prompt_token_ids,
                sampling_params=sampling_params,
                generator=generator,
                output_token_ids=[],
                left_padding=0)
            self.requests[req_id] = req_state
            self.input_batch.add_request(req_state)

        self.input_batch.padded_batch_size = padded_batch_size

        # Refresh sampling metadata after all request are added to the batch
        self.input_batch.refresh_sampling_metadata()

        # padding to compiled batch size
        while len(input_token_list) < padded_batch_size:
            input_token_list.append(
                torch.zeros(min_pad_length_batch,
                            dtype=torch.long,
                            device=torch.device("cpu")))

        # get position ids and attention mask
        input_tokens, self._position_ids, self._mask = self.pad_input_ids(
            input_token_list, min_pad_length=min_pad_length_batch)

        model_input = ModelForwardInputs(
            input_tokens=input_tokens,
            input_positions=self._position_ids,
            input_masks=self._mask,
            is_prompt=True,
        )

        self._mark_input_tensors(model_input)
        self.model.indices = self.input_batch.get_model_indices()

        return model_input

    def _prepare_decode(
        self,
        cached_requests: list[CachedRequestData],
    ) -> ModelForwardInputs:
        assert len(cached_requests) > 0
        input_tokens: list[list[int]] = [
            [0] for _ in range(self._position_ids.shape[0])
        ]

        for cached_request in cached_requests:
            # TODO: Will this always just be one token ID if there's no spec
            # or jump decoding?
            generation_token = cached_request.new_token_ids[-1]
            input_tokens[self.input_batch.req_id_to_index[
                cached_request.req_id]] = [generation_token]

        # update position ids and attention mask
        self._update_position_ids()
        self._update_mask()

        input_tokens = torch.tensor(input_tokens,
                                    dtype=torch.long,
                                    device=self.device)
        model_input = ModelForwardInputs(
            input_tokens=input_tokens,
            input_positions=self._position_ids,
            input_masks=self._mask,
            is_prompt=False,
        )
        self._mark_input_tensors(model_input)

        # TODO: Added here temporarily until we can remove dummy token
        # for batch_size=1. Once we can do that, we shall move it to
        # execute_model on SpyreModelRunner for both static and CB.
        self.model.indices = self.input_batch.get_model_indices()

        return model_input

    def _update_position_ids(self) -> None:
        """Updating the position ids of all sequences
        in a batch. Will be called in decoding phase"""

        self._position_ids = self._position_ids[:, -1] + 1
        self._position_ids = self._position_ids.unsqueeze(-1)

    def _update_mask(self) -> None:
        """Updating/extending the attention masks of all
        sequences in a batch. Will be called in decoding phase"""

        assert self._mask is not None
        masks = self._mask

        masks_new = []
        for mask in masks:
            # get the last row of the 3d mask
            mask_new = mask[-1:, :]

            # extend the mask one slot
            mask_new = torch.cat(
                (
                    mask_new,
                    torch.zeros(
                        1, 1, dtype=mask_new.dtype, device=mask_new.device),
                ),
                dim=1,
            )
            masks_new.append(mask_new)

        self._mask = torch.stack(masks_new, dim=0)

    def _get_padded_batch_size(self, new_requests: list[NewRequestData]):
        # find warmup shape to be used for padding and batching
        applicable_spyre_warmup_shapes = [
            shape for shape in self.spyre_warmup_shapes
            if len(new_requests) <= shape["batch_size"]
        ]
        for request_data in new_requests:
            # retrieve initial (unpadded) tokens
            prompt_tokens = request_data.prompt_token_ids
            new_tokens = (request_data.sampling_params.max_tokens
                          if request_data.sampling_params is not None else 0)

            updated_spyre_warmup_shapes = [
                shape for shape in applicable_spyre_warmup_shapes
                if len(prompt_tokens) <= shape["prompt_length"]
                and new_tokens <= shape["new_tokens"]
            ]
            applicable_spyre_warmup_shapes = updated_spyre_warmup_shapes

        assert (
            applicable_spyre_warmup_shapes
        ), "No shapes available to run prefill batch. (This should not happen)"

        # If multiple warmup shapes apply, the first one is selected.
        # For improving performance, the warmup shapes in scheduler_config
        # are ordered by "processing speed".
        min_pad_length_batch = applicable_spyre_warmup_shapes[0][
            "prompt_length"]
        padded_batch_size = applicable_spyre_warmup_shapes[0]["batch_size"]
        return padded_batch_size, min_pad_length_batch

    def _mark_input_tensors(self, model_input: ModelForwardInputs) -> None:
        """Yoinked from
        https://github.com/foundation-model-stack/aiu-fms-testing-utils/pull/13
        """
        if not self.warmup_mode:
            # Only mark tensors when we're warming up and compiling the graphs
            return

        # To produce like graphs during pre-fill, we mark the prefill
        # batch x seq as static, but relax this for decode for the seq
        if model_input.is_prompt:
            # we always want prefill to be static to produce same-like graph
            torch._dynamo.mark_static(model_input.input_tokens, 0)
            torch._dynamo.mark_static(model_input.input_tokens, 1)
            torch._dynamo.mark_static(model_input.input_masks, 0)
            torch._dynamo.mark_static(model_input.input_masks, 1)
            torch._dynamo.mark_static(model_input.input_masks, 2)
            torch._dynamo.mark_static(model_input.input_positions, 0)
            torch._dynamo.mark_static(model_input.input_positions, 1)
        else:
            # we always want the decode to be dynamic on sequence
            torch._dynamo.mark_dynamic(model_input.input_masks, 2)

            # here self.model.model is a StaticBatchingFmsModel
            for layer in self.model.model.past_key_value_states:
                for tensor in layer:
                    torch._dynamo.mark_static(tensor, 0)
                    # This used to be baked into the model's forward pass
                    torch._dynamo.mark_dynamic(tensor, 2)


class ContinuousBatchingSpyreModelRunner(SpyreModelRunner):

    def __init__(
        self,
        vllm_config: VllmConfig,
        is_driver_worker: bool,
    ):
        super().__init__(vllm_config=vllm_config,
                         is_driver_worker=is_driver_worker)

        # TODO: remove this limitation once we update the warm-up logic to
        # support batch_size=1
        assert vllm_config.scheduler_config.max_num_seqs >= 2, "Currently, " \
            "continuous batching needs config to set batch_size >= 2"

        self.block_size = 64

        # TODO: move to a KV cache manager
        self.req_ids2blocks: dict[str, deque[int]] = {}

        self.tkv: int = 0
        # set self.free_blocks to the minimal value of 4 required for warmup
        # is reset to the value returned by the Spyre compiler after warmup
        # self._set_free_blocks(num_blocks=4)
        # for the time being we set this to num_blocks consistent with the
        # cache dimension of ContinuousBatchingFmsModel.past_key_value_states
        num_blocks = (vllm_config.scheduler_config.max_num_seqs *
                      vllm_config.model_config.max_model_len //
                      self.block_size)
        self._set_free_blocks(num_blocks=num_blocks)
        self.dummy_req_ids2blocks: list[int] = []

        # TODO: Remove this once we can prefill and decode in the same step
        self.prefill_batch = InputBatch(
            # TODO: review this, currently we only support prefill for
            # `batch_size=1`
            max_num_reqs=1,
            max_model_len=vllm_config.model_config.max_model_len,
            device=self.device,
            pin_memory=self.pin_memory,
            vocab_size=vllm_config.model_config.get_vocab_size(),
        )

    def _set_free_blocks(self, num_blocks: int) -> None:
        self.free_blocks = deque([i for i in range(num_blocks)])

    def update_states(self, scheduler_output):

        super().update_states(scheduler_output)

        # TODO: move to kv cache manager
        # Continuous batching: free blocks
        for req_id in scheduler_output.finished_req_ids:
            if blocks_to_free := self.req_ids2blocks.pop(req_id, None):
                logger.debug("Freeing request id: %s", req_id)
                for block_id in blocks_to_free:
                    logger.debug("Freeing block with id: %s", block_id)
                    self.free_blocks.append(block_id)

        # free the blocks used for padding to minimum decode batch size of 2
        if self.dummy_req_ids2blocks and \
                (not scheduler_output.total_num_scheduled_tokens \
                or len(scheduler_output.scheduled_new_reqs) > 0):
            for freed_block in self.dummy_req_ids2blocks:
                self.free_blocks.append(freed_block)
            self.dummy_req_ids2blocks = []

    def _prepare_prompt(
        self,
        new_requests: list[NewRequestData],
    ) -> ModelForwardInputs:
        assert len(new_requests) > 0
        input_token_list: list[torch.Tensor] = []

        # ceil division to pad to next block boundary
        new_batch = len(self.req_ids2blocks) == 0
        max_prompt_len = max([len(r.prompt_token_ids) for r in new_requests])
        if not new_batch:
            assert max_prompt_len <= self.tkv
        d = self.block_size
        n = max_prompt_len if new_batch else self.tkv
        block_padding = ((n + d - 1) // d) * d
        if new_batch:
            self.tkv = block_padding

        # optimization: cut out fully padded blocks
        n_pad_blocks = (self.tkv - max_prompt_len) // self.BLOCK_SIZE
        block_padding -= n_pad_blocks * self.BLOCK_SIZE
        left_padding = self.tkv - n_pad_blocks * self.BLOCK_SIZE

        # Internal state is managed here.
        slot_mapping = []

        self.prefill_batch.clear_requests()

        for request_data in new_requests:
            # retrieve initial (unpadded) tokens
            prompt_tokens = request_data.prompt_token_ids
            left_padding = self.tkv - len(prompt_tokens)
            input_token_list.append(
                torch.tensor(prompt_tokens,
                             dtype=torch.long,
                             device=torch.device("cpu")))

            # filling block table and slot mapping
            block_table_i = []
            slot_mapping_i = []
            for pos_i in range(block_padding):
                if pos_i % self.block_size == 0:
                    block_number = self.free_blocks.popleft()
                    block_table_i.append(block_number)
                block_offset = pos_i % self.block_size
                slot = block_number * self.block_size + block_offset
                slot_mapping_i.append(slot)
            self.req_ids2blocks[request_data.req_id] = deque(block_table_i)
            slot_mapping.append(slot_mapping_i)

            # Add new requests to the cached states.
            req_id = request_data.req_id
            sampling_params = request_data.sampling_params
            if sampling_params.sampling_type == SamplingType.RANDOM_SEED:
                generator = torch.Generator(device=self.device)
                generator.manual_seed(sampling_params.seed)
            else:
                generator = None

            req_state = CachedRequestState(
                req_id=req_id,
                prompt_token_ids=request_data.prompt_token_ids,
                sampling_params=sampling_params,
                generator=generator,
                output_token_ids=[],
                left_padding=left_padding)
            self.requests[req_id] = req_state
            self.input_batch.add_request(req_state)
            self.prefill_batch.add_request(req_state)

        # Refresh sampling metadata after all request are added to the batch
        self.input_batch.refresh_sampling_metadata()
        self.prefill_batch.refresh_sampling_metadata()

        # TODO: Review this in the future
        # prefills are always of batch size 1 for this milestone
        # Also, we added an input batch just for that.
        actual_batch_size = len(input_token_list)
        assert actual_batch_size == 1
        self.model.indices = torch.ones(actual_batch_size,
                                        dtype=torch.bool,
                                        device='cpu')
        # construct tensor from list
        slot_mapping = torch.tensor(slot_mapping, dtype=torch.int64)
        block_table = None

        # get position ids and attention mask
        # applies left padding to align with tkv of current decode batch
        # and right padding to align with the next block boundary
        input_tokens, position_ids, mask =\
            self.pad_input_ids(input_token_list,
                               min_pad_left=left_padding,
                               min_pad_right=block_padding)
        mask = mask.unsqueeze(1).contiguous()

        # not needed for prefill
        current_tkv_mask = None
        left_padded_prompt_mask = None

        model_inputs = ModelForwardInputs(
            input_tokens=input_tokens,
            input_positions=position_ids,
            input_masks=mask,
            current_tkv_mask=current_tkv_mask,
            left_padded_prompt_mask=left_padded_prompt_mask,
            block_table=block_table,
            slot_mapping=slot_mapping,
            is_prompt=True,
        )

        _mark_input_tensors(model_inputs)

        return model_inputs

    def _prepare_decode(
        self,
        cached_requests: list[CachedRequestData],
    ) -> ModelForwardInputs:
        assert len(cached_requests) > 0

        input_tokens = []
        input_positions = []
        block_table = []
        slot_mapping = []
        left_padded_prompt_mask = []
        self.model.indices = torch.ones(len(cached_requests),
                                        dtype=torch.bool,
                                        device="cpu")

<<<<<<< HEAD
        n_blocks = 0
        for cached_request in cached_requests:
            req_id = cached_request.req_id
            # adding new blocks if needed
            if self.tkv % self.BLOCK_SIZE == 0:
                self.req_ids2blocks[req_id].append(self.free_blocks.popleft())
            n_blocks = max(n_blocks, len(self.req_ids2blocks[req_id]))

        for cached_request in cached_requests:
=======
        assert len(self.input_batch.req_id_to_index) == len(cached_requests)
        # TODO(wallas): I think we can do better here, without sorting or
        # creating an intermediary dictionary
        cached_reqs_map = {c.req_id: c for c in cached_requests}
        req_ids = self.input_batch.sorted_requests_ids

        for req_id in req_ids:
>>>>>>> d2c305bf
            # TODO: Will this always just be one token ID if there's no spec
            # or jump decoding?
            cached_request = cached_reqs_map[req_id]

<<<<<<< HEAD
            # filling block table with padding blocks (reusing id 0)
            for i in range(n_blocks -
                           len(self.req_ids2blocks[cached_request.req_id])):
                self.req_ids2blocks[cached_request.req_id].appendleft(0)

=======
            # adding new blocks if needed
            if self.tkv // self.block_size + 1 > len(
                    self.req_ids2blocks[cached_request.req_id]):
                self.req_ids2blocks[cached_request.req_id].append(
                    self.free_blocks.popleft())
>>>>>>> d2c305bf
            block_table.append(self.req_ids2blocks[cached_request.req_id])
            # slot_mapping for all blocks of sequence
            start_slot = block_table[-1][-1] * self.block_size
            offset = self.tkv % self.block_size
            slot = [start_slot + offset]
            slot_mapping.append(slot)

            generation_token = cached_request.new_token_ids[-1]
            input_tokens.append([generation_token])
            seq_len = cached_request.num_computed_tokens
            input_positions.append([seq_len])

            req_state = self.requests[cached_request.req_id]
            left_padded_prompt_mask.append(req_state.left_padding)

        # add padding for minimum batch size of 2
        if len(input_tokens) == 1:
            dummy_req_indices = torch.zeros(1, dtype=torch.bool, device="cpu")
            self.model.indices = torch.cat(
                (self.model.indices, dummy_req_indices), -1)
            assert self.model.indices.size(dim=0) == 2

            n = self.tkv + 1
            d = self.block_size
            num_blocks = (n + d - 1) // d
            for _ in range(num_blocks - len(self.dummy_req_ids2blocks)):
                self.dummy_req_ids2blocks.append(self.free_blocks.popleft())
            block_table.append(deque(self.dummy_req_ids2blocks))
            start_slot = block_table[-1][-1] * self.block_size
            offset = self.tkv % self.block_size
            slot = [start_slot + offset]
            slot_mapping.append(slot)
            input_tokens.append([0])
            input_positions.append([self.tkv])
            left_padded_prompt_mask.append(0)

        input_tokens = torch.tensor(input_tokens,
                                    dtype=torch.long,
                                    device=self.device)
        position_ids = torch.tensor(input_positions,
                                    dtype=torch.long,
                                    device=self.device)
        left_padded_prompt_mask = torch.tensor(left_padded_prompt_mask,
                                               dtype=torch.long,
                                               device=self.device)
        # construct tensors from lists
        slot_mapping = torch.tensor(slot_mapping, dtype=torch.int64)
        block_table = torch.tensor(block_table, dtype=torch.int64)

        # not needed for decode
        mask = None

        # update tkv
        self.tkv = self.tkv + 1

        current_tkv_mask = torch.tensor([self.tkv] * len(input_tokens),
                                        dtype=torch.int64)

        model_inputs = ModelForwardInputs(
            input_tokens=input_tokens,
            input_positions=position_ids,
            input_masks=mask,
            current_tkv_mask=current_tkv_mask,
            left_padded_prompt_mask=left_padded_prompt_mask,
            block_table=block_table,
            slot_mapping=slot_mapping,
            is_prompt=False,
        )

        _mark_input_tensors(model_inputs)

        return model_inputs

    def reduce_left_padding(self) -> None:

        requests = self.requests.values()
        if len(self.requests) == 0:
            return

        min_left_pad = min([r.left_padding for r in requests])
        n_padded_blocks = min_left_pad // self.block_size
        offset = n_padded_blocks * self.block_size

        if offset > 0:
            logger.debug("Number of removed blocks due to left padding: %d",
                         n_padded_blocks)

            for req in requests:
                req.left_padding -= offset

                # free blocks
                for _ in range(n_padded_blocks):
                    freed_block_id = self.req_ids2blocks[req.req_id].popleft()
                    logger.debug("Freeing block with id: %s", freed_block_id)
                    self.free_blocks.append(freed_block_id)

        # update tkv
        self.tkv -= offset

    def pad_input_ids(
        self,
        input_ids_list: list[torch.Tensor],
        min_pad_left: int = 0,
        min_pad_right: int = 0,
    ) -> tuple[torch.Tensor, torch.Tensor, torch.Tensor]:

        # left padding to align with tkv of current decode batch
        input_tokens_left, position_ids_left, mask_left =\
            super().pad_input_ids(input_ids_list, min_pad_length=min_pad_left)

        # right padding to align with the next block boundary
        left_pad_len = input_tokens_left.shape[1]
        n_pads_right = min_pad_right - left_pad_len

        # set number of right pads for the next model forward pass:
        # need to be excluded before sampling tokens
        self.model.n_pads_right = n_pads_right

        if n_pads_right > 0:
            # apply right padding to input_tokens, position_ids and mask
            logger.info(
                "Right padding request of length %d tokens to %d tokens.",
                left_pad_len, min_pad_right)

            input_tokens_right = torch.tensor(
                [[self.pad_token_id for i in range(n_pads_right)]],
                device=input_tokens_left.device,
                dtype=input_tokens_left.dtype)
            input_tokens = torch.concat(
                (input_tokens_left, input_tokens_right), dim=1)

            # Note: same output with i as padding for position ids
            pos_start = position_ids_left[0][-1] + 1
            position_ids_right = torch.tensor(
                [[0 for i in range(pos_start, pos_start + n_pads_right)]],
                device=position_ids_left.device,
                dtype=position_ids_left.dtype)
            position_ids = torch.concat(
                (position_ids_left, position_ids_right), dim=1)

            # pad left padded mask with -inf to the next block boundary
            mask = torch.nn.functional.pad(mask_left,
                                           (0, n_pads_right, 0, n_pads_right),
                                           value=-torch.inf)

            # lower triangle: 0.0, upper triangle -inf
            mask_pads = torch.zeros(n_pads_right, n_pads_right)
            mask_pads[~torch.tril(torch.ones(n_pads_right, n_pads_right)).bool(
            )] = float('-inf')

            # insert triangular matrix for right pads
            mask[:, -n_pads_right:, -n_pads_right:] = mask_pads.unsqueeze(0)
        else:
            # no right padding needed
            input_tokens = input_tokens_left
            position_ids = position_ids_left
            mask = mask_left

        return input_tokens, position_ids, mask

    def build_attn_metadata(
            self, model_input: ModelForwardInputs) -> SpyreAttentionMetadata:

        # TODO: probably we can remove some fields of the model input and
        # update only the SpyreAttentionMetadata
        return SpyreAttentionMetadata(
            slot_mapping=model_input.slot_mapping,
            current_tkv_mask=model_input.current_tkv_mask,
            left_padded_prompt_mask=model_input.left_padded_prompt_mask,
            block_table=model_input.block_table)

    def get_sampling_metadata(self, is_prefill: bool) -> SamplingMetadata:
        return self.prefill_batch.sampling_metadata \
            if is_prefill else self.input_batch.sampling_metadata

    def get_req_id_to_index(self, is_prefill: bool) -> dict[str, int]:
        req_id_to_index = self.prefill_batch.get_unpadded_output_indices() \
            if is_prefill else self.input_batch.get_unpadded_output_indices()

        return req_id_to_index

    def prepare_model_input(
            self, scheduler_output: SchedulerOutput) -> ModelForwardInputs:

        # remove left padding if applicable before next prefil/decode step
        self.reduce_left_padding()

        return super().prepare_model_input(scheduler_output)

    @SpyrePlatform.inference_mode()
    def execute_model(
        self,
        scheduler_output: SchedulerOutput,
        **kwargs,
    ) -> ModelRunnerOutput:

        output = super().execute_model(scheduler_output, **kwargs)

        return CBSpyreModelRunnerOutput(
            **asdict(output),
            tkv=self.tkv
            if scheduler_output.total_num_scheduled_tokens > 0 else 0,
        )


def _mark_input_tensors(model_input: ModelForwardInputs) -> None:
    # Marking dimensions static/dynamic
    if model_input.is_prompt:

        # batch static (batch size 1)
        torch._dynamo.mark_static(model_input.input_tokens, 0)
        torch._dynamo.mark_static(model_input.slot_mapping, 0)
        torch._dynamo.mark_static(model_input.input_positions, 0)
        torch._dynamo.mark_static(model_input.input_masks, 0)

        # sequence dynamic
        torch._dynamo.mark_dynamic(model_input.input_tokens, 1)
        torch._dynamo.mark_dynamic(model_input.slot_mapping, 1)
        torch._dynamo.mark_dynamic(model_input.input_positions, 1)
        torch._dynamo.mark_dynamic(model_input.input_masks, 2)
        torch._dynamo.mark_dynamic(model_input.input_masks, 3)

    # decode
    else:
        # mask is no longer used here

        # batch dynamic
        torch._dynamo.mark_dynamic(model_input.input_tokens, 0)
        torch._dynamo.mark_dynamic(model_input.block_table, 0)
        torch._dynamo.mark_dynamic(model_input.slot_mapping, 0)
        torch._dynamo.mark_dynamic(model_input.input_positions, 0)
        torch._dynamo.mark_dynamic(model_input.current_tkv_mask, 0)
        torch._dynamo.mark_dynamic(model_input.left_padded_prompt_mask, 0)

        # sequence
        torch._dynamo.mark_static(model_input.input_tokens, 1)  # always 1
        torch._dynamo.mark_dynamic(model_input.block_table, 1)
        torch._dynamo.mark_static(model_input.slot_mapping, 1)  # always 1
        torch._dynamo.mark_static(model_input.input_positions, 1)  # always 1<|MERGE_RESOLUTION|>--- conflicted
+++ resolved
@@ -671,9 +671,9 @@
             self.tkv = block_padding
 
         # optimization: cut out fully padded blocks
-        n_pad_blocks = (self.tkv - max_prompt_len) // self.BLOCK_SIZE
-        block_padding -= n_pad_blocks * self.BLOCK_SIZE
-        left_padding = self.tkv - n_pad_blocks * self.BLOCK_SIZE
+        n_pad_blocks = (self.tkv - max_prompt_len) // self.block_size
+        block_padding -= n_pad_blocks * self.block_size
+        left_padding = self.tkv - n_pad_blocks * self.block_size
 
         # Internal state is managed here.
         slot_mapping = []
@@ -683,7 +683,6 @@
         for request_data in new_requests:
             # retrieve initial (unpadded) tokens
             prompt_tokens = request_data.prompt_token_ids
-            left_padding = self.tkv - len(prompt_tokens)
             input_token_list.append(
                 torch.tensor(prompt_tokens,
                              dtype=torch.long,
@@ -717,7 +716,7 @@
                 sampling_params=sampling_params,
                 generator=generator,
                 output_token_ids=[],
-                left_padding=left_padding)
+                left_padding=self.tkv - max_prompt_len)
             self.requests[req_id] = req_state
             self.input_batch.add_request(req_state)
             self.prefill_batch.add_request(req_state)
@@ -781,42 +780,29 @@
                                         dtype=torch.bool,
                                         device="cpu")
 
-<<<<<<< HEAD
-        n_blocks = 0
-        for cached_request in cached_requests:
-            req_id = cached_request.req_id
-            # adding new blocks if needed
-            if self.tkv % self.BLOCK_SIZE == 0:
-                self.req_ids2blocks[req_id].append(self.free_blocks.popleft())
-            n_blocks = max(n_blocks, len(self.req_ids2blocks[req_id]))
-
-        for cached_request in cached_requests:
-=======
         assert len(self.input_batch.req_id_to_index) == len(cached_requests)
         # TODO(wallas): I think we can do better here, without sorting or
         # creating an intermediary dictionary
         cached_reqs_map = {c.req_id: c for c in cached_requests}
         req_ids = self.input_batch.sorted_requests_ids
 
+        n_blocks = 0
         for req_id in req_ids:
->>>>>>> d2c305bf
+            # adding new blocks if needed
+            if self.tkv % self.block_size == 0:
+                self.req_ids2blocks[req_id].append(self.free_blocks.popleft())
+            n_blocks = max(n_blocks, len(self.req_ids2blocks[req_id]))
+
+        for req_id in req_ids:
             # TODO: Will this always just be one token ID if there's no spec
             # or jump decoding?
             cached_request = cached_reqs_map[req_id]
 
-<<<<<<< HEAD
             # filling block table with padding blocks (reusing id 0)
             for i in range(n_blocks -
                            len(self.req_ids2blocks[cached_request.req_id])):
                 self.req_ids2blocks[cached_request.req_id].appendleft(0)
 
-=======
-            # adding new blocks if needed
-            if self.tkv // self.block_size + 1 > len(
-                    self.req_ids2blocks[cached_request.req_id]):
-                self.req_ids2blocks[cached_request.req_id].append(
-                    self.free_blocks.popleft())
->>>>>>> d2c305bf
             block_table.append(self.req_ids2blocks[cached_request.req_id])
             # slot_mapping for all blocks of sequence
             start_slot = block_table[-1][-1] * self.block_size
