--- conflicted
+++ resolved
@@ -112,15 +112,11 @@
     # management
     kv_cache_usage: float = 0.0
     # Prefix cache stats, set whenever prefills are happening
-<<<<<<< HEAD
-    prefix_cache_stats: Optional[PrefixCacheStats] = None
+    prefix_cache_stats: PrefixCacheStats | None = None
     # In the case of prefix caching, we may have a much larger cached prefix
     # available than the number of scheduled tokens. In that case, the scheduler
     # needs to update its state to reflect the correct number of computed tokens
     prefix_cache_hit_len: dict[str, int] = field(default_factory=dict)
-=======
-    prefix_cache_stats: PrefixCacheStats | None = None
->>>>>>> 320006d1
 
 
 InputBatchT = TypeVar("InputBatchT", bound=BaseInputBatch)
@@ -2480,11 +2476,8 @@
                 left_padding=left_padding,
                 kv_cache_usage=self.get_kv_cache_usage(),
                 prefix_cache_stats=self.prefix_cache_stats,
-<<<<<<< HEAD
-                prefix_cache_hit_len=self.get_prefix_cache_len())
-=======
-            )
->>>>>>> 320006d1
+                prefix_cache_hit_len=self.get_prefix_cache_len()
+            )
 
         # Sample the next token.
         output: SamplerOutput = self.model.sample(
