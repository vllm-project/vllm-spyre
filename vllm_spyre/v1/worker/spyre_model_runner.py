--- conflicted
+++ resolved
@@ -1042,8 +1042,7 @@
             # TODO: Will this always just be one token ID if there's no spec
             # or jump decoding?
 
-<<<<<<< HEAD
-            req_state: CachedRequestState = self.requests[req_id]
+            req_state: SamplingRequestState = self.requests[req_id]
 
             # filling block table with padding blocks to make it rectangular
             # Note: the padding block id 0 here is chosen arbitrarily, it can
@@ -1054,14 +1053,6 @@
             for i in range(n_blocks - len(self.req_ids2blocks[req_id])):
                 blocks.appendleft(0)
             block_table.append(blocks)
-=======
-            req_state: SamplingRequestState = self.requests[req_id]
-            # adding new blocks for current sequence if needed
-            if self.tkv // self.block_size + 1 > len(
-                    self.req_ids2blocks[req_id]):
-                self.req_ids2blocks[req_id].append(self.block_pool.popleft())
-            block_table.append(self.req_ids2blocks[req_id])
->>>>>>> 2c79e47f
 
             # slot_mapping for all blocks of sequence
             start_slot = block_table[-1][-1] * self.block_size
