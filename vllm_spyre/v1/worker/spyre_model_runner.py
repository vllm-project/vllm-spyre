import time
from collections.abc import Iterable
from dataclasses import dataclass
from typing import TYPE_CHECKING, Optional

import torch
from torch import nn
from vllm.config import DeviceConfig, VllmConfig
from vllm.logger import init_logger
from vllm.sampling_params import SamplingType
from vllm.utils import is_pin_memory_available
from vllm.v1.kv_cache_interface import FullAttentionSpec, KVCacheSpec
from vllm.v1.outputs import SamplerOutput
from vllm.v1.sample.metadata import SamplingMetadata

from vllm_spyre.model_executor.model_loader.spyre import SpyreCausalLM
from vllm_spyre.platform import SpyrePlatform
from vllm_spyre.v1.worker.spyre_input_batch import (CachedRequestState,
                                                    InputBatch)

if TYPE_CHECKING:
    from vllm_spyre.v1.compat import (CachedRequestData, NewRequestData,
                                      SchedulerOutput)
else:
    CachedRequestData = None
    SchedulerOutput = None
    NewRequestData = None

from vllm.v1.outputs import ModelRunnerOutput

import vllm_spyre.envs as envs_spyre

logger = init_logger(__name__)


@dataclass()
class ModelForwardInputs:
    """
    Used by the SpyreModelRunner.
    """
    input_tokens: Optional[torch.Tensor] = None
    input_positions: Optional[torch.Tensor] = None
    input_masks: Optional[torch.Tensor] = None
    current_tkv_mask: Optional[torch.Tensor] = None
    left_padded_prompt_mask: Optional[torch.Tensor] = None
    block_table: Optional[torch.Tensor] = None
    slot_mapping: Optional[torch.Tensor] = None
    is_prompt: Optional[bool] = None
    # temporary until we can get from input_batch
    sampling_metadata: Optional[SamplingMetadata] = None


class SpyreModelRunner:

    def __init__(
        self,
        vllm_config: VllmConfig,
        is_driver_worker: bool,
    ):
        self.is_driver_worker = is_driver_worker
        self.vllm_config = vllm_config
        self.model_config = vllm_config.model_config
        self.cache_config = vllm_config.cache_config
        self.lora_config = vllm_config.lora_config
        self.load_config = vllm_config.load_config
        self.parallel_config = vllm_config.parallel_config
        self.scheduler_config = vllm_config.scheduler_config
        self.device_config = vllm_config.device_config
        self.speculative_config = vllm_config.speculative_config
        self.prompt_adapter_config = vllm_config.prompt_adapter_config
        self.observability_config = vllm_config.observability_config

        self.pad_token_id = 0

        if self.model_config is not None:
            if self.model_config.hf_config is not None:
                self.pad_token_id = (getattr(self.model_config.hf_config,
                                             "pad_token_id", None) or 0)
            if self.model_config.get_sliding_window():
                logger.warning("Sliding window is not supported on Spyre. "
                               "The model will run without sliding window.")
        if vllm_config.device_config is None:
            self.device_config = DeviceConfig()
        self.device = self.device_config.device
        self.pin_memory = is_pin_memory_available()

        # Lazy initialization: after load_model.
        self.model: nn.Module

        # Flag to be turned off after warmup is complete
        self.warmup_mode = True

    def get_model(self) -> nn.Module:
        return self.model

    def load_model(self, prompt_lens: Iterable[int],
                   num_decode_tokens: Iterable[int]) -> None:
        max_pad_length = max(prompt_lens)
        max_decode_length = max(num_decode_tokens)
        self.model = SpyreCausalLM(
            self.model_config,
            parallel_config=self.parallel_config,
<<<<<<< HEAD
            scheduler_config=self.scheduler_config,
=======
>>>>>>> bd1eec8b
            max_prompt_length=max_pad_length,
            max_decode_length=max_decode_length,
        )

    @property
    def vocab_size(self) -> int:
        return self.model.model.model.config.src_vocab_size

    def _prepare_pad_input_ids(
        self,
        input_ids_list: list[torch.Tensor],
        min_pad_length: int = 0,
    ) -> tuple[torch.Tensor, torch.Tensor, torch.Tensor]:
        """left side padding implemented as
        in fms.utils.generation.pad_input_id"""
        max_len = max([min_pad_length] +
                      [seq.size(0) for seq in input_ids_list])
        padded_input_ids_list = []
        mask_list = []
        position_ids_list = []
        for input_ids_i in input_ids_list:
            seq_len = input_ids_i.size(0)
            if max_len > seq_len:
                logger.info(
                    "Left padding request of length %d tokens to %d tokens.",
                    seq_len, max_len)
            pads = torch.ones(max_len - seq_len,
                              dtype=torch.long,
                              device=input_ids_i.device) * self.pad_token_id
            non_pads = torch.ones(seq_len,
                                  dtype=torch.long,
                                  device=input_ids_i.device)

            pos_ids_pads = pads
            pos_ids_seq = torch.arange(0,
                                       seq_len,
                                       dtype=torch.long,
                                       device=input_ids_i.device)

            # Setting this to 0, however if 0 is the eos, we will end up
            # truncating the output if using truncate_after_eos once this
            # workflow works for nested tensor, this can probably be removed
            padded_input_ids_list.append(torch.cat((pads, input_ids_i)))
            mask_list.append(torch.cat((torch.zeros_like(pads), non_pads)))
            position_ids_list.append(torch.cat((pos_ids_pads, pos_ids_seq)))

        return padded_input_ids_list, mask_list, position_ids_list

    def pad_input_ids(
        self,
        input_ids_list: list[torch.Tensor],
        min_pad_length: int = 0,
    ) -> tuple[torch.Tensor, torch.Tensor, torch.Tensor]:

        padded_input_ids_list, mask_list, position_ids_list = (
            self._prepare_pad_input_ids(input_ids_list, min_pad_length))

        input_ids = torch.stack(padded_input_ids_list)
        mask = torch.stack(mask_list).bool()
        # this is a causal mask for generation
        mask = (mask.unsqueeze(-1) == mask.unsqueeze(-2)).tril()
        mask = torch.where(mask.logical_not(), -torch.inf, 0.0)
        mask = mask.to(self.model.model.dtype)
        position_ids = torch.stack(position_ids_list)

        return input_ids, position_ids, mask

    def get_kv_cache_spec(self) -> KVCacheSpec:
        """
        This method should generate the KVCache spec by parsing the kv cache
        format from each Attention module in the static forward context.

        In vLLM, this static forward context is populated by the base Attention
        class in the modeling code. Every attention layer populates an entry
        for itself in vllm_config.compilation_config.static_forward_context,
        which is a dictionary of layer_name -> layer for every attention layer.
        This allows the model runner to correctly create the kv cache spec for
        each layer.

        The spyre modeling code currently comes from `fms`, and does not
        integrate with vLLM's modeling classes, so we don't have access to any
        model-agnostic metadata about the attention layers. This just returns a
        dummy value for now.
        """
        # We do at least use the real size from the cache config.
        block_size = self.vllm_config.cache_config.block_size

        attn_spec = FullAttentionSpec(
            block_size=block_size,
            num_kv_heads=1,
            head_size=1,
            dtype=torch.float16,
            use_mla=False,
        )
        return {"foo": attn_spec}

    def complete_warmup(self):
        """Turn off warmup mode once the warmup is complete"""
        self.warmup_mode = False


class StaticBatchingSpyreModelRunner(SpyreModelRunner):

    def __init__(
        self,
        vllm_config: VllmConfig,
        is_driver_worker: bool,
    ):
        super().__init__(vllm_config=vllm_config,
                         is_driver_worker=is_driver_worker)

        # position_ids of all the sequences in current batch
        self._position_ids: torch.Tensor = None
        # attention masks of all the sequences in current batch
        self._mask: torch.Tensor = None

        # Batch state
        self.input_batch = InputBatch(
            max_num_reqs=vllm_config.scheduler_config.max_num_seqs,
            max_model_len=vllm_config.model_config.max_model_len,
            device=self.device,
            pin_memory=self.pin_memory,
            vocab_size=vllm_config.model_config.get_vocab_size(),
        )

        # Requests
        self.requests: dict[str, CachedRequestData] = {}

        self.spyre_warmup_shapes = SpyrePlatform.get_warmup_shapes(
            self.scheduler_config)

    def _prepare_prompt(
        self,
        new_requests: list[NewRequestData],
    ) -> ModelForwardInputs:
        assert len(new_requests) > 0
        input_token_list: list[torch.Tensor] = []
        padded_batch_size, min_pad_length_batch = self._get_padded_batch_size(
            new_requests)

        # Internal state is reset here.
        # We don't support continuous batching, so we know all previous requests
        # have finished decoding.
        self.input_batch.clear_requests()
        self.requests = {}

        # Build batch and prepare input_token1
        for request_data in new_requests:
            # retrieve initial (unpadded) tokens
            prompt_tokens = request_data.prompt_token_ids

            input_token_list.append(
                torch.tensor(prompt_tokens,
                             dtype=torch.long,
                             device=torch.device("cpu")))

            # Add new requests to the cached states.
            req_id = request_data.req_id
            sampling_params = request_data.sampling_params
            if sampling_params.sampling_type == SamplingType.RANDOM_SEED:
                generator = torch.Generator(device=self.device)
                generator.manual_seed(sampling_params.seed)
            else:
                generator = None

            req_state = CachedRequestState(
                req_id=req_id,
                prompt_token_ids=request_data.prompt_token_ids,
                sampling_params=sampling_params,
                generator=generator,
                output_token_ids=[],
            )
            self.requests[req_id] = req_state
            self.input_batch.add_request(req_state)

        self.input_batch.padded_batch_size = padded_batch_size

        # Refresh sampling metadata after all request are added to the batch
        self.input_batch.refresh_sampling_metadata()

        # padding to compiled batch size
        while len(input_token_list) < padded_batch_size:
            input_token_list.append(
                torch.zeros(min_pad_length_batch,
                            dtype=torch.long,
                            device=torch.device("cpu")))

        # get position ids and attention mask
        input_tokens, self._position_ids, self._mask = self.pad_input_ids(
            input_token_list, min_pad_length=min_pad_length_batch)

        return ModelForwardInputs(
            input_tokens=input_tokens,
            input_positions=self._position_ids,
            input_masks=self._mask,
            is_prompt=True,
        )

    def _prepare_decode(
        self,
        cached_requests: list[CachedRequestData],
    ) -> ModelForwardInputs:
        assert len(cached_requests) > 0
        input_tokens: list[list[int]] = [
            [0] for _ in range(self._position_ids.shape[0])
        ]

        for cached_request in cached_requests:
            # TODO: Will this always just be one token ID if there's no spec
            # or jump decoding?
            generation_token = cached_request.new_token_ids[-1]
            input_tokens[self.input_batch.req_id_to_index[
                cached_request.req_id]] = [generation_token]

        # update position ids and attention mask
        self._update_position_ids()
        self._update_mask()

        input_tokens = torch.tensor(input_tokens,
                                    dtype=torch.long,
                                    device=self.device)
        return ModelForwardInputs(
            input_tokens=input_tokens,
            input_positions=self._position_ids,
            input_masks=self._mask,
            is_prompt=False,
        )

    def _update_position_ids(self) -> None:
        """Updating the position ids of all sequences
        in a batch. Will be called in decoding phase"""

        self._position_ids = self._position_ids[:, -1] + 1
        self._position_ids = self._position_ids.unsqueeze(-1)

    def _update_mask(self) -> None:
        """Updating/extending the attention masks of all
        sequences in a batch. Will be called in decoding phase"""

        assert self._mask is not None
        masks = self._mask

        masks_new = []
        for mask in masks:
            # get the last row of the 3d mask
            mask_new = mask[-1:, :]

            # extend the mask one slot
            mask_new = torch.cat(
                (
                    mask_new,
                    torch.zeros(
                        1, 1, dtype=mask_new.dtype, device=mask_new.device),
                ),
                dim=1,
            )
            masks_new.append(mask_new)

        self._mask = torch.stack(masks_new, dim=0)

    def prepare_model_input(
            self, scheduler_output: SchedulerOutput) -> ModelForwardInputs:

        # NOTE: We assume that all sequences in the group are all prompts or
        # all decodes.
        # Also assuming that new sequences are prefills
        is_prompt = len(scheduler_output.scheduled_new_reqs) > 0

        # Prepare input tensors.
        if is_prompt:
            # Assert no running requests
            assert len(scheduler_output.scheduled_cached_reqs) == 0

            return self._prepare_prompt(scheduler_output.scheduled_new_reqs)
        else:
            if scheduler_output.finished_req_ids:
                for req_id in scheduler_output.finished_req_ids:
                    self.input_batch.soft_remove_request(req_id)
                self.input_batch.refresh_sampling_metadata()

            return self._prepare_decode(scheduler_output.scheduled_cached_reqs)

    @SpyrePlatform.inference_mode()
    def execute_model(
        self,
        scheduler_output: SchedulerOutput,
        **kwargs,
    ) -> ModelRunnerOutput:

        t0 = time.time()

        # TODO: change to EMPTY_MODEL_RUNNER_OUTPUT, right now this
        # will be a breaking change, or clumsy to make retrocompatible
        # with conditional import
        if not scheduler_output.total_num_scheduled_tokens:
            # Return empty ModelRunnerOuptut if there's no work to do.
            return ModelRunnerOutput(
                req_ids=[],
                req_id_to_index={},
                sampled_token_ids=[],
                spec_token_ids=None,
                logprobs=None,
                prompt_logprobs_dict={},
            )

        self._update_states(scheduler_output)

        model_input = self.prepare_model_input(scheduler_output)
        self._mark_input_tensors(model_input)

        # TODO(Wallas): I think it would be better move the indices as argument
        # of the forward rather than set as an attribute of the model. I'm not
        # sure how easy is that right now.

        # Always get the indices from the input_batch
        self.model.indices = self.input_batch.get_model_indices()

        # Execute the model
        hidden_states = self.model(
            input_ids=model_input.input_tokens,
            positions=model_input.input_positions,
            masks=model_input.input_masks,
            is_prompt=model_input.is_prompt,
        )

        # Only perform sampling in the driver worker.
        if not self.is_driver_worker:
            return []

        # Compute the logits.
        logits = self.model.compute_logits(hidden_states, None)

        # Sample the next token.
        output: SamplerOutput = self.model.sample(
            logits=logits,
            sampling_metadata=self.input_batch.sampling_metadata,
        )
        t1 = time.time() - t0
        logger.debug("t_token: %.2fms", (t1 * 1000))

        model_output = ModelRunnerOutput(
            req_ids=self.input_batch.requests_ids,
            req_id_to_index=self.input_batch.get_unpadded_output_indices(),
            sampled_token_ids=output.sampled_token_ids.tolist(),
            spec_token_ids=None,
            logprobs=(output.logprobs_tensors.tolists()
                      if output.logprobs_tensors else None),
            prompt_logprobs_dict={
                req_id: None
                for req_id in self.input_batch.req_id_to_index
            },  # TODO(wallas?): prompt logprobs too
        )
        return model_output

    def _update_states(self, scheduler_output: SchedulerOutput):
        # Update the states of the running/resumed requests.
        # For now, we are updating input_batch.'s `token_ids_cpu`,
        # `num_tokens`
        #
        # NOTE: req_state.output_token_ids is being mutated.
        #
        # Once we have continuous batch, we shall update more data
        for req_data in scheduler_output.scheduled_cached_reqs:
            req_id = req_data.req_id
            req_state = self.requests[req_id]

            # Update the cached states.
            num_computed_tokens = req_data.num_computed_tokens
            req_state.num_computed_tokens = num_computed_tokens
            # Add the sampled token(s) from the previous step (if any).
            # This doesn't include "unverified" tokens like spec decode tokens.
            num_new_tokens = (num_computed_tokens +
                              len(req_data.new_token_ids) -
                              req_state.num_tokens)
            if num_new_tokens == 1:
                # Avoid slicing list in most common case.
                req_state.output_token_ids.append(req_data.new_token_ids[-1])
            elif num_new_tokens > 0:
                req_state.output_token_ids.extend(
                    req_data.new_token_ids[-num_new_tokens:])

            req_index = self.input_batch.get_req_index(req_id)
            # Add new_token_ids to token_ids_cpu.
            # TODO: Update for spec decoding in the future
            start_token_index = num_computed_tokens
            end_token_index = num_computed_tokens + len(req_data.new_token_ids)
            self.input_batch.token_ids_cpu[
                req_index,
                start_token_index:end_token_index] = req_data.new_token_ids

    def _get_padded_batch_size(self, new_requests: list[NewRequestData]):
        # find warmup shape to be used for padding and batching
        applicable_spyre_warmup_shapes = [
            shape for shape in self.spyre_warmup_shapes
            if len(new_requests) <= shape["batch_size"]
        ]
        for request_data in new_requests:
            # retrieve initial (unpadded) tokens
            prompt_tokens = request_data.prompt_token_ids
            new_tokens = (request_data.sampling_params.max_tokens
                          if request_data.sampling_params is not None else 0)

            updated_spyre_warmup_shapes = [
                shape for shape in applicable_spyre_warmup_shapes
                if len(prompt_tokens) <= shape["prompt_length"]
                and new_tokens <= shape["new_tokens"]
            ]
            applicable_spyre_warmup_shapes = updated_spyre_warmup_shapes

        assert (
            applicable_spyre_warmup_shapes
        ), "No shapes available to run prefill batch. (This should not happen)"

        # If multiple warmup shapes apply, the first one is selected.
        # For improving performance, the warmup shapes in scheduler_config
        # are ordered by "processing speed".
        min_pad_length_batch = applicable_spyre_warmup_shapes[0][
            "prompt_length"]
        padded_batch_size = applicable_spyre_warmup_shapes[0]["batch_size"]
        return padded_batch_size, min_pad_length_batch

    def _mark_input_tensors(self, model_input: ModelForwardInputs) -> None:
        """Yoinked from
        https://github.com/foundation-model-stack/aiu-fms-testing-utils/pull/13
        """
        if not self.warmup_mode:
            # Only mark tensors when we're warming up and compiling the graphs
            return

        # To produce like graphs during pre-fill, we mark the prefill
        # batch x seq as static, but relax this for decode for the seq
        if model_input.is_prompt:
            # we always want prefill to be static to produce same-like graph
            torch._dynamo.mark_static(model_input.input_tokens, 0)
            torch._dynamo.mark_static(model_input.input_tokens, 1)
            torch._dynamo.mark_static(model_input.input_masks, 0)
            torch._dynamo.mark_static(model_input.input_masks, 1)
            torch._dynamo.mark_static(model_input.input_masks, 2)
            torch._dynamo.mark_static(model_input.input_positions, 0)
            torch._dynamo.mark_static(model_input.input_positions, 1)
        else:
            # we always want the decode to be dynamic on sequence
            torch._dynamo.mark_dynamic(model_input.input_masks, 2)

            # here self.model.model is a StaticBatchingFmsModel
            for layer in self.model.model.past_key_value_states:
                for tensor in layer:
                    torch._dynamo.mark_static(tensor, 0)
                    # This used to be baked into the model's forward pass
                    torch._dynamo.mark_dynamic(tensor, 2)


class ContinuousBatchingSpyreModelRunner(SpyreModelRunner):

    def __init__(
        self,
        vllm_config: VllmConfig,
        is_driver_worker: bool,
    ):
        super().__init__(vllm_config=vllm_config,
                         is_driver_worker=is_driver_worker)

<<<<<<< HEAD
        max_batch_size = vllm_config.scheduler_config.max_num_seqs
        # this is just to pass formatting bc type is Optional[list[int]]
        if envs_spyre.VLLM_SPYRE_WARMUP_PROMPT_LENS:
            max_prompt_length = envs_spyre.VLLM_SPYRE_WARMUP_PROMPT_LENS[0]
=======
        max_batch_size = envs_spyre.VLLM_SPYRE_MAX_BATCH_SIZE
        max_model_len = envs_spyre.VLLM_SPYRE_MAX_CONTEXT_LENGTH

        self.BLOCK_SIZE = 64
        NUM_BLOCKS = max_batch_size * max_model_len // self.BLOCK_SIZE  # 64
>>>>>>> bd1eec8b

        # TO DO: move to InputBatch
        self.req_ids2blocks: dict[str, list[int]] = {}
        self.req_ids2left_pads: dict[str, int] = {}
        self.tkv = 0
        self.free_blocks = [i for i in range(NUM_BLOCKS)]

    def _prepare_prompt(
        self,
        new_requests: list[NewRequestData],
    ) -> ModelForwardInputs:
        assert len(new_requests) > 0
        input_token_list: list[torch.Tensor] = []

        if len(self.req_ids2blocks) == 0:
            self.tkv = self.BLOCK_SIZE

        # ceil division to pad to next block boundary
        n = self.tkv
        d = self.BLOCK_SIZE
        block_padding = ((n + d - 1) // d) * d

        # Internal state is managed here.
        slot_mapping = []
        for request_data in new_requests:
            # retrieve initial (unpadded) tokens
            prompt_tokens = request_data.prompt_token_ids
            self.req_ids2left_pads[
                request_data.req_id] = self.tkv - len(prompt_tokens)
            input_token_list.append(
                torch.tensor(prompt_tokens,
                             dtype=torch.long,
                             device=torch.device("cpu")))

            # filling block table and slot mapping
            block_table_i = []
            slot_mapping_i = []
            for pos_i in range(block_padding):
                if pos_i % self.BLOCK_SIZE == 0:
                    block_number = self.free_blocks.pop(0)
                    block_table_i.append(block_number)
                block_offset = pos_i % self.BLOCK_SIZE
                slot = block_number * self.BLOCK_SIZE + block_offset
                slot_mapping_i.append(slot)
            self.req_ids2blocks[request_data.req_id] = block_table_i
            slot_mapping.append(slot_mapping_i)

        # prefils are always of batch size 1 for this milestone
        actual_batch_size = len(input_token_list)
        assert actual_batch_size == 1
        self.model.indices = torch.ones(actual_batch_size,
                                        dtype=torch.bool,
                                        device='cpu')
        # construct tensor from list
        slot_mapping = torch.tensor(slot_mapping, dtype=torch.int64)
        block_table = None

        # get position ids and attention mask
        # applies left padding to align with tkv of current decode batch
        # and right padding to align with the next block boundary
        input_tokens, position_ids, mask =\
            self.pad_input_ids(input_token_list, min_pad_length=block_padding)
        mask = mask.unsqueeze(1)

        # not needed for prefill
        current_tkv_mask = None
        left_padded_prompt_mask = None

        return ModelForwardInputs(
            input_tokens=input_tokens,
            input_positions=position_ids,
            input_masks=mask,
            current_tkv_mask=current_tkv_mask,
            left_padded_prompt_mask=left_padded_prompt_mask,
            block_table=block_table,
            slot_mapping=slot_mapping,
            is_prompt=True,
        )

    def _prepare_decode(
        self,
        cached_requests: list[CachedRequestData],
    ) -> ModelForwardInputs:
        assert len(cached_requests) > 0
        input_tokens = []
        input_positions = []
        block_table = []
        slot_mapping = []
        left_padded_prompt_mask = []
        self.model.indices = torch.ones(len(cached_requests),
                                        dtype=torch.bool,
                                        device="cpu")

        for cached_request in cached_requests:
            # TODO: Will this always just be one token ID if there's no spec
            # or jump decoding?

            # adding new blocks if needed
            if self.tkv // self.BLOCK_SIZE + 1 > len(
                    self.req_ids2blocks[cached_request.req_id]):
                self.req_ids2blocks[cached_request.req_id].append(
                    self.free_blocks.pop(0))
            block_table.append(self.req_ids2blocks[cached_request.req_id])
            # slot_mapping for all blocks of sequence
            start_slot = block_table[-1][-1] * self.BLOCK_SIZE
            offset = self.tkv % self.BLOCK_SIZE
            slot = [start_slot + offset]
            slot_mapping.append(slot)
            generation_token = cached_request.new_token_ids[-1]
            input_tokens.append([generation_token])
            seq_len = cached_request.num_computed_tokens
            input_positions.append([seq_len])
            left_padded_prompt_mask.append(
                self.req_ids2left_pads[cached_request.req_id])

        input_tokens = torch.tensor(input_tokens,
                                    dtype=torch.long,
                                    device=self.device)
        position_ids = torch.tensor(input_positions,
                                    dtype=torch.long,
                                    device=self.device)
        left_padded_prompt_mask = torch.tensor(left_padded_prompt_mask,
                                               dtype=torch.long,
                                               device=self.device)
        # construct tensors from lists
        slot_mapping = torch.tensor(slot_mapping, dtype=torch.int64)
        block_table = torch.tensor(block_table, dtype=torch.int64)

        # not needed for decode
        mask = None

        # update tkv
        self.tkv = self.tkv + 1

        current_tkv_mask = torch.tensor([self.tkv] * len(cached_requests),
                                        dtype=torch.int64)

        return ModelForwardInputs(
            input_tokens=input_tokens,
            input_positions=position_ids,
            input_masks=mask,
            current_tkv_mask=current_tkv_mask,
            left_padded_prompt_mask=left_padded_prompt_mask,
            block_table=block_table,
            slot_mapping=slot_mapping,
            is_prompt=False,
        )

    def pad_input_ids(
        self,
        input_ids_list: list[torch.Tensor],
        min_pad_length: int = 0,
    ) -> tuple[torch.Tensor, torch.Tensor, torch.Tensor]:

        # left padding to align with tkv of current decode batch
        input_tokens_left, position_ids_left, mask_left =\
            super().pad_input_ids(input_ids_list, min_pad_length=self.tkv)

        # right padding to align with the next block boundary
        left_pad_len = input_tokens_left.shape[1]
        n_pads_right = min_pad_length - left_pad_len

        # set number of right pads for the next model forward pass:
        # need to be excluded before sampling tokens
        self.model.n_pads_right = n_pads_right

        if n_pads_right > 0:
            # apply right padding to input_tokens, position_ids and mask
            logger.info(
                "Right padding request of length %d tokens to %d tokens.",
                left_pad_len, min_pad_length)

            input_tokens_right = torch.tensor(
                [[self.pad_token_id for i in range(n_pads_right)]],
                device=input_tokens_left.device,
                dtype=input_tokens_left.dtype)
            input_tokens = torch.concat(
                (input_tokens_left, input_tokens_right), dim=1)

            # Note: same output with i as padding for position ids
            pos_start = position_ids_left[0][-1] + 1
            position_ids_right = torch.tensor(
                [[0 for i in range(pos_start, pos_start + n_pads_right)]],
                device=position_ids_left.device,
                dtype=position_ids_left.dtype)
            position_ids = torch.concat(
                (position_ids_left, position_ids_right), dim=1)

            # pad left padded mask with -inf to the next block boundary
            mask = torch.nn.functional.pad(mask_left,
                                           (0, n_pads_right, 0, n_pads_right),
                                           value=-torch.inf)

            # lower triangle: 0.0, upper triangle -inf
            mask_pads = torch.zeros(n_pads_right, n_pads_right)
            mask_pads[~torch.tril(torch.ones(n_pads_right, n_pads_right)).bool(
            )] = float('-inf')

            # insert triangular matrix for right pads
            mask[:, -n_pads_right:, -n_pads_right:] = mask_pads.unsqueeze(0)
        else:
            # no right padding needed
            input_tokens = input_tokens_left
            position_ids = position_ids_left
            mask = mask_left

        return input_tokens, position_ids, mask

    def prepare_model_input(
            self, scheduler_output: SchedulerOutput) -> ModelForwardInputs:

        # NOTE: We assume that all sequences in the group are all prompts or
        # all decodes.
        # Also assuming that new sequences are prefills
        is_prompt = len(scheduler_output.scheduled_new_reqs) > 0

        for req_id in scheduler_output.finished_req_ids:
            if req_id in self.req_ids2blocks:
                logger.debug("Freeing request id: %s", req_id)
                for freed_block in self.req_ids2blocks[req_id]:
                    self.free_blocks.append(freed_block)
                del self.req_ids2blocks[req_id]
                del self.req_ids2left_pads[req_id]

        # Prepare and return input tensors.
        if is_prompt:
            model_inputs = \
                self._prepare_prompt(scheduler_output.scheduled_new_reqs)
            num_reqs = len(scheduler_output.scheduled_new_reqs)
        else:
            model_inputs = \
                self._prepare_decode(scheduler_output.scheduled_cached_reqs)
            num_reqs = len(scheduler_output.scheduled_cached_reqs)

        # TODO: Build the rest of the SamplingMetadata correctly
        dummy_tensors = lambda v: torch.full(
            (num_reqs, ), v, device=self.device)
        model_inputs.sampling_metadata = SamplingMetadata(
            temperature=dummy_tensors(0.0),
            all_greedy=False,
            all_random=False,
            top_p=None,
            top_k=None,
            min_p=None,
            generators={},
            max_num_logprobs=None,
            no_penalties=True,
            prompt_token_ids=None,
            frequency_penalties=dummy_tensors(0.1),
            presence_penalties=dummy_tensors(0.1),
            repetition_penalties=dummy_tensors(0.1),
            output_token_ids=[[] for _ in range(num_reqs)],
            min_tokens={},
            logit_bias=[None for _ in range(num_reqs)],
            allowed_token_ids_mask=None,
            bad_words_token_ids=None,
        )

        return model_inputs

    @SpyrePlatform.inference_mode()
    def execute_model(
        self,
        scheduler_output: SchedulerOutput,
        **kwargs,
    ) -> ModelRunnerOutput:

        t0 = time.time()

        # TODO: change to EMPTY_MODEL_RUNNER_OUTPUT, right now this
        # will be a breaking change, or clumsy to make retrocompatible
        # with conditional import
        if not scheduler_output.total_num_scheduled_tokens:
            # Return empty ModelRunnerOuptut if there's no work to do.
            return ModelRunnerOutput(
                req_ids=[],
                req_id_to_index={},
                sampled_token_ids=[],
                spec_token_ids=None,
                logprobs=None,
                prompt_logprobs_dict={},
            )

        model_input = self.prepare_model_input(scheduler_output)

        # Marking dimensions static/dynamic
        if model_input.is_prompt:

            # batch static (batch size 1)
            torch._dynamo.mark_static(model_input.input_tokens, 0)
            torch._dynamo.mark_static(model_input.slot_mapping, 0)
            torch._dynamo.mark_static(model_input.input_positions, 0)
            torch._dynamo.mark_static(model_input.input_masks, 0)

            # sequence dynamic
            torch._dynamo.mark_dynamic(model_input.input_tokens, 1)
            torch._dynamo.mark_dynamic(model_input.slot_mapping, 1)
            torch._dynamo.mark_dynamic(model_input.input_positions, 1)
            torch._dynamo.mark_dynamic(model_input.input_masks, 2)
            torch._dynamo.mark_dynamic(model_input.input_masks, 3)

        # decode
        else:
            # mask is no longer used here

            # batch dynamic
            torch._dynamo.mark_dynamic(model_input.input_tokens, 0)
            torch._dynamo.mark_dynamic(model_input.block_table, 0)
            torch._dynamo.mark_dynamic(model_input.slot_mapping, 0)
            torch._dynamo.mark_dynamic(model_input.input_positions, 0)
            torch._dynamo.mark_dynamic(model_input.current_tkv_mask, 0)
            torch._dynamo.mark_dynamic(model_input.left_padded_prompt_mask, 0)

            # sequence
            torch._dynamo.mark_static(model_input.input_tokens, 1)  # always 1
            torch._dynamo.mark_dynamic(model_input.block_table, 1)
            torch._dynamo.mark_static(model_input.slot_mapping, 1)  # always 1
            torch._dynamo.mark_static(model_input.input_positions,
                                      1)  # always 1

        # Execute the model
        hidden_states = self.model(
            input_ids=model_input.input_tokens,
            positions=model_input.input_positions,
            masks=model_input.input_masks,
            is_prompt=model_input.is_prompt,
            current_tkv_mask=model_input.current_tkv_mask,
            left_padded_prompt_mask=model_input.left_padded_prompt_mask,
            block_table=model_input.block_table,
            slot_mapping=model_input.slot_mapping)

        # Only perform sampling in the driver worker.
        if not self.is_driver_worker:
            return []

        # Compute the logits.
        logits = self.model.compute_logits(hidden_states, None)

        # Sample the next token.
        output: SamplerOutput = self.model.sample(
            logits=logits,
            # TODO: Uncomment once Wallas is done with the work
            # sampling_metadata=self.input_batch.sampling_metadata,
            sampling_metadata=model_input.sampling_metadata,
        )
        t1 = time.time() - t0
        logger.debug("t_token: %.2fms", (t1 * 1000))

        is_prompt = len(scheduler_output.scheduled_new_reqs) > 0
        scheduled_req = (scheduler_output.scheduled_new_reqs if is_prompt else
                         scheduler_output.scheduled_cached_reqs)
        # since same order as in _prepare_prompt/decode req_ids2idx not needed
        req_ids = [req.req_id for req in scheduled_req]
        req_id_to_index = {req_id: i for i, req_id in enumerate(req_ids)}

        model_output = ModelRunnerOutput(
            req_ids=req_ids,
            req_id_to_index=req_id_to_index,
            sampled_token_ids=output.sampled_token_ids.tolist(),
            spec_token_ids=None,
            logprobs=(output.logprobs_tensors.tolists()
                      if output.logprobs_tensors else None),
            prompt_logprobs_dict={req_id: None
                                  for req_id in req_ids
                                  },  # TODO(wallas?): prompt logprobs too
        )
        return model_output<|MERGE_RESOLUTION|>--- conflicted
+++ resolved
@@ -100,10 +100,7 @@
         self.model = SpyreCausalLM(
             self.model_config,
             parallel_config=self.parallel_config,
-<<<<<<< HEAD
             scheduler_config=self.scheduler_config,
-=======
->>>>>>> bd1eec8b
             max_prompt_length=max_pad_length,
             max_decode_length=max_decode_length,
         )
@@ -566,18 +563,11 @@
         super().__init__(vllm_config=vllm_config,
                          is_driver_worker=is_driver_worker)
 
-<<<<<<< HEAD
         max_batch_size = vllm_config.scheduler_config.max_num_seqs
-        # this is just to pass formatting bc type is Optional[list[int]]
-        if envs_spyre.VLLM_SPYRE_WARMUP_PROMPT_LENS:
-            max_prompt_length = envs_spyre.VLLM_SPYRE_WARMUP_PROMPT_LENS[0]
-=======
-        max_batch_size = envs_spyre.VLLM_SPYRE_MAX_BATCH_SIZE
-        max_model_len = envs_spyre.VLLM_SPYRE_MAX_CONTEXT_LENGTH
+        max_model_len = vllm_config.scheduler_config.max_model_len
 
         self.BLOCK_SIZE = 64
         NUM_BLOCKS = max_batch_size * max_model_len // self.BLOCK_SIZE  # 64
->>>>>>> bd1eec8b
 
         # TO DO: move to InputBatch
         self.req_ids2blocks: dict[str, list[int]] = {}
