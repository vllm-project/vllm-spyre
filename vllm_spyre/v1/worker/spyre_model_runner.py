--- conflicted
+++ resolved
@@ -1048,10 +1048,9 @@
 
         return req_id_to_index
 
-<<<<<<< HEAD
     def get_n_free_blocks(self) -> int:
         return self.n_blocks - sum(self.reserved_blocks.values())
-=======
+
     def no_prompt_logprob(self, is_prefill: bool) -> bool:
         if is_prefill:
             return self.prefill_batch.no_prompt_logprob
@@ -1061,7 +1060,6 @@
     def get_num_prompt_logprobs(self) -> dict[str, int]:
         # Prompt logprobs will always be set on the prefill batch
         return self.prefill_batch.num_prompt_logprobs
->>>>>>> 4190580e
 
     def prepare_model_input(
             self, scheduler_output: SchedulerOutput) -> ModelForwardInputs:
