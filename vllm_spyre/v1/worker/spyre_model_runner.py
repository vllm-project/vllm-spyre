--- conflicted
+++ resolved
@@ -577,16 +577,11 @@
         # TO DO: move to InputBatch
         self.req_ids2blocks: dict[str, deque[int]] = {}
         self.req_ids2left_pads: dict[str, int] = {}
-<<<<<<< HEAD
-        self.tkv = 0
+        self.tkv: int = 0
         # set self.free_blocks to the minimal value of 4 required for warmup
         # is reset to the value returned by the Spyre compiler after warmup
         self._set_free_blocks(num_blocks=4)
-=======
-        self.tkv: int = 0
-        self.free_blocks = deque([i for i in range(NUM_BLOCKS)])
         self.dummy_req_ids2blocks: list[int] = []
->>>>>>> a82191a8
 
         # TODO: Remove this once we can prefill and decode
         # in the same step
