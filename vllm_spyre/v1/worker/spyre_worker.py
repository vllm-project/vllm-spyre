"""A Spyre worker class."""
import contextlib
import json
import os
import platform
import signal
import time
from typing import Any, Optional, Union, cast

import torch
import torch.distributed as dist
import vllm.envs as envs
from huggingface_hub import hf_hub_download
from vllm.config import VllmConfig
from vllm.distributed import (ensure_model_parallel_initialized,
                              init_distributed_environment)
from vllm.logger import init_logger
from vllm.model_executor import set_random_seed
from vllm.sampling_params import SamplingParams
from vllm.v1.core.sched.output import (CachedRequestData, NewRequestData,
                                       SchedulerOutput)
from vllm.v1.kv_cache_interface import KVCacheConfig, KVCacheSpec
from vllm.v1.outputs import ModelRunnerOutput
from vllm.v1.worker.worker_base import WorkerBase as WorkerBaseV1
from vllm.worker.worker_base import WorkerBase

import vllm_spyre.envs as envs_spyre
import vllm_spyre.perf_metrics as perf_metrics
from vllm_spyre.model_executor.model_loader import spyre_setup
from vllm_spyre.platform import SpyrePlatform
from vllm_spyre.v1.worker.spyre_input_batch import InputBatch
from vllm_spyre.v1.worker.spyre_model_runner import (
    ContinuousBatchingSpyreModelRunner, StaticBatchingSpyreModelRunner)

logger = init_logger(__name__)


@contextlib.contextmanager
def _maybe_warmup_context():
    warmup_context = contextlib.nullcontext
    if envs_spyre.VLLM_SPYRE_DYNAMO_BACKEND == "sendnn":
        from torch_sendnn import warmup_mode
        warmup_context = warmup_mode
    with warmup_context():
        yield


class SpyreWorker(WorkerBaseV1):
    """A worker class that executes the model on a group of Spyre cores.
    """

    def get_kv_cache_spec(self) -> KVCacheSpec:
        """Get specifications for KV cache implementation.

        These specs are used to:
        - build the kv_cache_configs that are then passed to
            initialize_from_config() on this instance
        - determine the number of available kv_cache_blocks, see
            SpyreWorker.determine_available_memory
        """
        return self.model_runner.get_kv_cache_spec()

    def compile_or_warm_up_model(self) -> None:
        """Prepare model for execution through compilation/warmup."""

        if envs_spyre.VLLM_SPYRE_USE_CB:
            self._warmup_spyre_dynamic_size(self.restricted_tokens)
            return

        num_shape_combinations = len(self.spyre_warmup_shapes)
        logger.info(
            "[WARMUP] Starting for %d "
            "prompt/decode/batchsize-shape combinations...",
            len(self.spyre_warmup_shapes))
        all_warmup_start_t = time.time()
        for i, (prompt_len, num_decode_tokens, batch_size) in enumerate([
            (s["prompt_length"], s["new_tokens"], s["batch_size"])
                for s in self.spyre_warmup_shapes
        ]):
            if self.model_config.task != "embed":
                # TODO: remove if spyre supports
                # lower number of output tokens
                assert num_decode_tokens >= 3, (
                    "VLLM_SPYRE_WARMUP_NEW_TOKENS must be "
                    "at least 3 (spyre requirement).")
            # warmup individual combination
            logger.info(
                "[WARMUP] (%d/%d) for prompt length %d, decoding %d tokens "
                "with batch size %d...", i + 1, num_shape_combinations,
                prompt_len, num_decode_tokens, batch_size)
            self._warmup_spyre_fixed_size(prompt_len, num_decode_tokens,
                                          self.restricted_tokens, batch_size)
        all_warmup_end_t = time.time()
        all_warmup_total_t = all_warmup_end_t - all_warmup_start_t
        self.perf_metrics.log("total warmup time", all_warmup_total_t)
        # No more perf metric are captured (so far) after warmup, cleanup now.
        del self.perf_metrics
        logger.info(
            "[WARMUP] All %d prompt/decode/batchsize-shape "
            "combinations finished in %.3fs", num_shape_combinations,
            all_warmup_total_t)
        self.model_runner.complete_warmup()

    def check_health(self) -> None:
        """Basic health check (override for device-specific checks)."""
        # TODO: Implement something!
        return

    def determine_available_memory(self) -> int:
        """Return available device memory in bytes.

        This is used in conjunction with the result from `get_kv_cache_spec`
        to determine the number of KV cache blocks that can fit on the device.

        The number of available blocks is calculated as:
            available_memory / page_size / # of layers
        where the page size and number of layers come from the kv cache spec.

        The number of device blocks (called "gpu blocks" in most places) can
        also be overridden by `--num-gpu-blocks-override`, which is set under
        `vllm_config.cache_config.num_gpu_blocks_override`.
        """
        # Currently we override vllm_config.cache_config.num_gpu_blocks_override
        # in platform.py, so this value is only used by vllm to check that the
        # number of gpu blocks will fit in available memory.
        # Since we also return dummy values for the kv cache spec, this check is
        # meaningless and we can just return a large value to ensure vllm does
        # not raise a validation error.
        # TODO: Return the real available device memory when we implement real
        # kv-caching.
        return 1 << 64

    def initialize_from_config(self,
                               kv_cache_configs: list[KVCacheConfig]) -> None:
        """Construct the KV cache from the provided configs.
        Currently, we do not support paged attention or kv caching"""
        pass

    def __init__(
        self,
        vllm_config: VllmConfig,
        local_rank: int,
        rank: int,
        distributed_init_method: str,
        is_driver_worker: bool = False,
    ) -> None:
        WorkerBase.__init__(self, vllm_config=vllm_config)
        self.local_rank = local_rank
        self.rank = rank
        self.distributed_init_method = distributed_init_method
        self.is_driver_worker = is_driver_worker
        self.perf_metrics = perf_metrics.create_perf_metric_logger(rank)
        if self.parallel_config and is_driver_worker:
            assert rank % self.parallel_config.tensor_parallel_size == 0, \
                   "Driver worker should be rank 0 of tensor parallel group."
        if self.model_config.trust_remote_code:
            # note: lazy import to avoid importing torch before initializing
            from vllm.utils import init_cached_hf_modules
            init_cached_hf_modules()
        self.model_runner: \
            Union[StaticBatchingSpyreModelRunner,
                  ContinuousBatchingSpyreModelRunner]
        if self.model_config.task == "embed":
            raise NotImplementedError
        else:
            if envs_spyre.VLLM_SPYRE_USE_CB:
                self.model_runner = ContinuousBatchingSpyreModelRunner(
                    self.vllm_config, self.is_driver_worker)
            else:
                self.model_runner = StaticBatchingSpyreModelRunner(
                    self.vllm_config, self.is_driver_worker)
                self.spyre_warmup_shapes = SpyrePlatform.get_warmup_shapes(
                    self.vllm_config.scheduler_config)
        self._env_initialized = False
        # Torch profiler. Enabled and configured through env vars:
        # VLLM_TORCH_PROFILER_DIR=/path/to/save/trace
        if envs.VLLM_TORCH_PROFILER_DIR:
            torch_profiler_trace_dir = envs.VLLM_TORCH_PROFILER_DIR
            activities = [torch.profiler.ProfilerActivity.CPU]

            if envs_spyre.VLLM_SPYRE_DYNAMO_BACKEND == "sendnn":
                from torch_sendnn import torch_sendnn
                torch.utils.rename_privateuse1_backend("aiu")
                torch._register_device_module("aiu",
                                              torch_sendnn.sendnn_backend)
                torch.utils.generate_methods_for_privateuse1_backend()
                activities.append(torch.profiler.ProfilerActivity.PrivateUse1)

            self.profiler = torch.profiler.profile(
                activities=activities,
                record_shapes=True,
                with_stack=True,
                on_trace_ready=torch.profiler.tensorboard_trace_handler(
                    torch_profiler_trace_dir, use_gzip=True))
            print(
                "[SpyreWorker] Profiling enabled. Traces will be saved to: %s",
                torch_profiler_trace_dir)
        else:
            self.profiler = None

    def init_distributed_environment(self) -> None:
        """Initialize the distributed environment."""

        torch._C._distributed_c10d._register_process_group(
            "default", dist.group.WORLD)

        if envs_spyre.VLLM_SPYRE_DYNAMO_BACKEND == "sendnn":
            spyre_setup.spyre_dist_setup(
                rank=self.rank,
                world_size=self.parallel_config.world_size,
                verbose=True)

        # A small all_reduce for warmup.
        torch.distributed.all_reduce(torch.zeros(1).cpu())

    def init_device(self) -> None:

        if platform.machine() == "s390x":
            from torch.serialization import LoadEndianness
            torch.serialization.set_default_load_endianness(
                LoadEndianness.LITTLE)

        if not self._env_initialized:

            init_distributed_environment(
                world_size=self.parallel_config.world_size,
                rank=self.rank,
                distributed_init_method="env://",
                backend="gloo",
            )

            if self.parallel_config.world_size > 1:
                self.init_distributed_environment()
            elif envs_spyre.VLLM_SPYRE_DYNAMO_BACKEND == "sendnn":
                spyre_setup.spyre_setup()

            ensure_model_parallel_initialized(
                self.parallel_config.tensor_parallel_size,
                self.parallel_config.pipeline_parallel_size,
            )

            self._env_initialized = True

        # Set random seed.
        set_random_seed(self.model_config.seed)

    def initialize_cache(self, num_gpu_blocks: int,
                         num_cpu_blocks: int) -> None:
        self.cache_config.num_gpu_blocks = num_gpu_blocks
        self.cache_config.num_cpu_blocks = num_cpu_blocks

    def load_model(self):
        assert self._env_initialized

        is_local = os.path.isdir(self.model_config.model)
        if is_local:
            cf_file = os.path.join(self.model_config.model, 'config.json')
        else:
            cf_file = hf_hub_download(repo_id=self.model_config.model,
                                      revision=self.model_config.revision,
                                      filename="config.json")
        with open(cf_file, 'rb') as f:
            config = json.load(f)

        restricted_tokens = []
        if tok := config.get("bos_token_id") is not None:
            restricted_tokens.append(int(tok))
        if tok := config.get("eos_token_id") is not None:
            restricted_tokens.append(int(tok))

        self.restricted_tokens = restricted_tokens

        logger.info("load model...")
        # TODO: check additionally if the Spyre card has enough memory
        # for all requested model warmups
        # printing env variables for debugging purposes
        load_model_start_t = time.time()

        if envs_spyre.VLLM_SPYRE_USE_CB:
            # unused for continuous batching: set here to use same API
            wup_prompt_lens, wup_new_tokens = (0, ), (0, )
        else:
            wup_prompt_lens, wup_new_tokens = zip(
                *[(s["prompt_length"], s["new_tokens"])
                  for s in self.spyre_warmup_shapes])

        self.model_runner.load_model(prompt_lens=wup_prompt_lens,
                                     num_decode_tokens=wup_new_tokens)

        load_model_end_t = time.time()
        load_model_total_t = load_model_end_t - load_model_start_t
        self.perf_metrics.log("load model time",
                              load_model_total_t,
                              model=self.model_config.model)
        logger.info("load model took %.3fs", load_model_total_t)

    def _warmup_spyre_dynamic_size(self, special_token_ids):

        warmup_start_t = time.time()

        # satisfy mypy
        model_runner: ContinuousBatchingSpyreModelRunner = \
            cast(ContinuousBatchingSpyreModelRunner, self.model_runner)

        vocab_size = model_runner.vocab_size

        valid_token_ids = [
            i for i in range(1, vocab_size) if i not in set(special_token_ids)
        ]

        # Convert to tensor for sampling
        valid_token_ids_tensor = torch.tensor(valid_token_ids,
                                              dtype=torch.long,
                                              device=torch.device("cpu"))
        batch_size = 2
        prompt_len = 42
        num_decode_tokens = 2

        # Fix for batch size 1: set input batch to fit 2 requests for warmup
        if model_runner.vllm_config.scheduler_config.max_num_seqs == 1:
            model_runner.input_batch = InputBatch(
                max_num_reqs=2,
                max_model_len=model_runner.vllm_config.model_config.
                max_model_len,
                device=model_runner.device,
                pin_memory=model_runner.pin_memory,
                vocab_size=model_runner.vllm_config.model_config.
                get_vocab_size(),
            )

        # Sample from the valid token ids
        warmup_tokens_tensor = valid_token_ids_tensor[torch.randint(
            0, len(valid_token_ids_tensor), (batch_size + 1, prompt_len))]

        # TODO temporary until 'pooling_params' makes it to a release version
        # in vllm
        extra_kwargs: dict[str, Any] = {}
        if "pooling_params" in NewRequestData.__dataclass_fields__:
            extra_kwargs["pooling_params"] = None
        dummy_requests = [
            NewRequestData(
                req_id="warmup-%d" % (i),
                prompt_token_ids=warmup_tokens_tensor[i].tolist(),
                mm_inputs=[],
                mm_hashes=[],
                mm_positions=[],
                sampling_params=SamplingParams(max_tokens=num_decode_tokens),
                block_ids=[0],  # not actually used
                num_computed_tokens=0,
                lora_request=None,
                **extra_kwargs) for i in range(batch_size + 1)
        ]
        add_dummy_request = dummy_requests.pop(-1)

        with _maybe_warmup_context():
            for i, req in enumerate(dummy_requests):
                scheduler_output = SchedulerOutput(
                    scheduled_new_reqs=[req],
                    scheduled_cached_reqs=CachedRequestData.make_empty(),
                    num_scheduled_tokens={req.req_id: prompt_len},
                    total_num_scheduled_tokens=prompt_len,
                    scheduled_spec_decode_tokens={},
                    scheduled_encoder_inputs={},
                    num_common_prefix_blocks=0,
                    finished_req_ids=set(),
                    free_encoder_input_ids=[],
                    structured_output_request_ids={},
                    grammar_bitmask=None,
                )
                logger.info("[WARMUP] Prefill %d/%d...", i + 1, batch_size)
                self.execute_model(scheduler_output)

            # one decode iteration across all sequences
            req_ids = []
            new_token_ids = []
            new_block_ids = []
            num_computed_tokens = []
            for req in dummy_requests:
                req_ids.append(req.req_id)
                new_token_ids.append([
                    valid_token_ids_tensor[torch.randint(
                        0, len(valid_token_ids_tensor), (1, )).item()]
                ])  # placeholder token
                new_block_ids.append([req.block_ids])
                num_computed_tokens.append(prompt_len)
            cached_request_data = CachedRequestData(
                req_ids=req_ids,
                resumed_from_preemption=False,
                new_token_ids=new_token_ids,
                new_block_ids=new_block_ids,
                num_computed_tokens=num_computed_tokens,
            )

            scheduler_output = SchedulerOutput(
                scheduled_new_reqs=[],
                scheduled_cached_reqs=cached_request_data,
                num_scheduled_tokens={
                    f"warmup-{i}": 1
                    for i in range(batch_size)
                },
                total_num_scheduled_tokens=batch_size,
                scheduled_spec_decode_tokens={},
                scheduled_encoder_inputs={},
                num_common_prefix_blocks=0,
                finished_req_ids=set(),
                free_encoder_input_ids=[],
                structured_output_request_ids={},
                grammar_bitmask=None,
            )
            logger.info("[WARMUP] Decode...")
            self.execute_model(scheduler_output)
            self._cleanup_model_runner(request=dummy_requests)

        # warmup_mode completes the graph compilation, but we need to do
        # one additional prefill to deploy the compiled program to the device,
        # the necessary operations are included in the graph and will be removed
        # after this execution
        scheduler_output = SchedulerOutput(
            scheduled_new_reqs=[add_dummy_request],
            scheduled_cached_reqs=CachedRequestData.make_empty(),
            num_scheduled_tokens={add_dummy_request.req_id: prompt_len},
            total_num_scheduled_tokens=prompt_len,
            scheduled_spec_decode_tokens={},
            scheduled_encoder_inputs={},
            num_common_prefix_blocks=0,
            finished_req_ids=set(),
            free_encoder_input_ids=[],
            structured_output_request_ids={},
            grammar_bitmask=None,
        )
        logger.info("[WARMUP] Deploying to device...")
        self.execute_model(scheduler_output)
        self._cleanup_model_runner(request=[add_dummy_request])

<<<<<<< HEAD
        # Fix for batch size 1: reset input batch to fit max_num_seqs requests
        if model_runner.vllm_config.scheduler_config.max_num_seqs == 1:
            model_runner.input_batch = InputBatch(
                max_num_reqs=model_runner.vllm_config.scheduler_config.
                max_num_seqs,
                max_model_len=model_runner.vllm_config.model_config.
                max_model_len,
                device=model_runner.device,
                pin_memory=model_runner.pin_memory,
                vocab_size=model_runner.vllm_config.model_config.
                get_vocab_size(),
            )

        # get the number or pages from the actual Spyre card after the warmup
        # and set it accordingly in the model runner and the kv cache size
        n_blocks_avail = self._get_num_blocks_available()
        model_runner._set_free_blocks(num_blocks=n_blocks_avail)
        model_runner.model.model._set_past_key_value_states(
            num_blocks=n_blocks_avail)
=======
        model_runner.finish_warmup()
>>>>>>> 54c63f87

        warmup_end_t = time.time()
        warmup_total_t = warmup_end_t - warmup_start_t
        logger.info("[WARMUP] Finished in %.3fs", warmup_total_t)

        maybe_override_signals_handler()

    def _cleanup_model_runner(self, request) -> None:
        # Needed to clean up the data of model runner
        scheduler_output = SchedulerOutput(
            scheduled_new_reqs=[],
            scheduled_cached_reqs=CachedRequestData.make_empty(),
            num_scheduled_tokens={},
            # NOTE: this means no work to do
            total_num_scheduled_tokens=0,
            scheduled_spec_decode_tokens={},
            scheduled_encoder_inputs={},
            num_common_prefix_blocks=0,
            # The requests to be removed
            finished_req_ids=set([r.req_id for r in request]),
            free_encoder_input_ids=[],
            structured_output_request_ids={},
            grammar_bitmask=None,
        )
        self.execute_model(scheduler_output)
        # satisfy mypy
        model_runner: ContinuousBatchingSpyreModelRunner = \
            cast(ContinuousBatchingSpyreModelRunner, self.model_runner)
        model_runner.tkv = 0

    def _warmup_spyre_fixed_size(self, prompt_len, num_decode_tokens,
                                 special_token_ids, batch_size):

        warmup_start_t = time.time()
        # NOTE(ngl): empty tensor causes spyre to hang, so using
        # randint without 0 and the eos and bos token

        # Create a list of valid values between 1 (inclusive) and vocab
        # size (exclusive) by excluding the eos and bos token ids
        # (in special_token_ids)
        vocab_size = self.model_runner.vocab_size
        valid_token_ids = [
            i for i in range(1, vocab_size) if i not in set(special_token_ids)
        ]
        # Convert to tensor for sampling
        valid_token_ids_tensor = torch.tensor(valid_token_ids,
                                              dtype=torch.long,
                                              device=torch.device("cpu"))

        # Sample from the valid token ids
        warmup_tokens_tensor = valid_token_ids_tensor[torch.randint(
            0, len(valid_token_ids_tensor), (batch_size, prompt_len))]

        # TODO temporary until 'pooling_params' makes it to a release version
        # in vllm
        extra_kwargs: dict[str, Any] = {}
        if "pooling_params" in NewRequestData.__dataclass_fields__:
            extra_kwargs["pooling_params"] = None

        # Set up dummy requests for prefill steps
        dummy_requests = [
            NewRequestData(
                req_id="warmup",
                prompt_token_ids=warmup_tokens_tensor[i].tolist(),
                mm_inputs=[],
                mm_hashes=[],
                mm_positions=[],
                sampling_params=SamplingParams(max_tokens=num_decode_tokens),
                block_ids=[0],
                num_computed_tokens=0,
                lora_request=None,
                **extra_kwargs) for i in range(batch_size)
        ]

        # Set up dummy cached_requests for decode steps
        req_ids = []
        new_token_ids = []
        new_block_ids = []
        num_computed_tokens = []
        for req in dummy_requests:
            req_ids.append(req.req_id)
            new_token_ids.append([
                valid_token_ids_tensor[torch.randint(
                    0, len(valid_token_ids_tensor), (1, )).item()]
            ])  # placeholder token
            new_block_ids.append([req.block_ids])
            num_computed_tokens.append(req.num_computed_tokens)

        cached_request_data = CachedRequestData(
            req_ids=req_ids,
            resumed_from_preemption=False,
            new_token_ids=new_token_ids,
            new_block_ids=new_block_ids,
            num_computed_tokens=num_computed_tokens,
        )

        # Set up scheduler_output for execute_model
        scheduler_output = SchedulerOutput(
            scheduled_new_reqs=dummy_requests,
            scheduled_cached_reqs=cached_request_data,
            num_scheduled_tokens={i: prompt_len
                                  for i in range(batch_size)},
            total_num_scheduled_tokens=sum(prompt_len
                                           for _ in range(batch_size)),
            scheduled_spec_decode_tokens={},
            scheduled_encoder_inputs={},
            num_common_prefix_blocks=0,
            finished_req_ids=set(),
            free_encoder_input_ids=[],
            structured_output_request_ids={},
            grammar_bitmask=None,
        )

        # First full forward pass
        logger.info("[WARMUP] Compiling graphs...")
        # The fixed size warmup needs to happen only in here
        with _maybe_warmup_context():
            self._warmup_model_forward_pass(scheduler_output, dummy_requests,
                                            cached_request_data,
                                            num_decode_tokens)
        self.perf_metrics.log("warmup 1 time",
                              time.time() - warmup_start_t,
                              batch_size=batch_size,
                              max_tokens=num_decode_tokens,
                              prompt_len=prompt_len)

        # Second full forward pass
        logger.info("[WARMUP] Deploying to device...")
        warmup2_start_t = time.time()
        self._warmup_model_forward_pass(scheduler_output, dummy_requests,
                                        cached_request_data, num_decode_tokens)

        warmup_end_t = time.time()
        warmup_total_t = warmup_end_t - warmup_start_t
        self.perf_metrics.log("warmup 2 time",
                              time.time() - warmup2_start_t,
                              batch_size=batch_size,
                              max_tokens=num_decode_tokens,
                              prompt_len=prompt_len)
        logger.info(
            "[WARMUP] Prompt length %d and max output tokens %d "
            "finished in %.3fs", prompt_len, num_decode_tokens, warmup_total_t)
        maybe_override_signals_handler()

    def _warmup_model_forward_pass(
        self,
        scheduler_output: SchedulerOutput,
        requests: list[NewRequestData],
        cached_request_data: CachedRequestData,
        num_decode_tokens,
    ):
        """Handle a complete forward pass"""
        scheduler_output.scheduled_new_reqs = requests
        scheduler_output.scheduled_cached_reqs = CachedRequestData.make_empty()
        self.execute_model(scheduler_output)  # Prefill

        # Switch to cached requests to trigger decoding steps
        scheduler_output.scheduled_new_reqs = []
        scheduler_output.scheduled_cached_reqs = cached_request_data
        for _ in range(num_decode_tokens - 1):
            self.execute_model(scheduler_output)

    def profile(self, is_start=True):
        if self.profiler is None:
            raise RuntimeError("Profiler is not enabled.")
        if is_start:
            self.profiler.start()
        else:
            self.profiler.stop()

    @property
    def do_metadata_broadcast(self) -> bool:
        return True

    @property
    def kv_cache(self) -> Optional[list[list[torch.Tensor]]]:
        return None

    @SpyrePlatform.inference_mode()
    def execute_model(
        self,
        scheduler_output: "SchedulerOutput",
    ) -> Optional[ModelRunnerOutput]:
        output = self.model_runner.execute_model(scheduler_output)
        return output if self.is_driver_worker else None


# Ref: https://github.com/vllm-project/vllm/blob/5fbbfe9a4c13094ad72ed3d6b4ef208a7ddc0fd7/vllm/v1/executor/multiproc_executor.py#L446 # noqa: E501
# TODO: review this in the future
# This setup is a workaround to suppress logs that are dumped at the shutdown
# of the engine (only on V1) when vllm runs with multiprocess. The undesired
# behavior happens because g3log from Spyre runtime overrides the signal
# handler from vLLM when it starts a process for the engine code. Therefore,
# the engine does not have a chance to gracefully shutdown.
def maybe_override_signals_handler():
    if not (envs.VLLM_USE_V1 and envs.VLLM_ENABLE_V1_MULTIPROCESSING
            and envs_spyre.VLLM_SPYRE_OVERRIDE_SIGNALS_HANDLER):
        return

    shutdown_requested = False

    def signal_handler(signum, frame):
        nonlocal shutdown_requested
        if not shutdown_requested:
            shutdown_requested = True
            raise SystemExit()

    signal.signal(signal.SIGTERM, signal_handler)
    signal.signal(signal.SIGINT, signal_handler)<|MERGE_RESOLUTION|>--- conflicted
+++ resolved
@@ -432,7 +432,6 @@
         self.execute_model(scheduler_output)
         self._cleanup_model_runner(request=[add_dummy_request])
 
-<<<<<<< HEAD
         # Fix for batch size 1: reset input batch to fit max_num_seqs requests
         if model_runner.vllm_config.scheduler_config.max_num_seqs == 1:
             model_runner.input_batch = InputBatch(
@@ -446,15 +445,7 @@
                 get_vocab_size(),
             )
 
-        # get the number or pages from the actual Spyre card after the warmup
-        # and set it accordingly in the model runner and the kv cache size
-        n_blocks_avail = self._get_num_blocks_available()
-        model_runner._set_free_blocks(num_blocks=n_blocks_avail)
-        model_runner.model.model._set_past_key_value_states(
-            num_blocks=n_blocks_avail)
-=======
         model_runner.finish_warmup()
->>>>>>> 54c63f87
 
         warmup_end_t = time.time()
         warmup_total_t = warmup_end_t - warmup_start_t
