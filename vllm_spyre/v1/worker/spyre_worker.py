--- conflicted
+++ resolved
@@ -35,16 +35,8 @@
 from vllm_spyre.model_executor.model_loader import spyre_setup
 from vllm_spyre.platform import SpyrePlatform
 from vllm_spyre.v1.worker.spyre_model_runner import (
-<<<<<<< HEAD
-    ContinuousBatchingSpyreModelRunner,
-    SpyrePoolingModelRunner,
-    StaticBatchingSpyreModelRunner,
-    SupportedTask,
-)
-=======
     ChunkedPrefillModelRunner, ContinuousBatchingSpyreModelRunner,
     SpyrePoolingModelRunner, StaticBatchingSpyreModelRunner, SupportedTask)
->>>>>>> a2801661
 
 logger = init_logger(__name__)
 
@@ -265,19 +257,11 @@
             from vllm.utils import init_cached_hf_modules
 
             init_cached_hf_modules()
-<<<<<<< HEAD
-        self.model_runner: Union[
-            StaticBatchingSpyreModelRunner,
-            ContinuousBatchingSpyreModelRunner,
-            SpyrePoolingModelRunner,
-        ]
-=======
         self.model_runner: \
             Union[StaticBatchingSpyreModelRunner,
                   ContinuousBatchingSpyreModelRunner,
                   ChunkedPrefillModelRunner,
                   SpyrePoolingModelRunner]
->>>>>>> a2801661
         if self.is_pooling:
             self.model_runner = SpyrePoolingModelRunner(
                 self.vllm_config, self.is_driver_worker, self.rank
@@ -310,14 +294,6 @@
                         torch_profiler_trace_dir)
 
             if envs_spyre.VLLM_SPYRE_DYNAMO_BACKEND == "sendnn":
-<<<<<<< HEAD
-                from torch_sendnn import torch_sendnn
-
-                torch.utils.rename_privateuse1_backend("aiu")
-                torch._register_device_module("aiu", torch_sendnn.sendnn_backend)
-                torch.utils.generate_methods_for_privateuse1_backend()
-                activities.append(torch.profiler.ProfilerActivity.PrivateUse1)
-=======
                 logger.info("Traces will contain AIU events if PyTorch with"
                             " AIU profiling support is installed.")
                 os.environ["ProfilerActivity"] = "PrivateUse1"  # noqa: SIM112
@@ -342,7 +318,6 @@
                 envs.VLLM_TORCH_PROFILER_WITH_STACK,
                 envs.VLLM_TORCH_PROFILER_WITH_FLOPS,
             )
->>>>>>> a2801661
 
             self.profiler = torch.profiler.profile(
                 activities=[torch.profiler.ProfilerActivity.CPU],
@@ -351,17 +326,7 @@
                 with_stack=envs.VLLM_TORCH_PROFILER_WITH_STACK,
                 with_flops=envs.VLLM_TORCH_PROFILER_WITH_FLOPS,
                 on_trace_ready=torch.profiler.tensorboard_trace_handler(
-<<<<<<< HEAD
-                    torch_profiler_trace_dir, use_gzip=True
-                ),
-            )
-            print(
-                "[SpyreWorker] Profiling enabled. Traces will be saved to: %s",
-                torch_profiler_trace_dir,
-            )
-=======
                     torch_profiler_trace_dir, use_gzip=True))
->>>>>>> a2801661
         else:
             self.profiler = None
 
@@ -491,16 +456,6 @@
         logger.info("load model took %.3fs", load_model_total_t)
 
     def _warmup_spyre_dynamic_size(self, special_token_ids):
-<<<<<<< HEAD
-        # this setting is required to mark a dimension of size 1 as dynamic
-        # for pytorch >= 2.7.1 (needed to support batch size 1 for decodes)
-
-        from torch.fx.experimental import _config as config
-
-        config.backed_size_oblivious = True
-
-=======
->>>>>>> a2801661
         warmup_start_t = time.time()
 
         # satisfy mypy
@@ -690,17 +645,12 @@
         scheduler_output = SchedulerOutput(
             scheduled_new_reqs=dummy_requests,
             scheduled_cached_reqs=cached_request_data,
-<<<<<<< HEAD
-            num_scheduled_tokens={i: prompt_len for i in range(batch_size)},
-            total_num_scheduled_tokens=sum(prompt_len for _ in range(batch_size)),
-=======
             num_scheduled_tokens={
                 r.req_id: len(r.prompt_token_ids)
                 for r in dummy_requests
             },
             total_num_scheduled_tokens=sum(prompt_len
                                            for _ in range(batch_size)),
->>>>>>> a2801661
             scheduled_spec_decode_tokens={},
             scheduled_encoder_inputs={},
             num_common_prefix_blocks=0,
