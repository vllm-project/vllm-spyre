"""A Spyre worker class."""
import contextlib
import json
import os
import platform
import signal
import time
from typing import Optional, Union, cast

import torch
import torch.distributed as dist
import vllm.envs as envs
from huggingface_hub import hf_hub_download
from vllm.config import VllmConfig
from vllm.distributed import (ensure_model_parallel_initialized,
                              init_distributed_environment)
from vllm.logger import init_logger
from vllm.model_executor import set_random_seed
from vllm.pooling_params import PoolingParams
from vllm.sampling_params import SamplingParams
from vllm.v1.core.sched.output import (CachedRequestData, NewRequestData,
                                       SchedulerOutput)
from vllm.v1.kv_cache_interface import KVCacheConfig, KVCacheSpec
from vllm.v1.outputs import ModelRunnerOutput
from vllm.v1.worker.worker_base import WorkerBase as WorkerBaseV1
from vllm.worker.worker_base import WorkerBase

import vllm_spyre.envs as envs_spyre
import vllm_spyre.perf_metrics as perf_metrics
from vllm_spyre.model_executor.model_loader import spyre_setup
from vllm_spyre.platform import SpyrePlatform
<<<<<<< HEAD
from vllm_spyre.v1.worker.spyre_input_batch import InputBatch
=======
from vllm_spyre.v1.worker.spyre_input_batch import SamplingInputBatch
>>>>>>> 286234c6
from vllm_spyre.v1.worker.spyre_model_runner import (
    ContinuousBatchingSpyreModelRunner, SpyrePoolingModelRunner,
    StaticBatchingSpyreModelRunner, SupportedTask)

logger = init_logger(__name__)

# var to make sure we always warmup with the right context
_inside_warmup_mode = False


@contextlib.contextmanager
def _maybe_warmup_context():
    global _inside_warmup_mode
    warmup_context = contextlib.nullcontext
    if envs_spyre.VLLM_SPYRE_DYNAMO_BACKEND == "sendnn":
        from torch_sendnn import warmup_mode
        warmup_context = warmup_mode
    with warmup_context():
        _inside_warmup_mode = True
        yield
        _inside_warmup_mode = False


class SpyreWorker(WorkerBaseV1):
    """A worker class that executes the model on a group of Spyre cores.
    """

    @property
    def is_pooling(self) -> bool:
        return self.model_config.task == "embed" \
            if self.model_config.task else \
                "embed" in self.model_config.supported_tasks

    @property
    def is_decoder(self) -> bool:
        return self.model_config.task == "generate" \
            if self.model_config.task else \
                "generate" in self.model_config.supported_tasks

    def get_kv_cache_spec(self) -> KVCacheSpec:
        """Get specifications for KV cache implementation.

        These specs are used to:
        - build the kv_cache_configs that are then passed to
            initialize_from_config() on this instance
        - determine the number of available kv_cache_blocks, see
            SpyreWorker.determine_available_memory
        """
        return self.model_runner.get_kv_cache_spec()

    def compile_or_warm_up_model(self) -> None:
        """Prepare model for execution through compilation/warmup."""

        if envs_spyre.VLLM_SPYRE_USE_CB:
            self._warmup_spyre_dynamic_size(self.restricted_tokens)
            return

        num_shape_combinations = len(self.spyre_warmup_shapes)
        logger.info(
            "[WARMUP] Starting for %d "
            "prompt/decode/batchsize-shape combinations...",
            len(self.spyre_warmup_shapes))
        all_warmup_start_t = time.time()
        for i, (prompt_len, num_decode_tokens, batch_size) in enumerate([
            (s["prompt_length"], s["new_tokens"], s["batch_size"])
                for s in self.spyre_warmup_shapes
        ]):
            if not self.is_pooling:
                # TODO: remove if spyre supports
                # lower number of output tokens
                assert num_decode_tokens >= 2, (
                    "VLLM_SPYRE_WARMUP_NEW_TOKENS must be "
                    "at least 2 (spyre requirement).")
            # warmup individual combination
            logger.info(
                "[WARMUP] (%d/%d) for prompt length %d, decoding %d tokens "
                "with batch size %d...", i + 1, num_shape_combinations,
                prompt_len, num_decode_tokens, batch_size)
            self._warmup_spyre_fixed_size(prompt_len, num_decode_tokens,
                                          self.restricted_tokens, batch_size)
        all_warmup_end_t = time.time()
        all_warmup_total_t = all_warmup_end_t - all_warmup_start_t
        self.perf_metrics.log("total warmup time", all_warmup_total_t)
        # No more perf metric are captured (so far) after warmup, cleanup now.
        del self.perf_metrics
        logger.info(
            "[WARMUP] All %d prompt/decode/batchsize-shape "
            "combinations finished in %.3fs", num_shape_combinations,
            all_warmup_total_t)
        self.model_runner.complete_warmup()

    def check_health(self) -> None:
        """Basic health check (override for device-specific checks)."""
        # TODO: Implement something!
        return

    def determine_available_memory(self) -> int:
        """Return available device memory in bytes.

        This is used in conjunction with the result from `get_kv_cache_spec`
        to determine the number of KV cache blocks that can fit on the device.

        The number of available blocks is calculated as:
            available_memory / page_size / # of layers
        where the page size and number of layers come from the kv cache spec.

        The number of device blocks (called "gpu blocks" in most places) can
        also be overridden by `--num-gpu-blocks-override`, which is set under
        `vllm_config.cache_config.num_gpu_blocks_override`.
        """
        # Currently we override vllm_config.cache_config.num_gpu_blocks_override
        # in platform.py, so this value is only used by vllm to check that the
        # number of gpu blocks will fit in available memory.
        # Since we also return dummy values for the kv cache spec, this check is
        # meaningless and we can just return a large value to ensure vllm does
        # not raise a validation error.
        # TODO: Return the real available device memory when we implement real
        # kv-caching.
        return 1 << 64

    def initialize_from_config(self,
                               kv_cache_configs: list[KVCacheConfig]) -> None:
        """Construct the KV cache from the provided configs.
        Currently, we do not support paged attention or kv caching"""
        pass

    def __init__(
        self,
        vllm_config: VllmConfig,
        local_rank: int,
        rank: int,
        distributed_init_method: str,
        is_driver_worker: bool = False,
    ) -> None:
        WorkerBase.__init__(self, vllm_config=vllm_config)
        self.local_rank = local_rank
        self.rank = rank
        self.distributed_init_method = distributed_init_method
        self.is_driver_worker = is_driver_worker
        self.perf_metrics = perf_metrics.create_perf_metric_logger(rank)
        if self.parallel_config and is_driver_worker:
            assert rank % self.parallel_config.tensor_parallel_size == 0, \
                   "Driver worker should be rank 0 of tensor parallel group."
        if self.model_config.trust_remote_code:
            # note: lazy import to avoid importing torch before initializing
            from vllm.utils import init_cached_hf_modules
            init_cached_hf_modules()
        self.model_runner: \
            Union[StaticBatchingSpyreModelRunner,
                  ContinuousBatchingSpyreModelRunner, SpyrePoolingModelRunner]
        if self.is_pooling:
            self.model_runner = SpyrePoolingModelRunner(
                self.vllm_config, self.is_driver_worker)
            self.spyre_warmup_shapes = SpyrePlatform.get_warmup_shapes(
                self.vllm_config.scheduler_config)
        else:
            if envs_spyre.VLLM_SPYRE_USE_CB:
                self.model_runner = ContinuousBatchingSpyreModelRunner(
                    self.vllm_config, self.is_driver_worker)
            else:
                self.model_runner = StaticBatchingSpyreModelRunner(
                    self.vllm_config, self.is_driver_worker)
                self.spyre_warmup_shapes = SpyrePlatform.get_warmup_shapes(
                    self.vllm_config.scheduler_config)
        self._env_initialized = False
        # Torch profiler. Enabled and configured through env vars:
        # VLLM_TORCH_PROFILER_DIR=/path/to/save/trace
        if envs.VLLM_TORCH_PROFILER_DIR:
            torch_profiler_trace_dir = envs.VLLM_TORCH_PROFILER_DIR
            activities = [torch.profiler.ProfilerActivity.CPU]

            if envs_spyre.VLLM_SPYRE_DYNAMO_BACKEND == "sendnn":
                from torch_sendnn import torch_sendnn
                torch.utils.rename_privateuse1_backend("aiu")
                torch._register_device_module("aiu",
                                              torch_sendnn.sendnn_backend)
                torch.utils.generate_methods_for_privateuse1_backend()
                activities.append(torch.profiler.ProfilerActivity.PrivateUse1)

            self.profiler = torch.profiler.profile(
                activities=activities,
                record_shapes=True,
                with_stack=True,
                on_trace_ready=torch.profiler.tensorboard_trace_handler(
                    torch_profiler_trace_dir, use_gzip=True))
            print(
                "[SpyreWorker] Profiling enabled. Traces will be saved to: %s",
                torch_profiler_trace_dir)
        else:
            self.profiler = None

    def init_distributed_environment(self) -> None:
        """Initialize the distributed environment."""

        torch._C._distributed_c10d._register_process_group(
            "default", dist.group.WORLD)

        if envs_spyre.VLLM_SPYRE_DYNAMO_BACKEND == "sendnn":
            spyre_setup.spyre_dist_setup(
                rank=self.rank,
                world_size=self.parallel_config.world_size,
                verbose=True)

        # A small all_reduce for warmup.
        torch.distributed.all_reduce(torch.zeros(1).cpu())

    def init_device(self) -> None:

        if platform.machine() == "s390x":
            from torch.serialization import LoadEndianness
            torch.serialization.set_default_load_endianness(
                LoadEndianness.LITTLE)

        if not self._env_initialized:

            init_distributed_environment(
                world_size=self.parallel_config.world_size,
                rank=self.rank,
                distributed_init_method="env://",
                backend="gloo",
            )

            if self.parallel_config.world_size > 1:
                self.init_distributed_environment()
            elif envs_spyre.VLLM_SPYRE_DYNAMO_BACKEND == "sendnn":
                spyre_setup.spyre_setup()

            ensure_model_parallel_initialized(
                self.parallel_config.tensor_parallel_size,
                self.parallel_config.pipeline_parallel_size,
            )

            self._env_initialized = True

        # Set random seed.
        set_random_seed(self.model_config.seed)

    def initialize_cache(self, num_gpu_blocks: int,
                         num_cpu_blocks: int) -> None:
        self.cache_config.num_gpu_blocks = num_gpu_blocks
        self.cache_config.num_cpu_blocks = num_cpu_blocks

    def load_model(self):
        assert self._env_initialized

        is_local = os.path.isdir(self.model_config.model)
        if is_local:
            cf_file = os.path.join(self.model_config.model, 'config.json')
        else:
            cf_file = hf_hub_download(repo_id=self.model_config.model,
                                      revision=self.model_config.revision,
                                      filename="config.json")
        with open(cf_file, 'rb') as f:
            config = json.load(f)

        restricted_tokens = []
        if tok := config.get("bos_token_id") is not None:
            restricted_tokens.append(int(tok))
        if tok := config.get("eos_token_id") is not None:
            restricted_tokens.append(int(tok))

        self.restricted_tokens = restricted_tokens

        logger.info("load model...")
        # TODO: check additionally if the Spyre card has enough memory
        # for all requested model warmups
        # printing env variables for debugging purposes
        load_model_start_t = time.time()

        if envs_spyre.VLLM_SPYRE_USE_CB:
            # unused for continuous batching: set here to use same API
            wup_prompt_lens, wup_new_tokens = (0, ), (0, )
        else:
            wup_prompt_lens, wup_new_tokens = zip(
                *[(s["prompt_length"], s["new_tokens"])
                  for s in self.spyre_warmup_shapes])

        self.model_runner.load_model(prompt_lens=wup_prompt_lens,
                                     num_decode_tokens=wup_new_tokens)

        load_model_end_t = time.time()
        load_model_total_t = load_model_end_t - load_model_start_t
        self.perf_metrics.log("load model time",
                              load_model_total_t,
                              model=self.model_config.model)
        logger.info("load model took %.3fs", load_model_total_t)

    def _warmup_spyre_dynamic_size(self, special_token_ids):

        warmup_start_t = time.time()

        # satisfy mypy
        model_runner: ContinuousBatchingSpyreModelRunner = \
            cast(ContinuousBatchingSpyreModelRunner, self.model_runner)

        vocab_size = model_runner.vocab_size

        valid_token_ids = [
            i for i in range(1, vocab_size) if i not in set(special_token_ids)
        ]

        # Convert to tensor for sampling
        valid_token_ids_tensor = torch.tensor(valid_token_ids,
                                              dtype=torch.long,
                                              device=torch.device("cpu"))
        batch_size = 2
        prompt_len = 42
        num_decode_tokens = 2

        # Fix for batch size 1: set input batch to fit 2 requests for warmup
        if model_runner.vllm_config.scheduler_config.max_num_seqs == 1:
<<<<<<< HEAD
            model_runner.input_batch = InputBatch(
=======
            model_runner.input_batch = SamplingInputBatch(
>>>>>>> 286234c6
                max_num_reqs=2,
                max_model_len=model_runner.vllm_config.model_config.
                max_model_len,
                device=model_runner.device,
                pin_memory=model_runner.pin_memory,
                vocab_size=model_runner.vllm_config.model_config.
                get_vocab_size(),
            )
<<<<<<< HEAD
=======

>>>>>>> 286234c6
        # Sample from the valid token ids
        warmup_tokens_tensor = valid_token_ids_tensor[torch.randint(
            0, len(valid_token_ids_tensor), (batch_size + 1, prompt_len))]

        dummy_requests: list[NewRequestData] = [
            NewRequestData(
                req_id="warmup-%d" % (i),
                prompt_token_ids=warmup_tokens_tensor[i].tolist(),
                mm_inputs=[],
                mm_hashes=[],
                mm_positions=[],
                sampling_params=SamplingParams(max_tokens=num_decode_tokens),
                pooling_params=None,
                block_ids=[0],  # not actually used
                num_computed_tokens=0,
                lora_request=None,
            ) for i in range(batch_size + 1)
        ]
        add_dummy_request = dummy_requests.pop(-1)

        with _maybe_warmup_context():
            self._dynamic_warmup(dummy_requests=dummy_requests,
                                 prompt_len=prompt_len,
                                 batch_size=batch_size,
                                 valid_token_ids_tensor=valid_token_ids_tensor)

        # warmup_mode completes the graph compilation, but we need to do
        # one additional prefill to deploy the compiled program to the device,
        # the necessary operations are included in the graph and will be removed
        # after this execution
        scheduler_output = SchedulerOutput(
            scheduled_new_reqs=[add_dummy_request],
            scheduled_cached_reqs=CachedRequestData.make_empty(),
            num_scheduled_tokens={add_dummy_request.req_id: prompt_len},
            total_num_scheduled_tokens=prompt_len,
            scheduled_spec_decode_tokens={},
            scheduled_encoder_inputs={},
            num_common_prefix_blocks=0,
            finished_req_ids=set(),
            free_encoder_input_ids=[],
            structured_output_request_ids={},
            grammar_bitmask=None,
        )
        logger.info("[WARMUP] Deploying to device...")
        self.execute_model(scheduler_output)
        self._cleanup_model_runner(request=[add_dummy_request])

        # Fix for batch size 1: reset input batch to fit max_num_seqs requests
        if model_runner.vllm_config.scheduler_config.max_num_seqs == 1:
<<<<<<< HEAD
            model_runner.input_batch = InputBatch(
=======
            model_runner.input_batch = SamplingInputBatch(
>>>>>>> 286234c6
                max_num_reqs=model_runner.vllm_config.scheduler_config.
                max_num_seqs,
                max_model_len=model_runner.vllm_config.model_config.
                max_model_len,
                device=model_runner.device,
                pin_memory=model_runner.pin_memory,
                vocab_size=model_runner.vllm_config.model_config.
                get_vocab_size(),
            )

        model_runner.finish_warmup()

        warmup_end_t = time.time()
        warmup_total_t = warmup_end_t - warmup_start_t
        compile_cache_str = 'enabled' if int(
            os.getenv("TORCH_SENDNN_CACHE_ENABLE", "0")) else 'disabled'
        logger.info("[WARMUP] Finished in %.3fs (compilation cache %s)",
                    warmup_total_t, compile_cache_str)

        maybe_override_signals_handler()

    def _cleanup_model_runner(self, request) -> None:
        # Needed to clean up the data of model runner
        scheduler_output = SchedulerOutput(
            scheduled_new_reqs=[],
            scheduled_cached_reqs=CachedRequestData.make_empty(),
            num_scheduled_tokens={},
            # NOTE: this means no work to do
            total_num_scheduled_tokens=0,
            scheduled_spec_decode_tokens={},
            scheduled_encoder_inputs={},
            num_common_prefix_blocks=0,
            # The requests to be removed
            finished_req_ids=set([r.req_id for r in request]),
            free_encoder_input_ids=[],
            structured_output_request_ids={},
            grammar_bitmask=None,
        )
        self.execute_model(scheduler_output)
        # satisfy mypy
        model_runner: ContinuousBatchingSpyreModelRunner = \
            cast(ContinuousBatchingSpyreModelRunner, self.model_runner)
        model_runner.tkv = 0

    def _warmup_spyre_fixed_size(self, prompt_len, num_decode_tokens,
                                 special_token_ids, batch_size):

        warmup_start_t = time.time()
        # NOTE(ngl): empty tensor causes spyre to hang, so using
        # randint without 0 and the eos and bos token

        # Create a list of valid values between 1 (inclusive) and vocab
        # size (exclusive) by excluding the eos and bos token ids
        # (in special_token_ids)
        vocab_size = self.model_runner.vocab_size
        valid_token_ids = [
            i for i in range(1, vocab_size) if i not in set(special_token_ids)
        ]
        # Convert to tensor for sampling
        valid_token_ids_tensor = torch.tensor(valid_token_ids,
                                              dtype=torch.long,
                                              device=torch.device("cpu"))

        # Sample from the valid token ids
        warmup_tokens_tensor = valid_token_ids_tensor[torch.randint(
            0, len(valid_token_ids_tensor), (batch_size, prompt_len))]

        sampling_params, pooling_params = None, None
        if not self.is_pooling:
            sampling_params = SamplingParams(max_tokens=num_decode_tokens)
        else:
            pooling_params = PoolingParams()

        # Set up dummy requests for prefill steps
        dummy_requests = [
            NewRequestData(req_id="warmup",
                           prompt_token_ids=warmup_tokens_tensor[i].tolist(),
                           mm_inputs=[],
                           mm_hashes=[],
                           mm_positions=[],
                           sampling_params=sampling_params,
                           pooling_params=pooling_params,
                           block_ids=[0],
                           num_computed_tokens=0,
                           lora_request=None) for i in range(batch_size)
        ]

        # Set up dummy cached_requests for decode steps
        req_ids = []
        new_token_ids = []
        new_block_ids = []
        num_computed_tokens = []
        for req in dummy_requests:
            req_ids.append(req.req_id)
            new_token_ids.append([
                valid_token_ids_tensor[torch.randint(
                    0, len(valid_token_ids_tensor), (1, )).item()]
            ])  # placeholder token
            new_block_ids.append([req.block_ids])
            num_computed_tokens.append(req.num_computed_tokens)

        cached_request_data = CachedRequestData(
            req_ids=req_ids,
            resumed_from_preemption=False,
            new_token_ids=new_token_ids,
            new_block_ids=new_block_ids,
            num_computed_tokens=num_computed_tokens,
        )

        # Set up scheduler_output for execute_model
        scheduler_output = SchedulerOutput(
            scheduled_new_reqs=dummy_requests,
            scheduled_cached_reqs=cached_request_data,
            num_scheduled_tokens={i: prompt_len
                                  for i in range(batch_size)},
            total_num_scheduled_tokens=sum(prompt_len
                                           for _ in range(batch_size)),
            scheduled_spec_decode_tokens={},
            scheduled_encoder_inputs={},
            num_common_prefix_blocks=0,
            finished_req_ids=set(),
            free_encoder_input_ids=[],
            structured_output_request_ids={},
            grammar_bitmask=None,
        )

        # First full forward pass
        logger.info("[WARMUP] Compiling graphs...")
        # The fixed size warmup needs to happen only in here
        with _maybe_warmup_context():
            self._warmup_model_forward_pass(scheduler_output, dummy_requests,
                                            cached_request_data,
                                            num_decode_tokens)
        self.perf_metrics.log("warmup 1 time",
                              time.time() - warmup_start_t,
                              batch_size=batch_size,
                              max_tokens=num_decode_tokens,
                              prompt_len=prompt_len)

        # Second full forward pass
        logger.info("[WARMUP] Deploying to device...")
        warmup2_start_t = time.time()
        self._warmup_model_forward_pass(scheduler_output, dummy_requests,
                                        cached_request_data, num_decode_tokens)

        warmup_end_t = time.time()
        warmup_total_t = warmup_end_t - warmup_start_t
        self.perf_metrics.log("warmup 2 time",
                              time.time() - warmup2_start_t,
                              batch_size=batch_size,
                              max_tokens=num_decode_tokens,
                              prompt_len=prompt_len)
        compile_cache_str = 'enabled' if int(
            os.getenv("TORCH_SENDNN_CACHE_ENABLE", "0")) else 'disabled'
        logger.info(
            "[WARMUP] Prompt length %d and max output tokens %d "
            "finished in %.3fs (compilation cache %s)", prompt_len,
            num_decode_tokens, warmup_total_t, compile_cache_str)
        maybe_override_signals_handler()

    def _dynamic_warmup(
        self,
        dummy_requests: list[NewRequestData],
        prompt_len: int,
        batch_size: int,
        valid_token_ids_tensor: torch.Tensor,
    ) -> None:

        assert (
            _inside_warmup_mode
        ), "it looks like you are outside the warmup context for warmup"

        for i, req in enumerate(dummy_requests):
            scheduler_output = SchedulerOutput(
                scheduled_new_reqs=[req],
                scheduled_cached_reqs=CachedRequestData.make_empty(),
                num_scheduled_tokens={req.req_id: prompt_len},
                total_num_scheduled_tokens=prompt_len,
                scheduled_spec_decode_tokens={},
                scheduled_encoder_inputs={},
                num_common_prefix_blocks=0,
                finished_req_ids=set(),
                free_encoder_input_ids=[],
                structured_output_request_ids={},
                grammar_bitmask=None,
            )
            logger.info("[WARMUP] Prefill %d/%d...", i + 1, batch_size)

            self.execute_model(scheduler_output)

        # one decode iteration across all sequences
        req_ids = []
        new_token_ids = []
        new_block_ids = []
        num_computed_tokens = []
        for req in dummy_requests:
            req_ids.append(req.req_id)
            new_token_ids.append([
                valid_token_ids_tensor[torch.randint(
                    0, len(valid_token_ids_tensor), (1, )).item()]
            ])  # placeholder token
            new_block_ids.append([req.block_ids])
            num_computed_tokens.append(prompt_len)
        cached_request_data = CachedRequestData(
            req_ids=req_ids,
            resumed_from_preemption=False,
            new_token_ids=new_token_ids,
            new_block_ids=new_block_ids,
            num_computed_tokens=num_computed_tokens,
        )

        scheduler_output = SchedulerOutput(
            scheduled_new_reqs=[],
            scheduled_cached_reqs=cached_request_data,
            num_scheduled_tokens={f"warmup-{i}": 1
                                  for i in range(batch_size)},
            total_num_scheduled_tokens=batch_size,
            scheduled_spec_decode_tokens={},
            scheduled_encoder_inputs={},
            num_common_prefix_blocks=0,
            finished_req_ids=set(),
            free_encoder_input_ids=[],
            structured_output_request_ids={},
            grammar_bitmask=None,
        )
        logger.info("[WARMUP] Decode...")
        self.execute_model(scheduler_output)
        self._cleanup_model_runner(request=dummy_requests)

    def _warmup_model_forward_pass(
        self,
        scheduler_output: SchedulerOutput,
        requests: list[NewRequestData],
        cached_request_data: CachedRequestData,
        num_decode_tokens,
    ):
        """Handle a complete forward pass"""
        scheduler_output.scheduled_new_reqs = requests
        scheduler_output.scheduled_cached_reqs = CachedRequestData.make_empty()
        self.execute_model(scheduler_output)  # Prefill

        # Switch to cached requests to trigger decoding steps
        scheduler_output.scheduled_new_reqs = []
        scheduler_output.scheduled_cached_reqs = cached_request_data
        for _ in range(num_decode_tokens - 1):
            self.execute_model(scheduler_output)

    def profile(self, is_start=True):
        if self.profiler is None:
            raise RuntimeError("Profiler is not enabled.")
        if is_start:
            self.profiler.start()
        else:
            self.profiler.stop()

    @property
    def do_metadata_broadcast(self) -> bool:
        return True

    @property
    def kv_cache(self) -> Optional[list[list[torch.Tensor]]]:
        return None

    def get_supported_tasks(self) -> tuple[SupportedTask, ...]:
        return self.model_runner.get_supported_tasks()

    @SpyrePlatform.inference_mode()
    def execute_model(
        self,
        scheduler_output: "SchedulerOutput",
    ) -> Optional[ModelRunnerOutput]:
        output = self.model_runner.execute_model(scheduler_output)
        return output if self.is_driver_worker else None


# Ref: https://github.com/vllm-project/vllm/blob/5fbbfe9a4c13094ad72ed3d6b4ef208a7ddc0fd7/vllm/v1/executor/multiproc_executor.py#L446 # noqa: E501
# TODO: review this in the future
# This setup is a workaround to suppress logs that are dumped at the shutdown
# of the engine (only on V1) when vllm runs with multiprocess. The undesired
# behavior happens because g3log from Spyre runtime overrides the signal
# handler from vLLM when it starts a process for the engine code. Therefore,
# the engine does not have a chance to gracefully shutdown.
def maybe_override_signals_handler():
    if not (envs.VLLM_USE_V1 and envs.VLLM_ENABLE_V1_MULTIPROCESSING
            and envs_spyre.VLLM_SPYRE_OVERRIDE_SIGNALS_HANDLER):
        return

    shutdown_requested = False

    def signal_handler(signum, frame):
        nonlocal shutdown_requested
        if not shutdown_requested:
            shutdown_requested = True
            raise SystemExit()

    signal.signal(signal.SIGTERM, signal_handler)
    signal.signal(signal.SIGINT, signal_handler)<|MERGE_RESOLUTION|>--- conflicted
+++ resolved
@@ -29,11 +29,7 @@
 import vllm_spyre.perf_metrics as perf_metrics
 from vllm_spyre.model_executor.model_loader import spyre_setup
 from vllm_spyre.platform import SpyrePlatform
-<<<<<<< HEAD
-from vllm_spyre.v1.worker.spyre_input_batch import InputBatch
-=======
 from vllm_spyre.v1.worker.spyre_input_batch import SamplingInputBatch
->>>>>>> 286234c6
 from vllm_spyre.v1.worker.spyre_model_runner import (
     ContinuousBatchingSpyreModelRunner, SpyrePoolingModelRunner,
     StaticBatchingSpyreModelRunner, SupportedTask)
@@ -345,11 +341,7 @@
 
         # Fix for batch size 1: set input batch to fit 2 requests for warmup
         if model_runner.vllm_config.scheduler_config.max_num_seqs == 1:
-<<<<<<< HEAD
-            model_runner.input_batch = InputBatch(
-=======
             model_runner.input_batch = SamplingInputBatch(
->>>>>>> 286234c6
                 max_num_reqs=2,
                 max_model_len=model_runner.vllm_config.model_config.
                 max_model_len,
@@ -358,10 +350,7 @@
                 vocab_size=model_runner.vllm_config.model_config.
                 get_vocab_size(),
             )
-<<<<<<< HEAD
-=======
-
->>>>>>> 286234c6
+
         # Sample from the valid token ids
         warmup_tokens_tensor = valid_token_ids_tensor[torch.randint(
             0, len(valid_token_ids_tensor), (batch_size + 1, prompt_len))]
@@ -411,11 +400,7 @@
 
         # Fix for batch size 1: reset input batch to fit max_num_seqs requests
         if model_runner.vllm_config.scheduler_config.max_num_seqs == 1:
-<<<<<<< HEAD
-            model_runner.input_batch = InputBatch(
-=======
             model_runner.input_batch = SamplingInputBatch(
->>>>>>> 286234c6
                 max_num_reqs=model_runner.vllm_config.scheduler_config.
                 max_num_seqs,
                 max_model_len=model_runner.vllm_config.model_config.
