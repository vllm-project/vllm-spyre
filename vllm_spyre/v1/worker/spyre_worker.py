--- conflicted
+++ resolved
@@ -30,16 +30,8 @@
 from vllm_spyre.model_executor.model_loader import spyre_setup
 from vllm_spyre.platform import SpyrePlatform
 from vllm_spyre.v1.worker.spyre_model_runner import (
-<<<<<<< HEAD
     ContinuousBatchingSpyreModelRunner, SpyrePoolingModelRunner,
-    StaticBatchingSpyreModelRunner)
-
-# TODO: fix import when we upgrade to vLLM 0.9.3
-PoolingTask = None
-=======
-    ContinuousBatchingSpyreModelRunner, StaticBatchingSpyreModelRunner,
-    SupportedTask)
->>>>>>> 91e1a006
+    StaticBatchingSpyreModelRunner, SupportedTask)
 
 logger = init_logger(__name__)
 
@@ -634,14 +626,8 @@
     def kv_cache(self) -> Optional[list[list[torch.Tensor]]]:
         return None
 
-<<<<<<< HEAD
-    def get_supported_pooling_tasks(
-            self) -> list["PoolingTask"]:  # type: ignore
-        return self.model_runner.get_supported_pooling_tasks()
-=======
     def get_supported_tasks(self) -> tuple[SupportedTask, ...]:
         return self.model_runner.get_supported_tasks()
->>>>>>> 91e1a006
 
     @SpyrePlatform.inference_mode()
     def execute_model(
