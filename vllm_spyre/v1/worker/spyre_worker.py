"""A Spyre worker class."""
import json
import os
import platform
import time
from typing import List, Optional

import torch
import torch.distributed as dist
from huggingface_hub import hf_hub_download
from vllm.config import VllmConfig
from vllm.distributed import (ensure_model_parallel_initialized,
                              init_distributed_environment)
from vllm.logger import init_logger
from vllm.model_executor import set_random_seed
from vllm.platforms import current_platform
<<<<<<< HEAD
from vllm.sampling_params import SamplingParams
from vllm.v1.core.scheduler import CachedRequestData, NewRequestData, SchedulerOutput
from vllm.v1.kv_cache_interface import (FullAttentionSpec, KVCacheConfig,
                                        KVCacheSpec)
=======
from vllm.v1.core.scheduler import SchedulerOutput
from vllm.v1.kv_cache_interface import KVCacheConfig, KVCacheSpec
>>>>>>> b970a837
from vllm.v1.outputs import ModelRunnerOutput
from vllm.v1.worker.worker_base import WorkerBase as WorkerBaseV1
from vllm.worker.worker_base import WorkerBase

import vllm_spyre.envs as envs_spyre
from vllm_spyre.model_executor.model_loader import spyre_setup
from vllm_spyre.platform import SpyrePlatform
from vllm_spyre.v1.worker.spyre_model_runner import SpyreModelRunner

logger = init_logger(__name__)


class SpyreWorker(WorkerBaseV1):
    """A worker class that executes the model on a group of Spyre cores.
    """

    def get_kv_cache_spec(self) -> KVCacheSpec:
        """Get specifications for KV cache implementation.
        
        These specs are used to:
        - build the kv_cache_configs that are then passed to 
            initialize_from_config() on this instance
        - determine the number of available kv_cache_blocks, see
            SpyreWorker.determine_available_memory
        """
        return self.model_runner.get_kv_cache_spec()

    def compile_or_warm_up_model(self) -> None:
        """Prepare model for execution through compilation/warmup."""
        spyre_warmup_shapes = current_platform.get_warmup_shapes()
        wup_prompt_lens, wup_new_tokens = zip(*[(s["prompt_length"],
                                                 s["new_tokens"])
                                                for s in spyre_warmup_shapes])

<<<<<<< HEAD
        print(f"[SpyreWorker] Start warming up "
              f"{len(wup_new_tokens)} "
              f"different prompt/decode/batch size-shape combinations.")
=======
        logger.info(
            "Start warming up %d different "
            "prompt/decode/batchsize-shape combinations.", len(wup_new_tokens))
>>>>>>> b970a837
        all_warmup_start_t = time.time()
        for i, (prompt_len, num_decode_tokens, batch_size) in enumerate([
            (s["prompt_length"], s["new_tokens"], s["batch_size"])
                for s in spyre_warmup_shapes
        ]):
            if self.model_config.task != "embed":
                # TODO: remove if spyre supports
                # lower number of output tokens
                assert num_decode_tokens >= 3, (
                    "VLLM_SPYRE_WARMUP_NEW_TOKENS must be "
                    "at least 2 (spyre requirement).")
            # warmup individual combination
<<<<<<< HEAD
            print(f"[SpyreWorker] Warmup {i+1}/"
                  f"{len(wup_new_tokens)} "
                  f"prompt/decode/batchsize-shape combinations...")
            print(f"[SpyreWorker] Warming up for prompt length {prompt_len}, "
                  f"decoding {num_decode_tokens} tokens with batch "
                  f"size {batch_size}")
            
            self._warmup_spyre_fixed_size(prompt_len, num_decode_tokens, self.restricted_tokens, batch_size)

=======
            logger.info(
                "Warmup %d/%d prompt/decode/batchsize-shape "
                "combinations...", i + 1, len(wup_new_tokens))
            logger.info(
                "Warming up for prompt length %d, decoding %d tokens with "
                "batch size %d", prompt_len, num_decode_tokens, batch_size)
            self._warmup_spyre_fixed_size(prompt_len, num_decode_tokens,
                                          self.restricted_tokens, batch_size)
>>>>>>> b970a837
        all_warmup_end_t = time.time()
        all_warmup_total_t = all_warmup_end_t - all_warmup_start_t
        logger.info(
            "All warmups for %d different prompt/decode/batchsize-shape "
            "combinations finished. Total warmup time %.3fs.",
            len(wup_new_tokens), all_warmup_total_t)


    def _warmup_spyre_fixed_size(self, prompt_len, num_decode_tokens,
                  special_token_ids, batch_size):

        warmup_start_t = time.time()
        # NOTE(ngl): empty tensor causes spyre to hang, so using
        # randint without 0 and the eos and bos token

        # Create a list of valid values between 1 (inclusive) and vocab
        # size (exclusive) by excluding the eos and bos token ids
        # (in special_token_ids)
        vocab_size = self.model_runner.vocab_size
        valid_token_ids = [
            i for i in range(1, vocab_size) if i not in set(special_token_ids)
        ]
        # Convert to tensor for sampling
        valid_token_ids_tensor = torch.tensor(valid_token_ids, dtype=torch.long, device="cpu")

        # Sample from the valid token ids
        warmup_tokens_tensor = valid_token_ids_tensor[torch.randint(
            0, len(valid_token_ids_tensor), (batch_size, prompt_len))]

        # Create requests to be used for prefill steps
        dummy_requests = [
            NewRequestData(
                req_id=f"warmup",
                prompt_token_ids=warmup_tokens_tensor[i].tolist(),
                prompt="test",
                mm_inputs=[], mm_hashes=[], mm_positions=[],
                sampling_params=SamplingParams(max_tokens=num_decode_tokens),
                block_ids=[0],
                num_computed_tokens=0,
                lora_request=None,
            ) for i in range(batch_size)
        ]

        # Set up dummy cached_requests to be used for decode steps
        cached_requests = [
            CachedRequestData(
                req_id=req.req_id,
                resumed_from_preemption=False,
                new_token_ids=[valid_token_ids_tensor[torch.randint(
                    0, len(valid_token_ids_tensor), (1,)).item()]],  # placeholder token
                new_block_ids=req.block_ids,
                num_computed_tokens=req.num_computed_tokens,
            ) for req in dummy_requests
        ]

        # To be used for execute_model, start with scheduled_new_reqs
        # for prefill
        scheduler_output = SchedulerOutput(
            scheduled_new_reqs=dummy_requests,
            scheduled_cached_reqs=[],
            num_scheduled_tokens={i: prompt_len for i in range(batch_size)},
            total_num_scheduled_tokens=sum(prompt_len for _ in range(batch_size)),
            scheduled_spec_decode_tokens={},
            scheduled_encoder_inputs={},
            num_common_prefix_blocks=0,
            finished_req_ids=set(),
            free_encoder_input_ids=[],
        )

        # First full forward pass
        logger.info("[SpyreWorker] Warmup 1/2: Prefill...")
        self.execute_model(scheduler_output)  # Prefill step

        # Switch to cached requests to trigger decoding steps
        scheduler_output.scheduled_new_reqs = []
        scheduler_output.scheduled_cached_reqs = cached_requests

        logger.info("[SpyreWorker] Warmup 1/2: Decoding...")
        for _ in range(num_decode_tokens - 1):
            self.execute_model(scheduler_output)

        # update_lazyhandle
        if envs_spyre.VLLM_SPYRE_DYNAMO_BACKEND == "sendnn_decoder":
            from torch_sendnn import torch_sendnn
            ul_start_time = time.time()
            torch_sendnn.update_lazyhandle()
            ul_stop_time = time.time()
            logger.info(f"update_lazyhandle() done (duration: {ul_stop_time - ul_start_time}s)")

        # Second full forward pass
        logger.info("[SpyreWorker] Warmup 2/2: Prefill step...")
        scheduler_output.scheduled_new_reqs = dummy_requests
        scheduler_output.scheduled_cached_reqs = []
        self.execute_model(scheduler_output)

        # Switch to cached requests to trigger decoding steps
        scheduler_output.scheduled_new_reqs = []
        scheduler_output.scheduled_cached_reqs = cached_requests

        logger.info("[SpyreWorker] Warmup 2/2: Decoding steps...")
        for _ in range(num_decode_tokens - 1):
            self.execute_model(scheduler_output)

        warmup_end_t = time.time()
        warmup_total_t = warmup_end_t - warmup_start_t
        logger.info("[SpyreWorker] ... warmup finished.")
        logger.info(f"\twarmup took {warmup_total_t}s (for prompt length"
              f"{prompt_len} and max output tokens {num_decode_tokens})")


    def check_health(self) -> None:
        """Basic health check (override for device-specific checks)."""
        # TODO: Implement something!
        return

    def determine_available_memory(self) -> int:
        """Return available device memory in bytes.
        
        This is used in conjunction with the result from `get_kv_cache_spec`
        to determine the number of KV cache blocks that can fit on the device.

        The number of available blocks is calculated as:
            available_memory / page_size / # of layers
        where the page size and number of layers come from the kv cache spec.

        The number of device blocks (called "gpu blocks" in most places) can
        also be overridden by `--num-gpu-blocks-override`, which is set under
        `vllm_config.cache_config.num_gpu_blocks_override`.
        """
        # Currently we override vllm_config.cache_config.num_gpu_blocks_override
        # in platform.py, so this value is only used by vllm to check that the
        # number of gpu blocks will fit in available memory.
        # Since we also return dummy values for the kv cache spec, this check is
        # meaningless and we can just return a large value to ensure vllm does
        # not raise a validation error.
        # TODO: Return the real available device memory when we implement real
        # kv-caching.
        return 1 << 64

    def initialize_from_config(self,
                               kv_cache_configs: List[KVCacheConfig]) -> None:
        """Construct the KV cache from the provided configs.
        Currently, we do not support paged attention or kv caching"""
        pass

    def __init__(
        self,
        vllm_config: VllmConfig,
        local_rank: int,
        rank: int,
        distributed_init_method: str,
        is_driver_worker: bool = False,
    ) -> None:
        WorkerBase.__init__(self, vllm_config=vllm_config)
        self.local_rank = local_rank
        self.rank = rank
        self.distributed_init_method = distributed_init_method
        self.is_driver_worker = is_driver_worker
        if self.parallel_config and is_driver_worker:
            assert rank % self.parallel_config.tensor_parallel_size == 0, \
                   "Driver worker should be rank 0 of tensor parallel group."
        if self.model_config.trust_remote_code:
            # note: lazy import to avoid importing torch before initializing
            from vllm.utils import init_cached_hf_modules
            init_cached_hf_modules()

        if self.model_config.task == "embed":
            raise NotImplementedError
        else:
            self.model_runner = SpyreModelRunner(self.vllm_config,
                                                 self.is_driver_worker)
        self._env_initialized = False

    def init_distributed_environment(self) -> None:
        """Initialize the distributed environment."""

        torch._C._distributed_c10d._register_process_group(
            "default", dist.group.WORLD)

        if envs_spyre.VLLM_SPYRE_DYNAMO_BACKEND in [
                "sendnn", "sendnn_decoder"
        ]:
            spyre_setup.spyre_dist_setup(
                rank=self.rank,
                world_size=self.parallel_config.world_size,
                verbose=True)

        # A small all_reduce for warmup.
        torch.distributed.all_reduce(torch.zeros(1).cpu())

    def init_device(self) -> None:

        if platform.machine() == "s390x":
            from torch.serialization import LoadEndianness
            torch.serialization.set_default_load_endianness(
                LoadEndianness.LITTLE)

        if not self._env_initialized:

            init_distributed_environment(
                world_size=self.parallel_config.world_size,
                rank=self.rank,
                distributed_init_method="env://",
                backend="gloo",
            )

            if self.parallel_config.world_size > 1:
                self.init_distributed_environment()
            elif envs_spyre.VLLM_SPYRE_DYNAMO_BACKEND in [
                    "sendnn", "sendnn_decoder"
            ]:
                spyre_setup.spyre_setup(rank=0, world_size=1, verbose=True)

            ensure_model_parallel_initialized(
                self.parallel_config.tensor_parallel_size,
                self.parallel_config.pipeline_parallel_size,
            )

            self._env_initialized = True

        # Set random seed.
        set_random_seed(self.model_config.seed)

    def load_model(self):
        assert self._env_initialized

        is_local = os.path.isdir(self.model_config.model)
        if is_local:
            cf_file = os.path.join(self.model_config.model, 'config.json')
        else:
            cf_file = hf_hub_download(repo_id=self.model_config.model,
                                      revision=self.model_config.revision,
                                      filename="config.json")
        with open(cf_file, 'rb') as f:
            config = json.load(f)

        restricted_tokens = []
        if tok := config.get("bos_token_id") is not None:
            restricted_tokens.append(int(tok))
        if tok := config.get("eos_token_id") is not None:
            restricted_tokens.append(int(tok))

        self.restricted_tokens = restricted_tokens

        logger.info("load model...")
        # TODO: check additionally if the Spyre card has enough memory
        # for all requested model warmups
        # printing env variables for debugging purposes
        load_model_start_t = time.time()
        spyre_warmup_shapes = current_platform.get_warmup_shapes()
        wup_prompt_lens, wup_new_tokens = zip(*[(s["prompt_length"],
                                                 s["new_tokens"])
                                                for s in spyre_warmup_shapes])

        self.model_runner.load_model(prompt_lens=wup_prompt_lens,
                                     num_decode_tokens=wup_new_tokens)

        load_model_end_t = time.time()
        load_model_total_t = load_model_end_t - load_model_start_t
        logger.info("load model took %.3fs", load_model_total_t)

<<<<<<< HEAD
    def determine_num_available_blocks(self) -> Tuple[int, int]:
        """Determine the number of available KV blocks.

        Swapping is not yet supported, so always return num_cpu_blocks=0.

        We configure num_gpu_blocks to be equal to max_num_seqs.
        """
        # Set the number of GPU blocks to be the same as the maximum number of
        # sequences that can be processed in a single batch. This is equivalent
        # to schedule without PagedAttention.
        num_gpu_blocks = self.scheduler_config.max_num_seqs

        # Swap not yet supported with Spyre backend.
        num_cpu_blocks = 0

        return num_gpu_blocks, num_cpu_blocks

    def get_cache_block_size_bytes(self) -> int:
        """Determine the size in bytes of a cache block.

        This is required for speculative decoding; it is not yet implemented.
        """
        raise NotImplementedError
=======
    def _warmup_spyre_fixed_size(self, prompt_len, num_decode_tokens,
                                 special_token_ids, batch_size):
        # TODO See if we can use `self.execute_model` instead for the warmup
        # It's slightly risky to implement different forward pass logic here,
        # which can go out of sync with the real forward pass and cause problems
        # for torch.compile

        # warmup the model
        warmup_start_t = time.time()
        # NOTE(ngl): empty tensor causes spyre to hang, so using
        # randint without 0 and the eos and bos token

        # Create a list of valid values between 1 (inclusive) and vocab
        # size (exclusive) by excluding the eos and bos token ids
        # (in special_token_ids)
        vocab_size = self.model_runner.vocab_size
        valid_token_ids = [
            i for i in range(1, vocab_size) if i not in set(special_token_ids)
        ]
        # Convert to tensor for sampling
        valid_token_ids_tensor = torch.tensor(valid_token_ids,
                                              dtype=torch.long,
                                              device=torch.device("cpu"))
        # Sample from the valid token ids
        warmup_tokens_tensor = valid_token_ids_tensor[torch.randint(
            0, len(valid_token_ids_tensor), (batch_size, prompt_len))]

        extra_kwargs = {}
        if envs_spyre.VLLM_SPYRE_DYNAMO_BACKEND not in [
                "sendnn", "sendnn_decoder"
        ]:
            # Bug in 2.3.1 fixed in 2.4.1 for SDPA flash cpu
            # impl when padding too much
            extra_kwargs["attn_algorithm"] = "math"

        print(f"[SpyreWorker] warmup for prompt length "
              f"{prompt_len} and max output tokens {num_decode_tokens}.")

        # 1. trace
        print("[SpyreWorker] warmup 1/2...")
        # TODO: torch_sendnn.CleanGraph() should be necessary?
        # warmup 1st forward pass
        self._warmup_model_forward_pass(warmup_tokens_tensor,
                                        valid_token_ids_tensor, prompt_len,
                                        num_decode_tokens, batch_size,
                                        extra_kwargs)

        # 2. compile
        print("[SpyreWorker] warmup 2/2...")
        if envs_spyre.VLLM_SPYRE_DYNAMO_BACKEND == "sendnn_decoder":
            from torch_sendnn import torch_sendnn
            ul_start_time = time.time()
            torch_sendnn.update_lazyhandle()
            ul_stop_time = time.time()
            ul_total_t = ul_stop_time - ul_start_time
            print(f"update_lazyhandle() done (duration: {ul_total_t}s)")

        # warmup 2nd forward pass
        self._warmup_model_forward_pass(warmup_tokens_tensor,
                                        valid_token_ids_tensor, prompt_len,
                                        num_decode_tokens, batch_size,
                                        extra_kwargs)

        warmup_end_t = time.time()
        warmup_total_t = warmup_end_t - warmup_start_t
        print("[SpyreWorker] ... warmup finished.")
        print(f"\twarmup took {warmup_total_t}s (for prompt length"
              f"{prompt_len} and max output tokens {num_decode_tokens})")

    def _warmup_model_forward_pass(self, warmup_tokens_tensor,
                                   valid_token_ids_tensor, prompt_len,
                                   num_decode_tokens, batch_size,
                                   extra_kwargs):
        # padding warmup tokens to obtain the
        # corresponding position ids and mask
        warmup_tokens_pad, self.model_runner._position_ids, \
        self.model_runner._mask = self.model_runner.pad_input_ids(
            warmup_tokens_tensor, min_pad_length=prompt_len)

        logits, past_key_value_states = self.model_runner._raw_model_forward(
            warmup_tokens_pad,
            position_ids=self.model_runner._position_ids,
            mask=self.model_runner._mask,
            past_key_value_states=None,
            use_cache=True,
            only_last_token=True,
            **extra_kwargs)
        # decoding
        for i in range(num_decode_tokens - 1):
            # sampling next input token from vocab without bos and eos tokens
            decode_tokens = valid_token_ids_tensor[torch.randint(
                0, len(valid_token_ids_tensor), (batch_size, 1))]

            # update mask and position_ids
            self.model_runner._update_mask()
            self.model_runner._update_position_ids()

            if past_key_value_states is not None:
                for layer in past_key_value_states:
                    for tensor in layer:
                        torch._dynamo.mark_dynamic(tensor, 2)

            logits, past_key_value_states = self.model_runner.\
                _raw_model_forward(
                decode_tokens,
                position_ids=self.model_runner._position_ids,
                mask=self.model_runner._mask,
                past_key_value_states=past_key_value_states,
                use_cache=True,
                only_last_token=True,
                **extra_kwargs)
>>>>>>> b970a837

    @property
    def do_metadata_broadcast(self) -> bool:
        return True

    @property
    def kv_cache(self) -> Optional[List[List[torch.Tensor]]]:
        return None

    @SpyrePlatform.inference_mode()
    def execute_model(
        self,
        scheduler_output: "SchedulerOutput",
    ) -> Optional[ModelRunnerOutput]:
        output = self.model_runner.execute_model(scheduler_output)
        return output if self.is_driver_worker else None<|MERGE_RESOLUTION|>--- conflicted
+++ resolved
@@ -14,15 +14,9 @@
 from vllm.logger import init_logger
 from vllm.model_executor import set_random_seed
 from vllm.platforms import current_platform
-<<<<<<< HEAD
 from vllm.sampling_params import SamplingParams
 from vllm.v1.core.scheduler import CachedRequestData, NewRequestData, SchedulerOutput
-from vllm.v1.kv_cache_interface import (FullAttentionSpec, KVCacheConfig,
-                                        KVCacheSpec)
-=======
-from vllm.v1.core.scheduler import SchedulerOutput
 from vllm.v1.kv_cache_interface import KVCacheConfig, KVCacheSpec
->>>>>>> b970a837
 from vllm.v1.outputs import ModelRunnerOutput
 from vllm.v1.worker.worker_base import WorkerBase as WorkerBaseV1
 from vllm.worker.worker_base import WorkerBase
@@ -57,15 +51,9 @@
                                                  s["new_tokens"])
                                                 for s in spyre_warmup_shapes])
 
-<<<<<<< HEAD
-        print(f"[SpyreWorker] Start warming up "
-              f"{len(wup_new_tokens)} "
-              f"different prompt/decode/batch size-shape combinations.")
-=======
         logger.info(
             "Start warming up %d different "
             "prompt/decode/batchsize-shape combinations.", len(wup_new_tokens))
->>>>>>> b970a837
         all_warmup_start_t = time.time()
         for i, (prompt_len, num_decode_tokens, batch_size) in enumerate([
             (s["prompt_length"], s["new_tokens"], s["batch_size"])
@@ -78,17 +66,6 @@
                     "VLLM_SPYRE_WARMUP_NEW_TOKENS must be "
                     "at least 2 (spyre requirement).")
             # warmup individual combination
-<<<<<<< HEAD
-            print(f"[SpyreWorker] Warmup {i+1}/"
-                  f"{len(wup_new_tokens)} "
-                  f"prompt/decode/batchsize-shape combinations...")
-            print(f"[SpyreWorker] Warming up for prompt length {prompt_len}, "
-                  f"decoding {num_decode_tokens} tokens with batch "
-                  f"size {batch_size}")
-            
-            self._warmup_spyre_fixed_size(prompt_len, num_decode_tokens, self.restricted_tokens, batch_size)
-
-=======
             logger.info(
                 "Warmup %d/%d prompt/decode/batchsize-shape "
                 "combinations...", i + 1, len(wup_new_tokens))
@@ -97,7 +74,6 @@
                 "batch size %d", prompt_len, num_decode_tokens, batch_size)
             self._warmup_spyre_fixed_size(prompt_len, num_decode_tokens,
                                           self.restricted_tokens, batch_size)
->>>>>>> b970a837
         all_warmup_end_t = time.time()
         all_warmup_total_t = all_warmup_end_t - all_warmup_start_t
         logger.info(
@@ -359,144 +335,6 @@
         load_model_total_t = load_model_end_t - load_model_start_t
         logger.info("load model took %.3fs", load_model_total_t)
 
-<<<<<<< HEAD
-    def determine_num_available_blocks(self) -> Tuple[int, int]:
-        """Determine the number of available KV blocks.
-
-        Swapping is not yet supported, so always return num_cpu_blocks=0.
-
-        We configure num_gpu_blocks to be equal to max_num_seqs.
-        """
-        # Set the number of GPU blocks to be the same as the maximum number of
-        # sequences that can be processed in a single batch. This is equivalent
-        # to schedule without PagedAttention.
-        num_gpu_blocks = self.scheduler_config.max_num_seqs
-
-        # Swap not yet supported with Spyre backend.
-        num_cpu_blocks = 0
-
-        return num_gpu_blocks, num_cpu_blocks
-
-    def get_cache_block_size_bytes(self) -> int:
-        """Determine the size in bytes of a cache block.
-
-        This is required for speculative decoding; it is not yet implemented.
-        """
-        raise NotImplementedError
-=======
-    def _warmup_spyre_fixed_size(self, prompt_len, num_decode_tokens,
-                                 special_token_ids, batch_size):
-        # TODO See if we can use `self.execute_model` instead for the warmup
-        # It's slightly risky to implement different forward pass logic here,
-        # which can go out of sync with the real forward pass and cause problems
-        # for torch.compile
-
-        # warmup the model
-        warmup_start_t = time.time()
-        # NOTE(ngl): empty tensor causes spyre to hang, so using
-        # randint without 0 and the eos and bos token
-
-        # Create a list of valid values between 1 (inclusive) and vocab
-        # size (exclusive) by excluding the eos and bos token ids
-        # (in special_token_ids)
-        vocab_size = self.model_runner.vocab_size
-        valid_token_ids = [
-            i for i in range(1, vocab_size) if i not in set(special_token_ids)
-        ]
-        # Convert to tensor for sampling
-        valid_token_ids_tensor = torch.tensor(valid_token_ids,
-                                              dtype=torch.long,
-                                              device=torch.device("cpu"))
-        # Sample from the valid token ids
-        warmup_tokens_tensor = valid_token_ids_tensor[torch.randint(
-            0, len(valid_token_ids_tensor), (batch_size, prompt_len))]
-
-        extra_kwargs = {}
-        if envs_spyre.VLLM_SPYRE_DYNAMO_BACKEND not in [
-                "sendnn", "sendnn_decoder"
-        ]:
-            # Bug in 2.3.1 fixed in 2.4.1 for SDPA flash cpu
-            # impl when padding too much
-            extra_kwargs["attn_algorithm"] = "math"
-
-        print(f"[SpyreWorker] warmup for prompt length "
-              f"{prompt_len} and max output tokens {num_decode_tokens}.")
-
-        # 1. trace
-        print("[SpyreWorker] warmup 1/2...")
-        # TODO: torch_sendnn.CleanGraph() should be necessary?
-        # warmup 1st forward pass
-        self._warmup_model_forward_pass(warmup_tokens_tensor,
-                                        valid_token_ids_tensor, prompt_len,
-                                        num_decode_tokens, batch_size,
-                                        extra_kwargs)
-
-        # 2. compile
-        print("[SpyreWorker] warmup 2/2...")
-        if envs_spyre.VLLM_SPYRE_DYNAMO_BACKEND == "sendnn_decoder":
-            from torch_sendnn import torch_sendnn
-            ul_start_time = time.time()
-            torch_sendnn.update_lazyhandle()
-            ul_stop_time = time.time()
-            ul_total_t = ul_stop_time - ul_start_time
-            print(f"update_lazyhandle() done (duration: {ul_total_t}s)")
-
-        # warmup 2nd forward pass
-        self._warmup_model_forward_pass(warmup_tokens_tensor,
-                                        valid_token_ids_tensor, prompt_len,
-                                        num_decode_tokens, batch_size,
-                                        extra_kwargs)
-
-        warmup_end_t = time.time()
-        warmup_total_t = warmup_end_t - warmup_start_t
-        print("[SpyreWorker] ... warmup finished.")
-        print(f"\twarmup took {warmup_total_t}s (for prompt length"
-              f"{prompt_len} and max output tokens {num_decode_tokens})")
-
-    def _warmup_model_forward_pass(self, warmup_tokens_tensor,
-                                   valid_token_ids_tensor, prompt_len,
-                                   num_decode_tokens, batch_size,
-                                   extra_kwargs):
-        # padding warmup tokens to obtain the
-        # corresponding position ids and mask
-        warmup_tokens_pad, self.model_runner._position_ids, \
-        self.model_runner._mask = self.model_runner.pad_input_ids(
-            warmup_tokens_tensor, min_pad_length=prompt_len)
-
-        logits, past_key_value_states = self.model_runner._raw_model_forward(
-            warmup_tokens_pad,
-            position_ids=self.model_runner._position_ids,
-            mask=self.model_runner._mask,
-            past_key_value_states=None,
-            use_cache=True,
-            only_last_token=True,
-            **extra_kwargs)
-        # decoding
-        for i in range(num_decode_tokens - 1):
-            # sampling next input token from vocab without bos and eos tokens
-            decode_tokens = valid_token_ids_tensor[torch.randint(
-                0, len(valid_token_ids_tensor), (batch_size, 1))]
-
-            # update mask and position_ids
-            self.model_runner._update_mask()
-            self.model_runner._update_position_ids()
-
-            if past_key_value_states is not None:
-                for layer in past_key_value_states:
-                    for tensor in layer:
-                        torch._dynamo.mark_dynamic(tensor, 2)
-
-            logits, past_key_value_states = self.model_runner.\
-                _raw_model_forward(
-                decode_tokens,
-                position_ids=self.model_runner._position_ids,
-                mask=self.model_runner._mask,
-                past_key_value_states=past_key_value_states,
-                use_cache=True,
-                only_last_token=True,
-                **extra_kwargs)
->>>>>>> b970a837
-
     @property
     def do_metadata_broadcast(self) -> bool:
         return True
