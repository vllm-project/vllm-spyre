"""A Spyre worker class."""
import contextlib
import json
import os
import platform
import signal
import time
from typing import Optional, Union, cast

import torch
import torch.distributed as dist
import vllm.envs as envs
from huggingface_hub import hf_hub_download
from vllm.config import VllmConfig
from vllm.distributed import (ensure_model_parallel_initialized,
                              init_distributed_environment)
from vllm.logger import init_logger
from vllm.model_executor import set_random_seed
from vllm.pooling_params import PoolingParams
from vllm.sampling_params import SamplingParams
from vllm.v1.core.sched.output import (CachedRequestData, NewRequestData,
                                       SchedulerOutput)
from vllm.v1.kv_cache_interface import KVCacheConfig, KVCacheSpec
from vllm.v1.outputs import ModelRunnerOutput
from vllm.v1.worker.worker_base import WorkerBase as WorkerBaseV1
from vllm.worker.worker_base import WorkerBase

import vllm_spyre.envs as envs_spyre
import vllm_spyre.perf_metrics as perf_metrics
from vllm_spyre.model_executor.model_loader import spyre_setup
from vllm_spyre.platform import SpyrePlatform
from vllm_spyre.v1.worker.spyre_model_runner import (
    ContinuousBatchingSpyreModelRunner, StaticBatchingSpyreModelRunner)
from vllm_spyre.v1.worker.spyre_pooling_model_runner import (
    SpyrePoolingModelRunner)

logger = init_logger(__name__)


@contextlib.contextmanager
def _maybe_warmup_context():
    warmup_context = contextlib.nullcontext
    if envs_spyre.VLLM_SPYRE_DYNAMO_BACKEND == "sendnn":
        from torch_sendnn import warmup_mode
        warmup_context = warmup_mode
    with warmup_context():
        yield


class SpyreWorker(WorkerBaseV1):
    """A worker class that executes the model on a group of Spyre cores.
    """

    def get_kv_cache_spec(self) -> KVCacheSpec:
        """Get specifications for KV cache implementation.

        These specs are used to:
        - build the kv_cache_configs that are then passed to
            initialize_from_config() on this instance
        - determine the number of available kv_cache_blocks, see
            SpyreWorker.determine_available_memory
        """
        return self.model_runner.get_kv_cache_spec()

    def compile_or_warm_up_model(self) -> None:
        """Prepare model for execution through compilation/warmup."""

        if envs_spyre.VLLM_SPYRE_USE_CB:
            self._warmup_spyre_dynamic_size(self.restricted_tokens)
            return

        num_shape_combinations = len(self.spyre_warmup_shapes)
        logger.info(
            "[WARMUP] Starting for %d "
            "prompt/decode/batchsize-shape combinations...",
            len(self.spyre_warmup_shapes))
        all_warmup_start_t = time.time()
        for i, (prompt_len, num_decode_tokens, batch_size) in enumerate([
            (s["prompt_length"], s["new_tokens"], s["batch_size"])
                for s in self.spyre_warmup_shapes
        ]):
            if self.model_config.task != "embed":
                # TODO: remove if spyre supports
                # lower number of output tokens
                assert num_decode_tokens >= 3, (
                    "VLLM_SPYRE_WARMUP_NEW_TOKENS must be "
                    "at least 3 (spyre requirement).")
            # warmup individual combination
            logger.info(
                "[WARMUP] (%d/%d) for prompt length %d, decoding %d tokens "
                "with batch size %d...", i + 1, num_shape_combinations,
                prompt_len, num_decode_tokens, batch_size)
            self._warmup_spyre_fixed_size(prompt_len, num_decode_tokens,
                                          self.restricted_tokens, batch_size)
        all_warmup_end_t = time.time()
        all_warmup_total_t = all_warmup_end_t - all_warmup_start_t
        self.perf_metrics.log("total warmup time", all_warmup_total_t)
        # No more perf metric are captured (so far) after warmup, cleanup now.
        del self.perf_metrics
        logger.info(
            "[WARMUP] All %d prompt/decode/batchsize-shape "
            "combinations finished in %.3fs", num_shape_combinations,
            all_warmup_total_t)
        self.model_runner.complete_warmup()

    def check_health(self) -> None:
        """Basic health check (override for device-specific checks)."""
        # TODO: Implement something!
        return

    def determine_available_memory(self) -> int:
        """Return available device memory in bytes.

        This is used in conjunction with the result from `get_kv_cache_spec`
        to determine the number of KV cache blocks that can fit on the device.

        The number of available blocks is calculated as:
            available_memory / page_size / # of layers
        where the page size and number of layers come from the kv cache spec.

        The number of device blocks (called "gpu blocks" in most places) can
        also be overridden by `--num-gpu-blocks-override`, which is set under
        `vllm_config.cache_config.num_gpu_blocks_override`.
        """
        # Currently we override vllm_config.cache_config.num_gpu_blocks_override
        # in platform.py, so this value is only used by vllm to check that the
        # number of gpu blocks will fit in available memory.
        # Since we also return dummy values for the kv cache spec, this check is
        # meaningless and we can just return a large value to ensure vllm does
        # not raise a validation error.
        # TODO: Return the real available device memory when we implement real
        # kv-caching.
        return 1 << 64

    def initialize_from_config(self,
                               kv_cache_configs: list[KVCacheConfig]) -> None:
        """Construct the KV cache from the provided configs.
        Currently, we do not support paged attention or kv caching"""
        pass

    def __init__(
        self,
        vllm_config: VllmConfig,
        local_rank: int,
        rank: int,
        distributed_init_method: str,
        is_driver_worker: bool = False,
    ) -> None:
        WorkerBase.__init__(self, vllm_config=vllm_config)
        self.local_rank = local_rank
        self.rank = rank
        self.distributed_init_method = distributed_init_method
        self.is_driver_worker = is_driver_worker
        self.perf_metrics = perf_metrics.create_perf_metric_logger(rank)
        if self.parallel_config and is_driver_worker:
            assert rank % self.parallel_config.tensor_parallel_size == 0, \
                   "Driver worker should be rank 0 of tensor parallel group."
        if self.model_config.trust_remote_code:
            # note: lazy import to avoid importing torch before initializing
            from vllm.utils import init_cached_hf_modules
            init_cached_hf_modules()
        self.model_runner: \
            Union[StaticBatchingSpyreModelRunner,
                  ContinuousBatchingSpyreModelRunner, SpyrePoolingModelRunner]
        if self.model_config.task == "embed":
            self.model_runner = SpyrePoolingModelRunner(
                self.vllm_config, self.is_driver_worker)
            self.spyre_warmup_shapes = SpyrePlatform.get_warmup_shapes(
                self.vllm_config.scheduler_config)
        else:
            if envs_spyre.VLLM_SPYRE_USE_CB:
                self.model_runner = ContinuousBatchingSpyreModelRunner(
                    self.vllm_config, self.is_driver_worker)
            else:
                self.model_runner = StaticBatchingSpyreModelRunner(
                    self.vllm_config, self.is_driver_worker)
                self.spyre_warmup_shapes = SpyrePlatform.get_warmup_shapes(
                    self.vllm_config.scheduler_config)
        self._env_initialized = False
        # Torch profiler. Enabled and configured through env vars:
        # VLLM_TORCH_PROFILER_DIR=/path/to/save/trace
        if envs.VLLM_TORCH_PROFILER_DIR:
            torch_profiler_trace_dir = envs.VLLM_TORCH_PROFILER_DIR
            activities = [torch.profiler.ProfilerActivity.CPU]

            if envs_spyre.VLLM_SPYRE_DYNAMO_BACKEND == "sendnn":
                from torch_sendnn import torch_sendnn
                torch.utils.rename_privateuse1_backend("aiu")
                torch._register_device_module("aiu",
                                              torch_sendnn.sendnn_backend)
                torch.utils.generate_methods_for_privateuse1_backend()
                activities.append(torch.profiler.ProfilerActivity.PrivateUse1)

            self.profiler = torch.profiler.profile(
                activities=activities,
                record_shapes=True,
                with_stack=True,
                on_trace_ready=torch.profiler.tensorboard_trace_handler(
                    torch_profiler_trace_dir, use_gzip=True))
            print(
                "[SpyreWorker] Profiling enabled. Traces will be saved to: %s",
                torch_profiler_trace_dir)
        else:
            self.profiler = None

    def init_distributed_environment(self) -> None:
        """Initialize the distributed environment."""

        torch._C._distributed_c10d._register_process_group(
            "default", dist.group.WORLD)

        if envs_spyre.VLLM_SPYRE_DYNAMO_BACKEND == "sendnn":
            spyre_setup.spyre_dist_setup(
                rank=self.rank,
                world_size=self.parallel_config.world_size,
                verbose=True)

        # A small all_reduce for warmup.
        torch.distributed.all_reduce(torch.zeros(1).cpu())

    def init_device(self) -> None:

        if platform.machine() == "s390x":
            from torch.serialization import LoadEndianness
            torch.serialization.set_default_load_endianness(
                LoadEndianness.LITTLE)

        if not self._env_initialized:

            init_distributed_environment(
                world_size=self.parallel_config.world_size,
                rank=self.rank,
                distributed_init_method="env://",
                backend="gloo",
            )

            if self.parallel_config.world_size > 1:
                self.init_distributed_environment()
            elif envs_spyre.VLLM_SPYRE_DYNAMO_BACKEND == "sendnn":
                spyre_setup.spyre_setup()

            ensure_model_parallel_initialized(
                self.parallel_config.tensor_parallel_size,
                self.parallel_config.pipeline_parallel_size,
            )

            self._env_initialized = True

        # Set random seed.
        set_random_seed(self.model_config.seed)

    def initialize_cache(self, num_gpu_blocks: int,
                         num_cpu_blocks: int) -> None:
        self.cache_config.num_gpu_blocks = num_gpu_blocks
        self.cache_config.num_cpu_blocks = num_cpu_blocks

    def load_model(self):
        assert self._env_initialized

        is_local = os.path.isdir(self.model_config.model)
        if is_local:
            cf_file = os.path.join(self.model_config.model, 'config.json')
        else:
            cf_file = hf_hub_download(repo_id=self.model_config.model,
                                      revision=self.model_config.revision,
                                      filename="config.json")
        with open(cf_file, 'rb') as f:
            config = json.load(f)

        restricted_tokens = []
        if tok := config.get("bos_token_id") is not None:
            restricted_tokens.append(int(tok))
        if tok := config.get("eos_token_id") is not None:
            restricted_tokens.append(int(tok))

        self.restricted_tokens = restricted_tokens

        logger.info("load model...")
        # TODO: check additionally if the Spyre card has enough memory
        # for all requested model warmups
        # printing env variables for debugging purposes
        load_model_start_t = time.time()

        if envs_spyre.VLLM_SPYRE_USE_CB:
            # unused for continuous batching: set here to use same API
            wup_prompt_lens, wup_new_tokens = (0, ), (0, )
        else:
            wup_prompt_lens, wup_new_tokens = zip(
                *[(s["prompt_length"], s["new_tokens"])
                  for s in self.spyre_warmup_shapes])

        self.model_runner.load_model(prompt_lens=wup_prompt_lens,
                                     num_decode_tokens=wup_new_tokens)

        load_model_end_t = time.time()
        load_model_total_t = load_model_end_t - load_model_start_t
        self.perf_metrics.log("load model time",
                              load_model_total_t,
                              model=self.model_config.model)
        logger.info("load model took %.3fs", load_model_total_t)

    def _warmup_spyre_dynamic_size(self, special_token_ids):

        warmup_start_t = time.time()

        # satisfy mypy
        model_runner: ContinuousBatchingSpyreModelRunner = \
            cast(ContinuousBatchingSpyreModelRunner, self.model_runner)

        vocab_size = model_runner.vocab_size

        valid_token_ids = [
            i for i in range(1, vocab_size) if i not in set(special_token_ids)
        ]

        # Convert to tensor for sampling
        valid_token_ids_tensor = torch.tensor(valid_token_ids,
                                              dtype=torch.long,
                                              device=torch.device("cpu"))
        batch_size = 2
        prompt_len = 42
        num_decode_tokens = 2

        # Sample from the valid token ids
        warmup_tokens_tensor = valid_token_ids_tensor[torch.randint(
            0, len(valid_token_ids_tensor), (batch_size + 1, prompt_len))]

        dummy_requests = [
            NewRequestData(
                req_id="warmup-%d" % (i),
                prompt_token_ids=warmup_tokens_tensor[i].tolist(),
                # token_type_ids=None, TODO: wait for upstream
                mm_inputs=[],
                mm_hashes=[],
                mm_positions=[],
                sampling_params=SamplingParams(max_tokens=num_decode_tokens),
                pooling_params=None,
                block_ids=[0],  # not actually used
                num_computed_tokens=0,
<<<<<<< HEAD
                lora_request=None) for i in range(batch_size + 1)
=======
                lora_request=None,
                pooling_params=None,
            ) for i in range(batch_size + 1)
>>>>>>> 9d216200
        ]
        add_dummy_request = dummy_requests.pop(-1)

        with _maybe_warmup_context():
            for i, req in enumerate(dummy_requests):
                scheduler_output = SchedulerOutput(
                    scheduled_new_reqs=[req],
                    scheduled_cached_reqs=CachedRequestData.make_empty(),
                    num_scheduled_tokens={req.req_id: prompt_len},
                    total_num_scheduled_tokens=prompt_len,
                    scheduled_spec_decode_tokens={},
                    scheduled_encoder_inputs={},
                    num_common_prefix_blocks=0,
                    finished_req_ids=set(),
                    free_encoder_input_ids=[],
                    structured_output_request_ids={},
                    grammar_bitmask=None,
                )
                logger.info("[WARMUP] Prefill %d/%d...", i + 1, batch_size)
                self.execute_model(scheduler_output)

            # one decode iteration across all sequences
            req_ids = []
            new_token_ids = []
            new_block_ids = []
            num_computed_tokens = []
            for req in dummy_requests:
                req_ids.append(req.req_id)
                new_token_ids.append([
                    valid_token_ids_tensor[torch.randint(
                        0, len(valid_token_ids_tensor), (1, )).item()]
                ])  # placeholder token
                new_block_ids.append([req.block_ids])
                num_computed_tokens.append(prompt_len)
            cached_request_data = CachedRequestData(
                req_ids=req_ids,
                resumed_from_preemption=False,
                new_token_ids=new_token_ids,
                new_block_ids=new_block_ids,
                num_computed_tokens=num_computed_tokens,
            )

            scheduler_output = SchedulerOutput(
                scheduled_new_reqs=[],
                scheduled_cached_reqs=cached_request_data,
                num_scheduled_tokens={
                    f"warmup-{i}": 1
                    for i in range(batch_size)
                },
                total_num_scheduled_tokens=batch_size,
                scheduled_spec_decode_tokens={},
                scheduled_encoder_inputs={},
                num_common_prefix_blocks=0,
                finished_req_ids=set(),
                free_encoder_input_ids=[],
                structured_output_request_ids={},
                grammar_bitmask=None,
            )
            logger.info("[WARMUP] Decode...")
            self.execute_model(scheduler_output)
            self._cleanup_model_runner(request=dummy_requests)

        # warmup_mode completes the graph compilation, but we need to do
        # one additional prefill to deploy the compiled program to the device,
        # the necessary operations are included in the graph and will be removed
        # after this execution
        scheduler_output = SchedulerOutput(
            scheduled_new_reqs=[add_dummy_request],
            scheduled_cached_reqs=CachedRequestData.make_empty(),
            num_scheduled_tokens={add_dummy_request.req_id: prompt_len},
            total_num_scheduled_tokens=prompt_len,
            scheduled_spec_decode_tokens={},
            scheduled_encoder_inputs={},
            num_common_prefix_blocks=0,
            finished_req_ids=set(),
            free_encoder_input_ids=[],
            structured_output_request_ids={},
            grammar_bitmask=None,
        )
        logger.info("[WARMUP] Deploying to device...")
        self.execute_model(scheduler_output)
        self._cleanup_model_runner(request=[add_dummy_request])

        model_runner.finish_warmup()

        warmup_end_t = time.time()
        warmup_total_t = warmup_end_t - warmup_start_t
        logger.info("[WARMUP] Finished in %.3fs", warmup_total_t)

        maybe_override_signals_handler()

    def _cleanup_model_runner(self, request) -> None:
        # Needed to clean up the data of model runner
        scheduler_output = SchedulerOutput(
            scheduled_new_reqs=[],
            scheduled_cached_reqs=CachedRequestData.make_empty(),
            num_scheduled_tokens={},
            # NOTE: this means no work to do
            total_num_scheduled_tokens=0,
            scheduled_spec_decode_tokens={},
            scheduled_encoder_inputs={},
            num_common_prefix_blocks=0,
            # The requests to be removed
            finished_req_ids=set([r.req_id for r in request]),
            free_encoder_input_ids=[],
            structured_output_request_ids={},
            grammar_bitmask=None,
        )
        self.execute_model(scheduler_output)
        # satisfy mypy
        model_runner: ContinuousBatchingSpyreModelRunner = \
            cast(ContinuousBatchingSpyreModelRunner, self.model_runner)
        model_runner.tkv = 0

    def _warmup_spyre_fixed_size(self, prompt_len, num_decode_tokens,
                                 special_token_ids, batch_size):

        warmup_start_t = time.time()
        # NOTE(ngl): empty tensor causes spyre to hang, so using
        # randint without 0 and the eos and bos token

        # Create a list of valid values between 1 (inclusive) and vocab
        # size (exclusive) by excluding the eos and bos token ids
        # (in special_token_ids)
        vocab_size = self.model_runner.vocab_size
        valid_token_ids = [
            i for i in range(1, vocab_size) if i not in set(special_token_ids)
        ]
        # Convert to tensor for sampling
        valid_token_ids_tensor = torch.tensor(valid_token_ids,
                                              dtype=torch.long,
                                              device=torch.device("cpu"))

        # Sample from the valid token ids
        warmup_tokens_tensor = valid_token_ids_tensor[torch.randint(
            0, len(valid_token_ids_tensor), (batch_size, prompt_len))]

<<<<<<< HEAD
        sampling_params, pooling_params = None, None
        if self.model_config.task != "embed":
            sampling_params = SamplingParams(max_tokens=num_decode_tokens)
        else:
            pooling_params = PoolingParams()

=======
>>>>>>> 9d216200
        # Set up dummy requests for prefill steps
        dummy_requests = [
            NewRequestData(
                req_id="warmup",
                prompt_token_ids=warmup_tokens_tensor[i].tolist(),
                # token_type_ids=None, TODO: wait for upstream
                mm_inputs=[],
                mm_hashes=[],
                mm_positions=[],
                sampling_params=sampling_params,
                pooling_params=pooling_params,
                block_ids=[0],
                num_computed_tokens=0,
<<<<<<< HEAD
                lora_request=None) for i in range(batch_size)
=======
                lora_request=None,
                pooling_params=None) for i in range(batch_size)
>>>>>>> 9d216200
        ]

        # Set up dummy cached_requests for decode steps
        req_ids = []
        new_token_ids = []
        new_block_ids = []
        num_computed_tokens = []
        for req in dummy_requests:
            req_ids.append(req.req_id)
            new_token_ids.append([
                valid_token_ids_tensor[torch.randint(
                    0, len(valid_token_ids_tensor), (1, )).item()]
            ])  # placeholder token
            new_block_ids.append([req.block_ids])
            num_computed_tokens.append(req.num_computed_tokens)

        cached_request_data = CachedRequestData(
            req_ids=req_ids,
            resumed_from_preemption=False,
            new_token_ids=new_token_ids,
            new_block_ids=new_block_ids,
            num_computed_tokens=num_computed_tokens,
        )

        # Set up scheduler_output for execute_model
        scheduler_output = SchedulerOutput(
            scheduled_new_reqs=dummy_requests,
            scheduled_cached_reqs=cached_request_data,
            num_scheduled_tokens={i: prompt_len
                                  for i in range(batch_size)},
            total_num_scheduled_tokens=sum(prompt_len
                                           for _ in range(batch_size)),
            scheduled_spec_decode_tokens={},
            scheduled_encoder_inputs={},
            num_common_prefix_blocks=0,
            finished_req_ids=set(),
            free_encoder_input_ids=[],
            structured_output_request_ids={},
            grammar_bitmask=None,
        )

        # First full forward pass
        logger.info("[WARMUP] Compiling graphs...")
        # The fixed size warmup needs to happen only in here
        with _maybe_warmup_context():
            self._warmup_model_forward_pass(scheduler_output, dummy_requests,
                                            cached_request_data,
                                            num_decode_tokens)
        self.perf_metrics.log("warmup 1 time",
                              time.time() - warmup_start_t,
                              batch_size=batch_size,
                              max_tokens=num_decode_tokens,
                              prompt_len=prompt_len)

        # Second full forward pass
        logger.info("[WARMUP] Deploying to device...")
        warmup2_start_t = time.time()
        self._warmup_model_forward_pass(scheduler_output, dummy_requests,
                                        cached_request_data, num_decode_tokens)

        warmup_end_t = time.time()
        warmup_total_t = warmup_end_t - warmup_start_t
        self.perf_metrics.log("warmup 2 time",
                              time.time() - warmup2_start_t,
                              batch_size=batch_size,
                              max_tokens=num_decode_tokens,
                              prompt_len=prompt_len)
        logger.info(
            "[WARMUP] Prompt length %d and max output tokens %d "
            "finished in %.3fs", prompt_len, num_decode_tokens, warmup_total_t)
        maybe_override_signals_handler()

    def _warmup_model_forward_pass(
        self,
        scheduler_output: SchedulerOutput,
        requests: list[NewRequestData],
        cached_request_data: CachedRequestData,
        num_decode_tokens,
    ):
        """Handle a complete forward pass"""
        scheduler_output.scheduled_new_reqs = requests
        scheduler_output.scheduled_cached_reqs = CachedRequestData.make_empty()
        self.execute_model(scheduler_output)  # Prefill

        # Switch to cached requests to trigger decoding steps
        scheduler_output.scheduled_new_reqs = []
        scheduler_output.scheduled_cached_reqs = cached_request_data
        for _ in range(num_decode_tokens - 1):
            self.execute_model(scheduler_output)

    def profile(self, is_start=True):
        if self.profiler is None:
            raise RuntimeError("Profiler is not enabled.")
        if is_start:
            self.profiler.start()
        else:
            self.profiler.stop()

    @property
    def do_metadata_broadcast(self) -> bool:
        return True

    @property
    def kv_cache(self) -> Optional[list[list[torch.Tensor]]]:
        return None

    @SpyrePlatform.inference_mode()
    def execute_model(
        self,
        scheduler_output: "SchedulerOutput",
    ) -> Optional[ModelRunnerOutput]:
        output = self.model_runner.execute_model(scheduler_output)
        return output if self.is_driver_worker else None


# Ref: https://github.com/vllm-project/vllm/blob/5fbbfe9a4c13094ad72ed3d6b4ef208a7ddc0fd7/vllm/v1/executor/multiproc_executor.py#L446 # noqa: E501
# TODO: review this in the future
# This setup is a workaround to suppress logs that are dumped at the shutdown
# of the engine (only on V1) when vllm runs with multiprocess. The undesired
# behavior happens because g3log from Spyre runtime overrides the signal
# handler from vLLM when it starts a process for the engine code. Therefore,
# the engine does not have a chance to gracefully shutdown.
def maybe_override_signals_handler():
    if not (envs.VLLM_USE_V1 and envs.VLLM_ENABLE_V1_MULTIPROCESSING
            and envs_spyre.VLLM_SPYRE_OVERRIDE_SIGNALS_HANDLER):
        return

    shutdown_requested = False

    def signal_handler(signum, frame):
        nonlocal shutdown_requested
        if not shutdown_requested:
            shutdown_requested = True
            raise SystemExit()

    signal.signal(signal.SIGTERM, signal_handler)
    signal.signal(signal.SIGINT, signal_handler)<|MERGE_RESOLUTION|>--- conflicted
+++ resolved
@@ -337,13 +337,8 @@
                 pooling_params=None,
                 block_ids=[0],  # not actually used
                 num_computed_tokens=0,
-<<<<<<< HEAD
-                lora_request=None) for i in range(batch_size + 1)
-=======
                 lora_request=None,
-                pooling_params=None,
             ) for i in range(batch_size + 1)
->>>>>>> 9d216200
         ]
         add_dummy_request = dummy_requests.pop(-1)
 
@@ -481,15 +476,12 @@
         warmup_tokens_tensor = valid_token_ids_tensor[torch.randint(
             0, len(valid_token_ids_tensor), (batch_size, prompt_len))]
 
-<<<<<<< HEAD
         sampling_params, pooling_params = None, None
         if self.model_config.task != "embed":
             sampling_params = SamplingParams(max_tokens=num_decode_tokens)
         else:
             pooling_params = PoolingParams()
 
-=======
->>>>>>> 9d216200
         # Set up dummy requests for prefill steps
         dummy_requests = [
             NewRequestData(
@@ -503,12 +495,7 @@
                 pooling_params=pooling_params,
                 block_ids=[0],
                 num_computed_tokens=0,
-<<<<<<< HEAD
                 lora_request=None) for i in range(batch_size)
-=======
-                lora_request=None,
-                pooling_params=None) for i in range(batch_size)
->>>>>>> 9d216200
         ]
 
         # Set up dummy cached_requests for decode steps
