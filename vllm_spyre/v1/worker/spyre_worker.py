--- conflicted
+++ resolved
@@ -357,8 +357,7 @@
                 logger.info("[WARMUP] Prefill %d/%d...", i + 1, batch_size)
                 self.execute_model(scheduler_output)
 
-<<<<<<< HEAD
-        # one decode iteration across both sequences
+        # one decode iteration across all sequences
         req_ids = []
         new_token_ids = []
         new_block_ids = []
@@ -393,44 +392,9 @@
             structured_output_request_ids={},
             grammar_bitmask=None,
         )
-        logger.info("Warmup decode 1/1...")
+        logger.info("[WARMUP] Decode...")
         self.execute_model(scheduler_output)
         self._cleanup_model_runner(request=dummy_requests)
-=======
-            # one decode iteration across all sequences
-            cached_requests = [
-                CachedRequestData(
-                    req_id=req.req_id,
-                    resumed_from_preemption=False,
-                    new_token_ids=[
-                        valid_token_ids_tensor[torch.randint(
-                            0, len(valid_token_ids_tensor), (1, )).item()]
-                    ],  # placeholder token
-                    new_block_ids=req.block_ids,
-                    num_computed_tokens=prompt_len,
-                ) for req in dummy_requests
-            ]
-
-            scheduler_output = SchedulerOutput(
-                scheduled_new_reqs=[],
-                scheduled_cached_reqs=cached_requests,
-                num_scheduled_tokens={
-                    f"warmup-{i}": 1
-                    for i in range(batch_size)
-                },
-                total_num_scheduled_tokens=batch_size,
-                scheduled_spec_decode_tokens={},
-                scheduled_encoder_inputs={},
-                num_common_prefix_blocks=0,
-                finished_req_ids=set(),
-                free_encoder_input_ids=[],
-                structured_output_request_ids={},
-                grammar_bitmask=None,
-            )
-            logger.info("[WARMUP] Decode...")
-            self.execute_model(scheduler_output)
-            self._cleanup_model_runner(request=dummy_requests)
->>>>>>> 2488fb5a
 
         # warmup_mode completes the graph compilation, but we need to do
         # one additional prefill to deploy the compiled program to the device,
