--- conflicted
+++ resolved
@@ -415,6 +415,9 @@
         # get the number or pages from the actual Spyre card after the warmup
         # and set it accordingly in the model runner and the kv cache size
         n_blocks_avail = self._get_num_blocks_available()
+        # overwrite n_blocks_avail for testing scheduler constraints
+        if envs_spyre.VLLM_SPYRE_N_BLOCKS > 0:
+            n_blocks_avail = envs_spyre.VLLM_SPYRE_N_BLOCKS
         model_runner._set_free_blocks(num_blocks=n_blocks_avail)
         model_runner.model.model._set_past_key_value_states(
             num_blocks=n_blocks_avail)
@@ -449,26 +452,6 @@
             cast(ContinuousBatchingSpyreModelRunner, self.model_runner)
         model_runner.tkv = 0
 
-<<<<<<< HEAD
-        # get the number or pages from the actual Spyre card after the warmup
-        # and set it accordingly in the model runner and the kv cache size
-        n_blocks_avail = self._get_num_blocks_available()
-        # overwrite n_blocks_avail for testing scheduler constraints
-        if envs_spyre.VLLM_SPYRE_N_BLOCKS > 0:
-            n_blocks_avail = envs_spyre.VLLM_SPYRE_N_BLOCKS
-        model_runner._set_free_blocks(num_blocks=n_blocks_avail)
-        model_runner.model.model._set_past_key_value_states(
-            num_blocks=n_blocks_avail)
-
-        warmup_end_t = time.time()
-        warmup_total_t = warmup_end_t - warmup_start_t
-        logger.info("Warmup finished.")
-        logger.info("Warmup took %.3fs", warmup_total_t)
-
-        maybe_override_signals_handler()
-
-=======
->>>>>>> 507c28ce
     def _get_num_blocks_available(self) -> int:
         """Function returns the number of available blocks/pages.
         Will eventually contain a function in torch_sendnn which reads 
