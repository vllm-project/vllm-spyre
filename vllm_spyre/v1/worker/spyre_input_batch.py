# SPDX-License-Identifier: Apache-2.0
# Datastructures defining an input batch

# Based on vllm/vllm/v1/worker/gpu_input_batch.py

from abc import abstractmethod
from dataclasses import dataclass, field
from typing import Generic, TypeVar, cast

import numpy as np
import torch
from vllm.pooling_params import PoolingParams
from vllm.sampling_params import SamplingParams, SamplingType
from vllm.v1.pool.metadata import PoolingMetadata

# from vllm.v1.sample.logits_processor.state import LogitsProcessors
from vllm.v1.sample.logits_processor import BatchUpdateBuilder, LogitsProcessors, MoveDirectionality
from vllm.v1.sample.metadata import SamplingMetadata

from vllm_spyre.v1.sample.spyre_logits_processor import LogitProcessorWrapper


@dataclass
class BaseRequestState:
    req_id: str
    prompt_token_ids: list[int]

    @property
    @abstractmethod
    def num_tokens(self) -> int:
        raise NotImplementedError


RequestState = TypeVar("RequestState", bound=BaseRequestState)


class BaseInputBatch(Generic[RequestState]):
    def __init__(
        self,
        max_num_reqs: int,
        max_model_len: int,
        device: torch.device,
        pin_memory: bool,
        vocab_size: int,
    ):
        assert device.type == "cpu"
        # NOTE: max_num_reqs should be consistent with the warmup shapes
        self.max_num_reqs = max_num_reqs
        self.max_model_len = max_model_len
        self.device = device
        self.pin_memory = pin_memory
        self.vocab_size = vocab_size

        self._req_ids: list[str | None] = [None] * max_num_reqs
        self.req_id_to_index: dict[str, int] = {}

        # TODO(woosuk): This buffer could be too large if max_model_len is big.
        # Find a way to reduce the CPU memory usage.
        # This buffer is not directly transferred to the GPU, so it does not
        # need to be pinned.
        self.token_ids_cpu_tensor = torch.zeros(
            (max_num_reqs, max_model_len),
            device="cpu",
            dtype=torch.int32,
            pin_memory=False,
        )
        self.token_ids_cpu = self.token_ids_cpu_tensor.numpy()
        self.num_prompt_tokens: np.ndarray = np.zeros(max_num_reqs, dtype=np.int32)

        # Initialize with max number of requests
        self.padded_batch_size = self.max_num_reqs

        # Keep tracking of number of requests
        self._num_requests = 0

    @property
    def req_ids(self) -> list[str]:
        # None elements should only be present transiently
        # while performing state updates to the batch.
        return cast(list[str], self._req_ids)

    def get_available_index(self) -> int | None:
        raise NotImplementedError

    def add_request(
        self,
        request: RequestState,
        req_index: int | None = None,
    ) -> int:
        if req_index is None:
            req_index = self.get_available_index()
        assert req_index is not None
        assert req_index < self.max_num_reqs

        req_id = request.req_id
        self._req_ids[req_index] = req_id

        self.req_id_to_index[req_id] = req_index

        # Copy the prompt token ids.
        num_prompt_tokens = len(request.prompt_token_ids)
        self.num_prompt_tokens[req_index] = num_prompt_tokens

        self.token_ids_cpu[req_index, :num_prompt_tokens] = request.prompt_token_ids

        self._num_requests += 1
        assert self._num_requests <= self.max_num_reqs
        return req_index

    def clear_requests(self):
        """
        Clear the batch, mostly used by static batching
        """
        self.req_id_to_index = {}

        self._req_ids = [None] * self.max_num_reqs

        self._num_requests = 0

    def remove_request(self, req_id: str) -> int | None:
        """
        Free a slot of a request from the batch

        It does the following:
        - mask out the removed request.
        - Remove reference from the sets that track the type of parameter
          e.g. greeedy_reqs
        - Update some containers by reference to update the sampling parameters
          e.g. req_output_token_ids

        For the continuous batching, the removed request indices can be
        overwritten by new requests
        """
        req_index = self.req_id_to_index.pop(req_id, None)

        if req_index is None:
            return None

        # Remove the references

        self._req_ids[req_index] = None
        self._num_requests -= 1
        return req_index

    def _get_num_prompt_tokens(self) -> np.ndarray:
        return self.num_prompt_tokens[: self._num_requests]

    def _get_token_ids(self) -> np.ndarray:
        return self.token_ids_cpu[: self._num_requests]

    def _make_prompt_token_ids_tensor(self) -> torch.Tensor:
        num_prompt_tokens = self._get_num_prompt_tokens()
        max_prompt_len = num_prompt_tokens.max()
        prompt_token_ids_tensor = torch.empty(
            (self._num_requests, max_prompt_len),
            device=self.device,
            dtype=torch.int64,
        )
        prompt_token_ids = prompt_token_ids_tensor.numpy()
        prompt_token_ids[:] = self._get_token_ids()[:, :max_prompt_len]
        # Use the value of vocab_size as a pad since we don't have a
        # token_id of this value.

        for i in range(self._num_requests):
            prompt_token_ids[i, num_prompt_tokens[i] :] = self.vocab_size
        return prompt_token_ids_tensor

    def get_req_index(self, req_id):
        return self.req_id_to_index.get(req_id)

    @property
    def num_reqs(self) -> int:
        return self._num_requests

    @property
    def requests_ids(self) -> list[str]:
        return list(self.req_id_to_index.keys())

    @property
    def sorted_requests_ids(self) -> list[str]:
        return sorted(self.req_id_to_index, key=self.req_id_to_index.get)  # type: ignore


@dataclass
class SamplingRequestState(BaseRequestState):
<<<<<<< HEAD
=======

    num_computed_tokens: int = 0

>>>>>>> a2801661
    left_padding: int = 0  # Defaults to 0, i. e. not padding

    sampling_params: SamplingParams = SamplingParams()
    generator: torch.Generator | None = None

    output_token_ids: list[int] = field(default_factory=list)

    @property
    def num_tokens(self) -> int:
        return len(self.prompt_token_ids) + len(self.output_token_ids)


class SamplingInputBatch(BaseInputBatch[SamplingRequestState]):
    """
    This class was based on the InputBatch for GPU of vLLM V1.

    The implementation of vLLM was designed to track the request parameters
    and does some optimizations to keep the data organized tight. It also
    build the sampling parameters and do lazy allocations when possible.

    For the Spyre, we do something similar, however we do not worry (for now)
    the transfer data from CPU -> GPU as vLLM does. One key difference between
    those implementations is that we have a mask for active request based on
    the indices stored in `req_indices_mask`. Sometimes we need to check it
    to get the correct index of a request see `get_unpadded_output_indices`.

    For static batching, the correct usage of this class consists in add
    requests and clear the whole batch before process more requests.

    For continuous batching, when a request is removed, it frees a slot where
    a new request can be inserted. Then, the request index mask is used to
    condense the sampling parameters.
    """

    def __init__(
        self,
        max_num_reqs: int,
        max_model_len: int,
        device: torch.device,
        pin_memory: bool,
        vocab_size: int,
        logitsprocs: LogitsProcessors | None = None,
    ):
        super().__init__(
            max_num_reqs,
            max_model_len,
            device,
            pin_memory,
            vocab_size,
        )

        # Sampling-related.
        self.temperature = torch.empty((max_num_reqs,), dtype=torch.float32, device=device)
        self.temperature_cpu = self.temperature.numpy()
        self.greedy_reqs: set[str] = set()
        self.random_reqs: set[str] = set()

        self.top_p = torch.empty((max_num_reqs,), dtype=torch.float32, device=device)

        self.top_p_cpu = self.top_p.numpy()
        self.top_p_reqs: set[str] = set()

        self.top_k = torch.empty((max_num_reqs,), dtype=torch.int32, device=device)
        self.top_k_cpu = self.top_k.numpy()
        self.top_k_reqs: set[str] = set()

        # Frequency penalty related data structures
        self.frequency_penalties = torch.empty((max_num_reqs,), dtype=torch.float, device=device)
        self.frequency_penalties_cpu = self.frequency_penalties.numpy()
        self.frequency_penalties_reqs: set[str] = set()

        # Presence penalty related data structures
        self.presence_penalties = torch.empty((max_num_reqs,), dtype=torch.float, device=device)
        self.presence_penalties_cpu = self.presence_penalties.numpy()
        self.presence_penalties_reqs: set[str] = set()

        # Repetition penalty related data structures
        self.repetition_penalties = torch.empty((max_num_reqs,), dtype=torch.float, device=device)
        self.repetition_penalties_cpu = self.repetition_penalties.numpy()
        self.repetition_penalties_reqs: set[str] = set()

        # req_index -> generator
        # NOTE(woosuk): The indices of the requests that do not have their own
        # generator should not be included in the dictionary.
        self.generators: dict[int, torch.Generator] = {}

        self.num_logprobs: dict[str, int] = {}
        # NOTE(rob): num_prompt_logprobs only includes reqs
        # that are currently in the prefill phase.
        self.num_prompt_logprobs: dict[str, int] = {}

        # Internal representation of per-step batch state changes, used for
        # reordering persistent batch and generating logitsprocs batch state
        # updates. Should reset each step.
        self.batch_update_builder = BatchUpdateBuilder()

        self.logitsprocs = logitsprocs or LogitsProcessors()
        self.logitsprocs_wrappers = [
            lp for lp in self.logitsprocs.all if isinstance(lp, LogitProcessorWrapper)
        ]

        self.has_allowed_token_ids: set[str] = set()
        self.allowed_token_ids_mask: torch.Tensor | None = None

        # req_index -> bad_words_token_ids
        self.bad_words_token_ids: dict[int, list[list[int]]] = {}

        self.req_output_token_ids: list[list[int] | None] = []

        # Request indices to mask request, and to be padded afterwards
        # This is mapped to model.indices
        self.req_indices_mask = torch.zeros(self.max_num_reqs, dtype=torch.bool, device=device)

        # This is updated each time the batch constituents change.
        self.sampling_metadata = self._make_sampling_metadata()

    def req_id_to_dense_index(self, req_id) -> int:
        """
        This data structure has 3 types of references for data:

        - [request id | req_id] : str -> An id of the request, is passed as
        input in `add_request`.
        - [request index | req_index | req_idx] : int -> The index of the data
        in this batch. This index is aligned with `req_indices_mask` which can
        deactivate indices in the batch. In static batching, the finished
        requests are only deactivated and the data is not reorganized until
        the batch is fully processed. On the other hand, in continuous
        batching, finished request will have their slots free that can receive
        new requests, that is, the batch is continuously being updated.
        - dense_index : int -> The contiguous index of data. This is the index
        of the data of the batch when the padding/slots are removed. For
        instance, the sampling parameters are generated dense and are aligned
        to this index.

        Example:

        Given the table below, where `_` is an empty slot

        request index     |  0  |  1  |  2  |  3  |  4  |  6  |
        request id        | "A" | "B" | "F" |  _  |  _  | "X" |
        req_indices_mask  |  T  |  T  |  T  |  F  |  F  |  F  |
        dense index       |  0  |  1  |  2  |  _  |  _  |  3  |

        If we remove request "B" at request index 1 we will have:

        request index     |  0  |  1  |  2  |  3  |  4  |  6  |
        request id        | "A" |  _  | "F" |  _  |  _  | "X" |
        req_indices_mask  |  T  |  F  |  T  |  F  |  F  |  F  |
        dense index       |  0  |  _  |  1  |  _  |  _  |  2  |

        Note how the dense indices were affected by the removal.

        """

        req_index = self.req_id_to_index[req_id]
        return self.req_idx_to_dense_index(req_index)

    def req_idx_to_dense_index(self, req_index) -> int:
        """
        Convert a request index to a dense index. See `req_id_to_dense_index`
        for more.
        """
        return self.req_indices_mask[:req_index].sum().item()

    def get_available_index(self) -> int | None:
        """
        Find a free slot in the batching, used primarily in continuous batching
        """
        available_indices = self.req_indices_mask.logical_not().nonzero()
        available_indices_list = available_indices.squeeze(dim=-1).tolist()
        return available_indices_list[0] if available_indices_list else None

    def add_request(
        self,
        request: "SamplingRequestState",
        req_index: int | None = None,
    ) -> int:
        req_index = super().add_request(request, req_index)
        req_id = request.req_id

        # NOTE: differently from gpu input batch, self.req_output_token_ids
        # is not synced with self._req_ids, it should use
        # self.req_indices_mask to resolve its index considering masked
        # out requests.
        assert self.req_indices_mask[req_index].item() is False
        self.req_indices_mask[req_index] = True
        dense_index = self.req_idx_to_dense_index(req_index)
        self.req_output_token_ids.insert(dense_index, request.output_token_ids)

        params = request.sampling_params  # TODO add pooling params
        tmp_dense = self.num_reqs - 1
        self.batch_update_builder.added.append(
            (tmp_dense, params, request.prompt_token_ids, request.output_token_ids)
        )

        while tmp_dense > dense_index:
            self.batch_update_builder.moved.append(
                (tmp_dense, tmp_dense - 1, MoveDirectionality.SWAP)
            )
            tmp_dense = tmp_dense - 1

        # Copy the output token ids.
        start_idx = len(request.prompt_token_ids)
        end_idx = start_idx + len(request.output_token_ids)
        self.token_ids_cpu[req_index, start_idx:end_idx] = request.output_token_ids

        sampling_params = request.sampling_params
        if sampling_params.sampling_type == SamplingType.GREEDY:
            # Avoid later division by zero.
            self.temperature_cpu[req_index] = -1.0
            self.greedy_reqs.add(req_id)
        else:
            self.temperature_cpu[req_index] = sampling_params.temperature
            self.random_reqs.add(req_id)

        self.top_p_cpu[req_index] = sampling_params.top_p
        if sampling_params.top_p < 1:
            self.top_p_reqs.add(req_id)
        top_k = sampling_params.top_k
        if 0 < top_k < self.vocab_size:
            self.top_k_reqs.add(req_id)
<<<<<<< HEAD
        self.frequency_penalties_cpu[req_index] = sampling_params.frequency_penalty
=======
        else:
            top_k = self.vocab_size
        self.top_k_cpu[req_index] = top_k
        self.frequency_penalties_cpu[
            req_index] = sampling_params.frequency_penalty
>>>>>>> a2801661
        if sampling_params.frequency_penalty != 0.0:
            self.frequency_penalties_reqs.add(req_id)
        self.presence_penalties_cpu[req_index] = sampling_params.presence_penalty
        if sampling_params.presence_penalty != 0.0:
            self.presence_penalties_reqs.add(req_id)
        self.repetition_penalties_cpu[req_index] = sampling_params.repetition_penalty
        if sampling_params.repetition_penalty != 1.0:
            self.repetition_penalties_reqs.add(req_id)

        # NOTE(woosuk): self.generators should not include the requests that
        # do not have their own generator.
        if request.generator is not None:
            self.generators[req_index] = request.generator

        if sampling_params.logprobs is not None:
            self.num_logprobs[req_id] = sampling_params.logprobs
        if sampling_params.prompt_logprobs is not None:
            self.num_prompt_logprobs[req_id] = sampling_params.prompt_logprobs

        if sampling_params.allowed_token_ids:
            self.has_allowed_token_ids.add(req_id)
            if self.allowed_token_ids_mask is None:
                # Lazy allocation for this tensor, which can be large.
                self.allowed_token_ids_mask = torch.zeros(
                    self.max_num_reqs, self.vocab_size, dtype=torch.bool, device=self.device
                )
            self.allowed_token_ids_mask[req_index][sampling_params.allowed_token_ids] = True

        if sampling_params.bad_words_token_ids:
            self.bad_words_token_ids[req_index] = sampling_params.bad_words_token_ids
        return req_index

    def clear_requests(self):
        """
        Clear the batch, mostly used by static batching
        """
        super().clear_requests()
        self.req_indices_mask.fill_(False)
        self.req_output_token_ids = []

        self.greedy_reqs = set()
        self.random_reqs = set()
        self.top_p_reqs = set()
        self.top_k_reqs = set()
        self.frequency_penalties_reqs = set()
        self.presence_penalties_reqs = set()
        self.repetition_penalties_reqs = set()
        self.generators = {}
        self.num_logprobs = {}
        self.num_prompt_logprobs = {}

        self.has_allowed_token_ids = set()
        if self.allowed_token_ids_mask is not None:
            self.allowed_token_ids_mask.fill_(False)

        self.batch_update_builder.get_and_reset(0)

    def remove_request(self, req_id: str):
        """
        Free a slot of a request from the batch

        It does the following:
        - mask out the removed request.
        - Remove reference from the sets that track the type of parameter
          e.g. greeedy_reqs
        - Update some containers by reference to update the sampling parameters
          e.g. req_output_token_ids

        For the continuous batching, the removed request indices can be
        overwritten by new requests
        """

        req_index = super().remove_request(req_id)
        if req_index is None:
            return

        # Remove the references

        # Index corrected based on the padded/deactivated requests
        dense_index = self.req_idx_to_dense_index(req_index)
        # Mask out the request
        self.req_indices_mask[req_index] = False

        # Remove and move up
        self.batch_update_builder.removed_append(dense_index)

        end_dense_idx = min(self._num_requests + 1, self.max_num_reqs - 1)
        for tmp_dense in range(dense_index, end_dense_idx):
            self.batch_update_builder.moved.append(
                (tmp_dense, tmp_dense + 1, MoveDirectionality.UNIDIRECTIONAL)
            )

        # Remove the references
        self.req_output_token_ids.pop(dense_index)

        self.greedy_reqs.discard(req_id)
        self.random_reqs.discard(req_id)
        self.top_p_reqs.discard(req_id)
        self.top_k_reqs.discard(req_id)

        self.frequency_penalties_reqs.discard(req_id)
        self.presence_penalties_reqs.discard(req_id)
        self.repetition_penalties_reqs.discard(req_id)
        self.generators.pop(req_index, None)
        self.num_logprobs.pop(req_id, None)
        self.num_prompt_logprobs.pop(req_id, None)

        self.has_allowed_token_ids.discard(req_id)

        if self.allowed_token_ids_mask is not None:
            self.allowed_token_ids_mask[req_index].fill_(False)

        self.bad_words_token_ids.pop(req_index, None)

    def refresh_metadata(self):
        """Apply batch updates, reset input batch at end of step

        * Apply batch add/remove/permute to logits procs' states
        * If batch state is modified, update sampling metadata
        """
        batch_update = self.batch_update_builder.get_and_reset(self.num_reqs)
        for logit_proc in self.logitsprocs.all:
            logit_proc.update_state(batch_update)
        if batch_update:
            self.sampling_metadata = self._make_sampling_metadata()

    def _make_sampling_metadata(self) -> SamplingMetadata:
        # Mask truncated by the num of requests
        indices_mask = self.req_indices_mask

        if not self.all_greedy:
            temperature = self.temperature[indices_mask]
        else:
            temperature = None

        if not self.no_penalties:
            # The prompt tokens are used only for applying penalties during
            # the sampling process. Hence copy these tensors only when
            # there are requests which need penalties to be applied.
            prompt_token_ids = self._make_prompt_token_ids_tensor()
        else:
            prompt_token_ids = None

        allowed_token_ids_mask: torch.Tensor | None = None
        if not self.no_allowed_token_ids:
            assert self.allowed_token_ids_mask is not None
            allowed_token_ids_mask = self.allowed_token_ids_mask[indices_mask]

        indices = indices_mask.nonzero().squeeze(dim=-1).tolist()

        generators = {
            i: self.generators[idx]
            for i, idx in enumerate(indices)
            if self.generators.get(idx) is not None
        }

        return SamplingMetadata(
            temperature=temperature,
            all_greedy=self.all_greedy,
            all_random=self.all_random,
            top_p=None if self.no_top_p else self.top_p[indices_mask],
            top_k=None if self.no_top_k else self.top_k[indices_mask],
            generators=generators,
            max_num_logprobs=self.max_num_logprobs,
            prompt_token_ids=prompt_token_ids,
            frequency_penalties=self.frequency_penalties[indices_mask],
            presence_penalties=self.presence_penalties[indices_mask],
            repetition_penalties=self.repetition_penalties[indices_mask],
            # WARN: dangerous side-effect. Here output_token_ids is a reference
            # and may be updated from other contexts. For instance,
            # spyre_model_runner updates this data at _update_states.
            output_token_ids=cast(list[list[int]], self.req_output_token_ids),
            no_penalties=self.no_penalties,
            allowed_token_ids_mask=allowed_token_ids_mask,
            bad_words_token_ids=self.bad_words_token_ids,
            logitsprocs=self.logitsprocs,
        )

    def _get_num_prompt_tokens(self) -> np.ndarray:
        req_indices_mask_cpu = self.req_indices_mask.numpy()
        return self.num_prompt_tokens[req_indices_mask_cpu]

    def _get_token_ids(self) -> np.ndarray:
        req_indices_mask_cpu = self.req_indices_mask.numpy()
        return self.token_ids_cpu[req_indices_mask_cpu]

    def get_unpadded_output_indices(self) -> dict[str, int]:
        """The inputs to the model are all padded to a constant batch size, and
        self.req_id_to_index is the map of request id -> padded index.
        However, finished requests and padded requests are stripped from the
        output, so the mapping of request id -> unpadded output index needs to
        be created to be returned in `ModelRunnerOutput`.

        For example if:
        - self.req_indices_mask = [F, T, T, F]
        - self.req_id_to_index = {"A": 0, "B": 1, "C": 2, "D": 3}
        This will output: {"B": 0, "C": 1}
        """

        indices = self.req_indices_mask.nonzero().squeeze(dim=-1).tolist()
        return {self._req_ids[idx]: i for i, idx in enumerate(indices)}

    def get_model_indices(self):
        return self.req_indices_mask[: self.padded_batch_size]

    @property
    def all_greedy(self) -> bool:
        return len(self.random_reqs) == 0

    @property
    def all_random(self) -> bool:
        return len(self.greedy_reqs) == 0

    @property
    def no_top_p(self) -> bool:
        return len(self.top_p_reqs) == 0

    @property
    def no_top_k(self) -> bool:
        return len(self.top_k_reqs) == 0

    @property
    def no_penalties(self) -> bool:
        return (
            len(self.presence_penalties_reqs) == 0
            and len(self.frequency_penalties_reqs) == 0
            and len(self.repetition_penalties_reqs) == 0
        )

    @property
    def max_num_logprobs(self) -> int | None:
        return max(self.num_logprobs.values()) if self.num_logprobs else None

    @property
    def no_prompt_logprob(self) -> bool:
        return not self.num_prompt_logprobs

    @property
    def no_allowed_token_ids(self) -> bool:
        return len(self.has_allowed_token_ids) == 0

    @property
    def request_indices(self) -> list[int]:
        return self.req_indices_mask.nonzero().reshape(-1).tolist()


@dataclass
class PoolingRequestState(BaseRequestState):
    pooling_params: PoolingParams = PoolingParams()

    def __post_init__(self):
        self.num_prompt_tokens = len(self.prompt_token_ids)

    @property
    def num_tokens(self) -> int:
        return self.num_prompt_tokens


class PoolingInputBatch(BaseInputBatch[PoolingRequestState]):
    def __init__(
        self,
        max_num_reqs: int,
        max_model_len: int,
        device: torch.device,
        pin_memory: bool,
        vocab_size: int,
    ):
        super().__init__(
            max_num_reqs,
            max_model_len,
            device,
            pin_memory,
            vocab_size,
        )
        self.pooling_params: dict[str, PoolingParams] = {}

    def get_available_index(self) -> int | None:
        return self._num_requests

    def add_request(
        self,
        request: "PoolingRequestState",
        req_index: int | None = None,
    ) -> int:
        req_index = super().add_request(request, req_index)

        assert request.pooling_params is not None
        self.pooling_params[request.req_id] = request.pooling_params
        return req_index

    def clear_requests(self):
        """
        Clear the batch, mostly used by static batching
        """
        super().clear_requests()
        self.pooling_params = {}

    def remove_request(self, req_id: str):
        req_index = super().remove_request(req_id)
        if req_index is None:
            return

        self.pooling_params.pop(req_id, None)

    def make_pooling_metadata(self) -> PoolingMetadata:
        prompt_token_ids = self._make_prompt_token_ids_tensor()

        # Note, for now this assumes that all request in the batch
        # are either sampling or pooling requests
        assert len(self.requests_ids) == len(self.pooling_params)
        pooling_params = [self.pooling_params[req_id] for req_id in self.requests_ids]

        return PoolingMetadata(
            prompt_lens=torch.from_numpy(self._get_num_prompt_tokens()).to(self.device),
            prompt_token_ids=prompt_token_ids,
            pooling_params=pooling_params,
        )<|MERGE_RESOLUTION|>--- conflicted
+++ resolved
@@ -183,12 +183,9 @@
 
 @dataclass
 class SamplingRequestState(BaseRequestState):
-<<<<<<< HEAD
-=======
 
     num_computed_tokens: int = 0
 
->>>>>>> a2801661
     left_padding: int = 0  # Defaults to 0, i. e. not padding
 
     sampling_params: SamplingParams = SamplingParams()
@@ -410,15 +407,11 @@
         top_k = sampling_params.top_k
         if 0 < top_k < self.vocab_size:
             self.top_k_reqs.add(req_id)
-<<<<<<< HEAD
-        self.frequency_penalties_cpu[req_index] = sampling_params.frequency_penalty
-=======
         else:
             top_k = self.vocab_size
         self.top_k_cpu[req_index] = top_k
         self.frequency_penalties_cpu[
             req_index] = sampling_params.frequency_penalty
->>>>>>> a2801661
         if sampling_params.frequency_penalty != 0.0:
             self.frequency_penalties_reqs.add(req_id)
         self.presence_penalties_cpu[req_index] = sampling_params.presence_penalty
