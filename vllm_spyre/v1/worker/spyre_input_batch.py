# SPDX-License-Identifier: Apache-2.0
# Datastructures defining an input batch

# Based on vllm/vllm/v1/worker/gpu_input_batch.py

from dataclasses import dataclass
from typing import Optional, cast

import numpy as np
import torch
from vllm.sampling_params import SamplingParams, SamplingType
from vllm.v1.sample.metadata import SamplingMetadata

_SAMPLING_EPS = 1e-5


@dataclass
class CachedRequestState:

    req_id: str
    prompt_token_ids: list[int]
    sampling_params: SamplingParams
    generator: Optional[torch.Generator]

    output_token_ids: list[int]

    @property
    def num_tokens(self) -> int:
        return len(self.prompt_token_ids) + len(self.output_token_ids)


class InputBatch:
    '''
    This class was based on the InputBatch for GPU of vLLM V1.
    
    The implementation of vLLM was designed to track the request parameters
    and does some optimizations to keep the data organized tight. It also
    build the sampling parameters and do lazy allocations when possible.
    
    For the Spyre, we do something similar, however we do not worry (for now)
    the transfer data from CPU -> GPU as vLLM does. One key difference between 
    those implementations is that we have a mask for active request based on 
    the indices stored in `req_indices_mask`. Sometimes we need to check it
    to get the correct index of a request see `get_unpadded_output_indices`. 
    
    For static batching, the correct usage of this class consists in add 
    requests and clear the whole batch before process more requests. 
    
    For continuous batching, when requests are "soft removed", it opens
    a slot where a new request can be inserted. Then, the request index
    mask is used to condense the sampling parameters.
    '''

    def __init__(
        self,
        max_num_reqs: int,
        max_model_len: int,
        device: torch.device,
        pin_memory: bool,
        vocab_size: int,
    ):
        assert device.type == 'cpu'
        # NOTE: max_num_reqs should be consistent with the warmup shapes
        self.max_num_reqs = max_num_reqs
        self.max_model_len = max_model_len
        self.device = device
        self.pin_memory = pin_memory
        self.vocab_size = vocab_size

        self._req_ids: list[Optional[str]] = [None] * max_num_reqs
        self.req_id_to_index: dict[str, int] = {}

        # TODO(woosuk): This buffer could be too large if max_model_len is big.
        # Find a way to reduce the CPU memory usage.
        # This buffer is not directly transferred to the GPU, so it does not
        # need to be pinned.
        self.token_ids_cpu_tensor = torch.zeros(
            (max_num_reqs, max_model_len),
            device="cpu",
            dtype=torch.int32,
            pin_memory=False,
        )
        self.token_ids_cpu = self.token_ids_cpu_tensor.numpy()
        self.num_prompt_tokens = np.zeros(max_num_reqs, dtype=np.int32)

        # Sampling-related.
        self.temperature = torch.empty((max_num_reqs, ),
                                       dtype=torch.float32,
                                       device=device)
        self.temperature_cpu = self.temperature.numpy()
        self.greedy_reqs: set[str] = set()
        self.random_reqs: set[str] = set()

        self.top_p = torch.empty((max_num_reqs, ),
                                 dtype=torch.float32,
                                 device=device)

        self.top_p_cpu = self.top_p.numpy()
        self.top_p_reqs: set[str] = set()

        self.top_k = torch.empty((max_num_reqs, ),
                                 dtype=torch.int32,
                                 device=device)
        self.top_k_cpu = self.top_k.numpy()
        self.top_k_reqs: set[str] = set()

        self.min_p = torch.empty((max_num_reqs, ),
                                 dtype=torch.float32,
                                 device=device)
        self.min_p_cpu = self.min_p.numpy()
        self.min_p_reqs: set[str] = set()

        # Frequency penalty related data structures
        self.frequency_penalties = torch.empty((max_num_reqs, ),
                                               dtype=torch.float,
                                               device=device)
        self.frequency_penalties_cpu = \
            self.frequency_penalties.numpy()
        self.frequency_penalties_reqs: set[str] = set()

        # Presence penalty related data structures
        self.presence_penalties = torch.empty((max_num_reqs, ),
                                              dtype=torch.float,
                                              device=device)
        self.presence_penalties_cpu = self.presence_penalties.numpy()
        self.presence_penalties_reqs: set[str] = set()

        # Repetition penalty related data structures
        self.repetition_penalties = torch.empty((max_num_reqs, ),
                                                dtype=torch.float,
                                                device=device)
        self.repetition_penalties_cpu = \
            self.repetition_penalties.numpy()
        self.repetition_penalties_reqs: set[str] = set()

        # req_index -> (min_tokens, stop_token_ids)
        self.min_tokens: dict[int, tuple[int, set[int]]] = {}

        # req_index -> generator
        # NOTE(woosuk): The indices of the requests that do not have their own
        # generator should not be included in the dictionary.
        self.generators: dict[int, torch.Generator] = {}

        self.num_logprobs: dict[str, int] = {}
        # NOTE(rob): num_prompt_logprobs only includes reqs
        # that are currently in the prefill phase.
        self.num_prompt_logprobs: dict[str, int] = {}

        self.logit_bias: list[Optional[dict[int,
                                            float]]] = [None] * max_num_reqs
        self.has_allowed_token_ids: set[str] = set()
        self.allowed_token_ids_mask: Optional[torch.Tensor] = None

        # req_index -> bad_words_token_ids
        self.bad_words_token_ids: dict[int, list[list[int]]] = {}

        self.req_output_token_ids: list[Optional[list[int]]] = []

<<<<<<< HEAD
        # Model indices to mask padded request
=======
        # Request indices to mask request, and to be padded afterwards
        # This is mapped to model.indices
>>>>>>> 38ba7566
        self.req_indices_mask = torch.zeros(self.max_num_reqs,
                                            dtype=torch.bool,
                                            device=device)

        # Initialize with max number of requests
        self.padded_batch_size = self.max_num_reqs

        # This is updated each time the batch constituents change.
        self.sampling_metadata = self._make_sampling_metadata()

        # Keep tracking of number of requests
        self._num_requests = 0

    @property
    def req_ids(self) -> list[str]:
        # None elements should only be present transiently
        # while performing state updates to the batch.
        return cast(list[str], self._req_ids)

<<<<<<< HEAD
    def get_available_index(self):
        available_indices = self.req_indices_mask.logical_not().nonzero()
        available_indices_list = available_indices.squeeze(dim=-1).tolist()
        return available_indices_list[0] if available_indices_list else None

    def req_idx_to_dense_index(self, req_index):
        return self.req_indices_mask[:req_index].sum().item()

    def req_id_to_dense_index(self, req_id):
        req_index = self.req_id_to_index[req_id]
        return self.req_idx_to_dense_index(req_index)

    def deactivate_all_requests(self):
        self.req_indices_mask[:] = False

    def activate_requests(self, req_ids: torch.tensor):
        indices = torch.tensor(
            [self.req_id_to_index[req_id] for req_id in req_ids])
        self.req_indices_mask[indices] = True
=======
    def req_id_to_dense_index(self, req_id) -> int:
        '''
        This data structure has 3 types of references for data:
        
        - [request id | req_id] : str -> An id of the request, is passed as 
        input in `add_request`.
        - [request index | req_index | req_idx] : int -> The index of the data
        in this batch. This index is aligned with `req_indices_mask` which can
        deactivate indices in the batch. In static batching, the finished 
        requests are only deactivated, and the data is not reorganized until
        the bash is fully processed. On the other hand, in continuous batching, 
        finished request will have their slots free that can receive new 
        requests, that is, the batch is continuously being updated.
        - dense_index : int -> The contiguous index of data. This is the index
        of the data of the batch when the padding/slots are removed. For 
        instance, the sampling parameters are generated dense and are aligned
        to this index.
        
        Example:
        
        Given the table below, where `_` is an empty slot
        
        request index     |  0  |  1  |  2  |  3  |  4  |  6  |
        request id        | "A" | "B" | "F" |  _  |  _  | "X" |
        req_indices_mask  |  T  |  T  |  T  |  F  |  F  |  F  |
        dense index       |  0  |  1  |  2  |  _  |  _  |  3  |
        
        If we remove request "B" at request index 1 we will have:
        
        request index     |  0  |  1  |  2  |  3  |  4  |  6  |
        request id        | "A" |  _  | "F" |  _  |  _  | "X" |
        req_indices_mask  |  T  |  F  |  T  |  F  |  F  |  F  |
        dense index       |  0  |  _  |  1  |  _  |  _  |  2  |
    
        '''

        req_index = self.req_id_to_index[req_id]
        return self.req_idx_to_dense_index(req_index)

    def req_idx_to_dense_index(self, req_index) -> int:
        '''
        Convert a request index to a dense index. See `req_id_to_dense_index`
        for more.
        '''
        return self.req_indices_mask[:req_index].sum().item()

    def get_available_index(self) -> int:
        '''
        Find a free slot in the batching, used primarily in continuous batching
        '''
        available_indices = self.req_indices_mask.logical_not().nonzero()
        available_indices_list = available_indices.squeeze(dim=-1).tolist()
        return available_indices_list[0] if available_indices_list else None
>>>>>>> 38ba7566

    def add_request(
        self,
        request: "CachedRequestState",
        req_index: Optional[int] = None,
    ) -> None:
        if req_index is None:
            req_index = self.get_available_index()
        assert req_index is not None
        assert req_index < self.max_num_reqs

        assert self.req_indices_mask[req_index].item() is False
        self.req_indices_mask[req_index] = True
        req_id = request.req_id
        self._req_ids[req_index] = req_id

        # NOTE: differently from gpu input batch, self.req_output_token_ids
        # is not synced with self._req_ids, it should use
<<<<<<< HEAD
        # self.model_indices_mask to resolve its index considering masked
=======
        # self.req_indices_mask to resolve its index considering masked
>>>>>>> 38ba7566
        # out requests.
        dense_index = self.req_idx_to_dense_index(req_index)
        self.req_output_token_ids.insert(dense_index, request.output_token_ids)

        self.req_id_to_index[req_id] = req_index

        # Copy the prompt token ids and output token ids.
        num_prompt_tokens = len(request.prompt_token_ids)
        self.num_prompt_tokens[req_index] = num_prompt_tokens

        self.token_ids_cpu[
            req_index, :num_prompt_tokens] = request.prompt_token_ids
        start_idx = num_prompt_tokens
        end_idx = start_idx + len(request.output_token_ids)
        self.token_ids_cpu[req_index,
                           start_idx:end_idx] = request.output_token_ids

        sampling_params = request.sampling_params
        if sampling_params.sampling_type == SamplingType.GREEDY:
            # Avoid later division by zero.
            self.temperature_cpu[req_index] = -1.0
            self.greedy_reqs.add(req_id)
        else:
            self.temperature_cpu[req_index] = sampling_params.temperature
            self.random_reqs.add(req_id)

        self.top_p_cpu[req_index] = sampling_params.top_p
        if sampling_params.top_p < 1:
            self.top_p_reqs.add(req_id)
        self.top_k_cpu[req_index] = sampling_params.top_k
        if sampling_params.top_k > 0:
            self.top_k_reqs.add(req_id)
        self.min_p_cpu[req_index] = sampling_params.min_p
        self.frequency_penalties_cpu[
            req_index] = sampling_params.frequency_penalty
        if sampling_params.min_p > _SAMPLING_EPS:
            self.min_p_reqs.add(req_id)
        if sampling_params.frequency_penalty != 0.0:
            self.frequency_penalties_reqs.add(req_id)
        self.presence_penalties_cpu[
            req_index] = sampling_params.presence_penalty
        if sampling_params.presence_penalty != 0.0:
            self.presence_penalties_reqs.add(req_id)
        self.repetition_penalties_cpu[
            req_index] = sampling_params.repetition_penalty
        if sampling_params.repetition_penalty != 1.0:
            self.repetition_penalties_reqs.add(req_id)
        if sampling_params.min_tokens:
            self.min_tokens[req_index] = (sampling_params.min_tokens,
                                          sampling_params.all_stop_token_ids)

        # NOTE(woosuk): self.generators should not include the requests that
        # do not have their own generator.
        if request.generator is not None:
            self.generators[req_index] = request.generator

        if sampling_params.logprobs is not None:
            self.num_logprobs[req_id] = sampling_params.logprobs
        if sampling_params.prompt_logprobs is not None:
            self.num_prompt_logprobs[req_id] = sampling_params.prompt_logprobs
        if sampling_params.logit_bias is not None:
            self.logit_bias[req_index] = sampling_params.logit_bias

        if sampling_params.allowed_token_ids:
            self.has_allowed_token_ids.add(req_id)
            if self.allowed_token_ids_mask is None:
                # Lazy allocation for this tensor, which can be large.
                self.allowed_token_ids_mask = torch.zeros(self.max_num_reqs,
                                                          self.vocab_size,
                                                          dtype=torch.bool,
                                                          device=self.device)
            self.allowed_token_ids_mask[req_index][
                sampling_params.allowed_token_ids] = True

        if sampling_params.bad_words_token_ids:
            self.bad_words_token_ids[
                req_index] = sampling_params.bad_words_token_ids
        self._num_requests += 1
        assert self._num_requests <= self.max_num_reqs

    def clear_requests(self):
        '''
        Clear the batch, mostly used by static batching
        '''
        self.req_id_to_index = {}
        self.req_indices_mask.fill_(False)

        self._req_ids = [None] * self.max_num_reqs
        self.req_output_token_ids = []

        self.greedy_reqs = set()
        self.random_reqs = set()
        self.top_p_reqs = set()
        self.top_k_reqs = set()
        self.min_p_reqs = set()
        self.min_tokens = {}
        self.frequency_penalties_reqs = set()
        self.presence_penalties_reqs = set()
        self.repetition_penalties_reqs = set()
        self.generators = {}
        self.num_logprobs = {}
        self.num_prompt_logprobs = {}

        self.logit_bias = [None] * self.max_num_reqs
        self.has_allowed_token_ids = set()
        if self.allowed_token_ids_mask is not None:
            self.allowed_token_ids_mask.fill_(False)

        self._num_requests = 0

    def soft_remove_request(self, req_id: str):
        '''
        Disable requests from the batch
        
        It does the following
        - mask out the padded requests.
        - Remove reference from the sets that track the type of param 
          e.g. greeedy_reqs 
        - Update some containers by reference to update the sampling parameters
        
        This method however, does not change the self.req_id_to_index which is
        needed to keep the map of finished padded requests.
        
        For the continuous batching, the removed request indices can be 
        overwritten by new requests
        '''

        req_index = self.req_id_to_index.pop(req_id, None)

        if req_index is None:
            return
<<<<<<< HEAD
        # req_index = self.req_id_to_index[req_id]
        req_index = self.req_id_to_index.pop(req_id)

        if req_index is None:
            return None
=======
>>>>>>> 38ba7566

        # Mask out the request
        self.req_indices_mask[req_index] = False

        # Remove the references

        # Index corrected based on the padded/deactivated requests
        dense_index = self.req_idx_to_dense_index(req_index)
        self.req_output_token_ids.pop(dense_index)
        self._req_ids[req_index] = None

        self.greedy_reqs.discard(req_id)
        self.random_reqs.discard(req_id)
        self.top_p_reqs.discard(req_id)
        self.top_k_reqs.discard(req_id)
        self.min_p_reqs.discard(req_id)

        self.frequency_penalties_reqs.discard(req_id)
        self.presence_penalties_reqs.discard(req_id)
        self.repetition_penalties_reqs.discard(req_id)
        self.generators.pop(req_index, None)
        self.num_logprobs.pop(req_id, None)
        self.num_prompt_logprobs.pop(req_id, None)

        self.logit_bias[req_index] = None
        self.has_allowed_token_ids.discard(req_id)

        if self.allowed_token_ids_mask is not None:
            self.allowed_token_ids_mask[req_index].fill_(False)

        self.min_tokens.pop(req_index, None)

        self._num_requests -= 1

        self.bad_words_token_ids.pop(req_index, None)

    def refresh_sampling_metadata(self):
        self.sampling_metadata = self._make_sampling_metadata()

    def _make_sampling_metadata(self) -> SamplingMetadata:

        # Mask truncated by the num of requests
        indices_mask = self.req_indices_mask

        if not self.all_greedy:
            temperature = self.temperature[indices_mask]
        else:
            temperature = None

        if not self.no_penalties:

            # The prompt tokens are used only for applying penalties during
            # the sampling process. Hence copy these tensors only when
            # there are requests which need penalties to be applied.
            prompt_token_ids = self._make_prompt_token_ids_tensor()
        else:
            prompt_token_ids = None

        allowed_token_ids_mask: Optional[torch.Tensor] = None
        if not self.no_allowed_token_ids:
            assert self.allowed_token_ids_mask is not None
            allowed_token_ids_mask = self.allowed_token_ids_mask[indices_mask]

        indices = indices_mask.nonzero().squeeze(dim=-1).tolist()
        logit_bias = [self.logit_bias[i] for i in indices]

        generators = { i: self.generators[idx] \
            for i, idx in enumerate(indices) \
                if self.generators.get(idx) is not None}

        min_tokens = { i: self.min_tokens[idx] \
            for i, idx in enumerate(indices) \
                if self.min_tokens.get(idx) is not None}

        return SamplingMetadata(
            temperature=temperature,
            all_greedy=self.all_greedy,
            all_random=self.all_random,
            top_p=None if self.no_top_p else self.top_p[indices_mask],
            top_k=None if self.no_top_k else self.top_k[indices_mask],
            min_p=None if self.no_min_p else self.min_p[indices_mask],
            generators=generators,
            max_num_logprobs=self.max_num_logprobs,
            prompt_token_ids=prompt_token_ids,
            frequency_penalties=self.frequency_penalties[indices_mask],
            presence_penalties=self.presence_penalties[indices_mask],
            repetition_penalties=self.repetition_penalties[indices_mask],
            # WARN: dangerous side-effect. Here output_token_ids is a reference
            # and may be updated from other contexts. For instance,
            # spyre_model_runner updates this data at _update_states.
            output_token_ids=cast(list[list[int]], self.req_output_token_ids),
            min_tokens=min_tokens,
            no_penalties=self.no_penalties,
            logit_bias=logit_bias,
            allowed_token_ids_mask=allowed_token_ids_mask,
            bad_words_token_ids=self.bad_words_token_ids,
        )

    def _make_prompt_token_ids_tensor(self) -> torch.Tensor:

        req_indices_mask_cpu = self.req_indices_mask.numpy()
        num_prompt_tokens = self.num_prompt_tokens[req_indices_mask_cpu]
        max_prompt_len = num_prompt_tokens.max()
        prompt_token_ids_tensor = torch.empty(
            (self._num_requests, max_prompt_len),
            device=self.device,
            dtype=torch.int64,
        )
        prompt_token_ids = prompt_token_ids_tensor.numpy()
        prompt_token_ids[:] = self.token_ids_cpu[
            req_indices_mask_cpu, :max_prompt_len]
        # Use the value of vocab_size as a pad since we don't have a
        # token_id of this value.

        for i in range(self._num_requests):
            prompt_token_ids[i, num_prompt_tokens[i]:] = self.vocab_size
        return prompt_token_ids_tensor

    def get_unpadded_output_indices(self) -> dict[str, int]:
        """The inputs to the model are all padded to a constant batch size, and
        self.req_id_to_index is the map of request id -> padded index.
        However, finished requests and padded requests are stripped from the
        output, so the mapping of request id -> unpadded output index needs to
        be created to be returned in `ModelRunnerOutput`.

        For example if:
        - self.req_indices_mask = [F, T, T, F]
        - self.req_id_to_index = {"A": 0, "B": 1, "C": 2, "D": 3}
        This will output: {"B": 0, "C": 1}
        """

        indices = self.req_indices_mask.nonzero().squeeze(dim=-1).tolist()
        return {self._req_ids[idx]: i for i, idx in enumerate(indices)}

    def get_model_indices(self):
        return self.req_indices_mask[:self.padded_batch_size]

    def get_req_index(self, req_id):
        return self.req_id_to_index.get(req_id)

    @property
    def num_reqs(self) -> int:
        return self._num_requests

    @property
    def all_greedy(self) -> bool:
        return len(self.random_reqs) == 0

    @property
    def all_random(self) -> bool:
        return len(self.greedy_reqs) == 0

    @property
    def no_top_p(self) -> bool:
        return len(self.top_p_reqs) == 0

    @property
    def no_top_k(self) -> bool:
        return len(self.top_k_reqs) == 0

    @property
    def no_min_p(self) -> bool:
        return len(self.min_p_reqs) == 0

    @property
    def no_penalties(self) -> bool:
        return (len(self.presence_penalties_reqs) == 0
                and len(self.frequency_penalties_reqs) == 0
                and len(self.repetition_penalties_reqs) == 0)

    @property
    def max_num_logprobs(self) -> Optional[int]:
        return max(self.num_logprobs.values()) if self.num_logprobs else None

    @property
    def no_prompt_logprob(self) -> bool:
        return not self.num_prompt_logprobs

    @property
    def no_allowed_token_ids(self) -> bool:
        return len(self.has_allowed_token_ids) == 0

    @property
    def requests_ids(self) -> list[str]:
        return list(self.req_id_to_index.keys())<|MERGE_RESOLUTION|>--- conflicted
+++ resolved
@@ -156,12 +156,8 @@
 
         self.req_output_token_ids: list[Optional[list[int]]] = []
 
-<<<<<<< HEAD
-        # Model indices to mask padded request
-=======
         # Request indices to mask request, and to be padded afterwards
         # This is mapped to model.indices
->>>>>>> 38ba7566
         self.req_indices_mask = torch.zeros(self.max_num_reqs,
                                             dtype=torch.bool,
                                             device=device)
@@ -181,27 +177,6 @@
         # while performing state updates to the batch.
         return cast(list[str], self._req_ids)
 
-<<<<<<< HEAD
-    def get_available_index(self):
-        available_indices = self.req_indices_mask.logical_not().nonzero()
-        available_indices_list = available_indices.squeeze(dim=-1).tolist()
-        return available_indices_list[0] if available_indices_list else None
-
-    def req_idx_to_dense_index(self, req_index):
-        return self.req_indices_mask[:req_index].sum().item()
-
-    def req_id_to_dense_index(self, req_id):
-        req_index = self.req_id_to_index[req_id]
-        return self.req_idx_to_dense_index(req_index)
-
-    def deactivate_all_requests(self):
-        self.req_indices_mask[:] = False
-
-    def activate_requests(self, req_ids: torch.tensor):
-        indices = torch.tensor(
-            [self.req_id_to_index[req_id] for req_id in req_ids])
-        self.req_indices_mask[indices] = True
-=======
     def req_id_to_dense_index(self, req_id) -> int:
         '''
         This data structure has 3 types of references for data:
@@ -255,7 +230,6 @@
         available_indices = self.req_indices_mask.logical_not().nonzero()
         available_indices_list = available_indices.squeeze(dim=-1).tolist()
         return available_indices_list[0] if available_indices_list else None
->>>>>>> 38ba7566
 
     def add_request(
         self,
@@ -274,11 +248,7 @@
 
         # NOTE: differently from gpu input batch, self.req_output_token_ids
         # is not synced with self._req_ids, it should use
-<<<<<<< HEAD
-        # self.model_indices_mask to resolve its index considering masked
-=======
         # self.req_indices_mask to resolve its index considering masked
->>>>>>> 38ba7566
         # out requests.
         dense_index = self.req_idx_to_dense_index(req_index)
         self.req_output_token_ids.insert(dense_index, request.output_token_ids)
@@ -410,14 +380,6 @@
 
         if req_index is None:
             return
-<<<<<<< HEAD
-        # req_index = self.req_id_to_index[req_id]
-        req_index = self.req_id_to_index.pop(req_id)
-
-        if req_index is None:
-            return None
-=======
->>>>>>> 38ba7566
 
         # Mask out the request
         self.req_indices_mask[req_index] = False
