--- conflicted
+++ resolved
@@ -164,16 +164,10 @@
     "VLLM_SPYRE_NUM_CPUS": lambda: int(os.getenv("VLLM_SPYRE_NUM_CPUS", "0")),
     # Feature Flag
     # If set, use the V1 chunked prefill implementation. Otherwise, normal
-<<<<<<< HEAD
-    # single prefill is used.``
+    # single prefill is used.
     "VLLM_SPYRE_USE_CHUNKED_PREFILL": lambda: bool(
         int(os.getenv("VLLM_SPYRE_USE_CHUNKED_PREFILL", "0"))
     ),
-=======
-    # single prefill is used.
-    "VLLM_SPYRE_USE_CHUNKED_PREFILL":
-    lambda: bool(int(os.getenv("VLLM_SPYRE_USE_CHUNKED_PREFILL", "0"))),
->>>>>>> 521dea09
 }
 # --8<-- [end:env-vars-definition]
 
