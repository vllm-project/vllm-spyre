import os
from typing import TYPE_CHECKING, Any, Callable

from vllm.logger import init_logger

if TYPE_CHECKING:
    VLLM_SPYRE_DYNAMO_BACKEND: str = "sendnn"
    VLLM_SPYRE_WARMUP_PROMPT_LENS: list[int] | None = None
    VLLM_SPYRE_WARMUP_NEW_TOKENS: list[int] | None = None
    VLLM_SPYRE_WARMUP_BATCH_SIZES: list[int] | None = None
    VLLM_SPYRE_USE_CB: bool = False
    VLLM_SPYRE_PERF_METRIC_LOGGING_ENABLED: int = 0
    VLLM_SPYRE_PERF_METRIC_LOGGING_DIR: str = "/tmp"
    VLLM_SPYRE_OVERRIDE_SIGNALS_HANDLER: bool = False
    VLLM_SPYRE_USE_CHUNKED_PREFILL: bool = False
    # Prompt logprobs are behind a flag because they're only supported for
    # static batching and require passing back the hidden states for the full
    # prefill on every request. This could incur a heavy performance penalty in
    # many cases, so it should only be enabled when prompt_logprobs are required
    # for experimentation purposes.
    VLLM_SPYRE_ENABLE_PROMPT_LOGPROBS: bool = False
    VLLM_SPYRE_UPDATE_THREAD_CONFIG: bool = True
    VLLM_SPYRE_MAX_LOAD_PROCESSES: int = 0
    VLLM_SPYRE_WORKER_LOG_REDIRECT_DIR: str = ""
    VLLM_SPYRE_GLOO_TIMEOUT_MINUTES: int = 60
    VLLM_SPYRE_REQUIRE_PRECOMPILED_DECODERS: bool = False
    VLLM_SPYRE_SIMPLE_COMPILE_BACKEND: str = "inductor"
    VLLM_SPYRE_NUM_CPUS: int = 0

logger = init_logger(__name__)

_cache: dict[str, Any] = {}


def override(name: str, value: str) -> None:
    if name not in environment_variables:
        raise ValueError(f"The variable {name} is not a known setting and cannot be overridden")
    os.environ[name] = value
    _cache[name] = environment_variables[name]()


def clear_env_cache():
    _cache.clear()


def _backend_backwards_compat() -> str:
    val = os.getenv("VLLM_SPYRE_DYNAMO_BACKEND", "sendnn")
    if val == "sendnn_decoder":
        logger.warning_once(
            "Using 'sendnn_decoder' for "
            "VLLM_SPYRE_DYNAMO_BACKEND is deprecated. Use 'sendnn' instead"
        )
        val = "sendnn"
    return val


# --8<-- [start:env-vars-definition]
environment_variables: dict[str, Callable[[], Any]] = {
    # Defines the prompt lengths the Spyre accelerator should be prepared
    # for, formatted as comma separated list. Only applicable in static batching
    # mode (VLLM_SPYRE_USE_CB=0).
    "VLLM_SPYRE_WARMUP_PROMPT_LENS": lambda: [
        int(p) for p in os.getenv(key="VLLM_SPYRE_WARMUP_PROMPT_LENS", default="64").split(",")
    ],
    # Defines the max output tokens the Spyre accelerator should be prepared
    # for, formatted as comma separated list. Only applicable in static batching
    # mode (VLLM_SPYRE_USE_CB=0).
    "VLLM_SPYRE_WARMUP_NEW_TOKENS": lambda: [
        int(d) for d in os.getenv(key="VLLM_SPYRE_WARMUP_NEW_TOKENS", default="20").split(",")
    ],
    # Defines the batch sizes the Spyre accelerator should be prepared
    # for, formatted as comma separated list. Only applicable in static batching
    # mode (VLLM_SPYRE_USE_CB=0).
    "VLLM_SPYRE_WARMUP_BATCH_SIZES": lambda: [
        int(b) for b in os.getenv(key="VLLM_SPYRE_WARMUP_BATCH_SIZES", default="1").split(",")
    ],
    # Defines the backend that torch.compile will use when using Spyre
    # Available options:
    # - "sendnn": Compile for execution on Spyre hardware
    # - "inductor": Compile for execution on CPU (for debug and testing)
    # - "eager": Skip compile entirely (for debug and testing)
    #
    # - "sendnn_decoder": Deprecated in favor of "sendnn"
    "VLLM_SPYRE_DYNAMO_BACKEND": _backend_backwards_compat,
    # If set, use the V1 continuous batching implementation. Otherwise, static
    # batching mode will be enabled.
    "VLLM_SPYRE_USE_CB": lambda: bool(int(os.getenv("VLLM_SPYRE_USE_CB", "0"))),
    # Enable performance metric logging. This captures startup information
    # such as warmup times, and loading times.
    # When `--disable-log-stats=False` is used, this will log timing metrics
    # about every finished request into a .jsonl file. These are the same
    # metrics that are available in prometheus format on the /metrics endpoint,
    # but it is sometime helpful to view them disaggregated to debug performance
    # problems. This logging is not designed to be performant, and should not be
    # enabled in production settings.
    # It is turned off by default.
    "VLLM_SPYRE_PERF_METRIC_LOGGING_ENABLED": lambda: int(
        os.getenv("VLLM_SPYRE_PERF_METRIC_LOGGING_ENABLED", 0)
    ),
    # Directory to write performance metric logging files. By default,
    # logs are written to /tmp.
    "VLLM_SPYRE_PERF_METRIC_LOGGING_DIR": lambda: os.getenv(
        "VLLM_SPYRE_PERF_METRIC_LOGGING_DIR", "/tmp"
    ),
    # If set, override the signal handler for vllm-spyre on
    # vLLM V1 + torch_sendnn backend to be able to gracefully
    # shutdown the engine.
    "VLLM_SPYRE_OVERRIDE_SIGNALS_HANDLER": lambda: bool(
        int(os.getenv("VLLM_SPYRE_OVERRIDE_SIGNALS_HANDLER", "1"))
    ),
    # If set, enables the `prompt_logprobs` sampling parameter.
    # Currently, prompt_logprobs aren't supported
    "VLLM_SPYRE_ENABLE_PROMPT_LOGPROBS": lambda: False,
    # If set, enables the joining of a new sequence even if its prompt length
    # is exceeding the tkv of the current decode batch. As this shifts all the
    # sequences in the decode batch to the right (increasing the tkv), there is
    # also a potential performance decrease coming with this.
    "VLLM_SPYRE_ENABLE_PREFILL_OPTIMIZATION": lambda: bool(
        int(os.getenv("VLLM_SPYRE_ENABLE_PREFILL_OPTIMIZATION", "1"))
    ),
    # scheduling heuristic: prefill vs decode prioritization
    # Prefills using up to VLLM_SPYRE_N_TOKENS_PREFILL_PRIO tokens will always
    # be prioritized. If limit is exceeded, decodes are prioritized.
    "VLLM_SPYRE_N_TOKENS_PREFILL_PRIO": lambda: int(
        os.getenv("VLLM_SPYRE_N_TOKENS_PREFILL_PRIO", "-1")
    ),
    # Allow vllm-spyre to update env vars related to multi-threading (eg. OMP)
    # based on the detected CPU cores and server configuration
    "VLLM_SPYRE_UPDATE_THREAD_CONFIG": lambda: bool(
        int(os.getenv("VLLM_SPYRE_UPDATE_THREAD_CONFIG", "1"))
    ),
    # If set, limit the number of concurrent processes loading/compiling
    # large models or models with larger context lengths to limit
    # memory usage.
    # Set to 0 to allow any number of processes
    "VLLM_SPYRE_MAX_LOAD_PROCESSES": lambda: int(os.getenv("VLLM_SPYRE_MAX_LOAD_PROCESSES", "0")),
    # If set, redirects all stdout and stderr from worker processes to files
    # within this director. This is useful for debugging card-specific errors
    # in multi-AIU setups, but should never be enabled in production settings.
    # This removes all output from stdout and stderr for the worker processes.
    "VLLM_SPYRE_WORKER_LOG_REDIRECT_DIR": lambda: os.getenv(
        "VLLM_SPYRE_WORKER_LOG_REDIRECT_DIR", ""
    ),
    # If set, overrides the default (30 minutes) timeout for
    #  torch.distributed.init_process_group
    "VLLM_SPYRE_GLOO_TIMEOUT_MINUTES": lambda: int(
        os.getenv("VLLM_SPYRE_GLOO_TIMEOUT_MINUTES", "60")
    ),
    # If set, this will require use of pre-compiled models and
    # disable compilation for decoders
    "VLLM_SPYRE_REQUIRE_PRECOMPILED_DECODERS": lambda: bool(
        int(os.getenv("VLLM_SPYRE_REQUIRE_PRECOMPILED_DECODERS", "0"))
    ),
    # Simple compile backend for some dynamically compiled operations, like
    # gathering logprobs in the sampler.
    # Defaults to eager, iductor can be used if python headers and a compiler
    # are available.
    "VLLM_SPYRE_SIMPLE_COMPILE_BACKEND": lambda: os.getenv(
        "VLLM_SPYRE_SIMPLE_COMPILE_BACKEND", "inductor"
    ),
    # Configures the number of CPUs used when determining multi-threading
    # configurations
    # Set to 0 to have vllm-spyre attempt to detect the CPU count
<<<<<<< HEAD
    "VLLM_SPYRE_NUM_CPUS": lambda: int(os.getenv("VLLM_SPYRE_NUM_CPUS", "0")),
=======
    "VLLM_SPYRE_NUM_CPUS":
    lambda: int(os.getenv("VLLM_SPYRE_NUM_CPUS", "0")),

    # Feature Flag
    # If set, use the V1 chunked prefill implementation. Otherwise, normal
    # single prefill is used.``
    "VLLM_SPYRE_USE_CHUNKED_PREFILL":
    lambda: bool(int(os.getenv("VLLM_SPYRE_USE_CHUNKED_PREFILL", "0"))),
>>>>>>> a2801661
}
# --8<-- [end:env-vars-definition]


def __getattr__(name: str):
    if name in _cache:
        return _cache[name]

    # caching and lazy evaluation of environment variables
    if name in environment_variables:
        value = environment_variables[name]()
        _cache[name] = value
        return value
    raise AttributeError(f"module {__name__!r} has no attribute {name!r}")


def __dir__():
    return list(environment_variables.keys())<|MERGE_RESOLUTION|>--- conflicted
+++ resolved
@@ -161,9 +161,6 @@
     # Configures the number of CPUs used when determining multi-threading
     # configurations
     # Set to 0 to have vllm-spyre attempt to detect the CPU count
-<<<<<<< HEAD
-    "VLLM_SPYRE_NUM_CPUS": lambda: int(os.getenv("VLLM_SPYRE_NUM_CPUS", "0")),
-=======
     "VLLM_SPYRE_NUM_CPUS":
     lambda: int(os.getenv("VLLM_SPYRE_NUM_CPUS", "0")),
 
@@ -172,7 +169,6 @@
     # single prefill is used.``
     "VLLM_SPYRE_USE_CHUNKED_PREFILL":
     lambda: bool(int(os.getenv("VLLM_SPYRE_USE_CHUNKED_PREFILL", "0"))),
->>>>>>> a2801661
 }
 # --8<-- [end:env-vars-definition]
 
