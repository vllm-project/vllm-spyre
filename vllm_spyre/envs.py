--- conflicted
+++ resolved
@@ -1,13 +1,13 @@
 import os
-from typing import TYPE_CHECKING, Any, Callable
+from typing import TYPE_CHECKING, Any, Callable, Optional
 
 from vllm.logger import init_logger
 
 if TYPE_CHECKING:
     VLLM_SPYRE_DYNAMO_BACKEND: str = "sendnn"
-    VLLM_SPYRE_WARMUP_PROMPT_LENS: list[int] | None = None
-    VLLM_SPYRE_WARMUP_NEW_TOKENS: list[int] | None = None
-    VLLM_SPYRE_WARMUP_BATCH_SIZES: list[int] | None = None
+    VLLM_SPYRE_WARMUP_PROMPT_LENS: Optional[list[int]] = None
+    VLLM_SPYRE_WARMUP_NEW_TOKENS: Optional[list[int]] = None
+    VLLM_SPYRE_WARMUP_BATCH_SIZES: Optional[list[int]] = None
     VLLM_SPYRE_USE_CB: bool = False
     VLLM_SPYRE_PERF_METRIC_LOGGING_ENABLED: int = 0
     VLLM_SPYRE_PERF_METRIC_LOGGING_DIR: str = "/tmp"
@@ -35,7 +35,8 @@
 
 def override(name: str, value: str) -> None:
     if name not in environment_variables:
-        raise ValueError(f"The variable {name} is not a known setting and cannot be overridden")
+        raise ValueError(f"The variable {name} is not a known "
+                         "setting and cannot be overridden")
     os.environ[name] = value
     _cache[name] = environment_variables[name]()
 
@@ -49,9 +50,8 @@
     if val == "sendnn_decoder":
         logger.warning_once(
             "Using 'sendnn_decoder' for "
-            "VLLM_SPYRE_DYNAMO_BACKEND is deprecated. Use 'sendnn' instead"
-        )
-        val = "sendnn"
+            "VLLM_SPYRE_DYNAMO_BACKEND is deprecated. Use 'sendnn' instead")
+        val = 'sendnn'
     return val
 
 
@@ -60,21 +60,28 @@
     # Defines the prompt lengths the Spyre accelerator should be prepared
     # for, formatted as comma separated list. Only applicable in static batching
     # mode (VLLM_SPYRE_USE_CB=0).
-    "VLLM_SPYRE_WARMUP_PROMPT_LENS": lambda: [
-        int(p) for p in os.getenv(key="VLLM_SPYRE_WARMUP_PROMPT_LENS", default="64").split(",")
+    "VLLM_SPYRE_WARMUP_PROMPT_LENS":
+    lambda: [
+        int(p) for p in os.getenv(key='VLLM_SPYRE_WARMUP_PROMPT_LENS',
+                                  default='64').split(',')
     ],
     # Defines the max output tokens the Spyre accelerator should be prepared
     # for, formatted as comma separated list. Only applicable in static batching
     # mode (VLLM_SPYRE_USE_CB=0).
-    "VLLM_SPYRE_WARMUP_NEW_TOKENS": lambda: [
-        int(d) for d in os.getenv(key="VLLM_SPYRE_WARMUP_NEW_TOKENS", default="20").split(",")
+    "VLLM_SPYRE_WARMUP_NEW_TOKENS":
+    lambda: [
+        int(d) for d in os.getenv(key='VLLM_SPYRE_WARMUP_NEW_TOKENS',
+                                  default='20').split(',')
     ],
     # Defines the batch sizes the Spyre accelerator should be prepared
     # for, formatted as comma separated list. Only applicable in static batching
     # mode (VLLM_SPYRE_USE_CB=0).
-    "VLLM_SPYRE_WARMUP_BATCH_SIZES": lambda: [
-        int(b) for b in os.getenv(key="VLLM_SPYRE_WARMUP_BATCH_SIZES", default="1").split(",")
+    "VLLM_SPYRE_WARMUP_BATCH_SIZES":
+    lambda: [
+        int(b) for b in os.getenv(key='VLLM_SPYRE_WARMUP_BATCH_SIZES',
+                                  default='1').split(',')
     ],
+
     # Defines the backend that torch.compile will use when using Spyre
     # Available options:
     # - "sendnn": Compile for execution on Spyre hardware
@@ -82,10 +89,14 @@
     # - "eager": Skip compile entirely (for debug and testing)
     #
     # - "sendnn_decoder": Deprecated in favor of "sendnn"
-    "VLLM_SPYRE_DYNAMO_BACKEND": _backend_backwards_compat,
+    "VLLM_SPYRE_DYNAMO_BACKEND":
+    _backend_backwards_compat,
+
     # If set, use the V1 continuous batching implementation. Otherwise, static
     # batching mode will be enabled.
-    "VLLM_SPYRE_USE_CB": lambda: bool(int(os.getenv("VLLM_SPYRE_USE_CB", "0"))),
+    "VLLM_SPYRE_USE_CB":
+    lambda: bool(int(os.getenv("VLLM_SPYRE_USE_CB", "0"))),
+
     # Enable performance metric logging. This captures startup information
     # such as warmup times, and loading times.
     # When `--disable-log-stats=False` is used, this will log timing metrics
@@ -95,81 +106,71 @@
     # problems. This logging is not designed to be performant, and should not be
     # enabled in production settings.
     # It is turned off by default.
-    "VLLM_SPYRE_PERF_METRIC_LOGGING_ENABLED": lambda: int(
-        os.getenv("VLLM_SPYRE_PERF_METRIC_LOGGING_ENABLED", 0)
-    ),
+    "VLLM_SPYRE_PERF_METRIC_LOGGING_ENABLED":
+    lambda: int(os.getenv("VLLM_SPYRE_PERF_METRIC_LOGGING_ENABLED", 0)),
+
     # Directory to write performance metric logging files. By default,
     # logs are written to /tmp.
-    "VLLM_SPYRE_PERF_METRIC_LOGGING_DIR": lambda: os.getenv(
-        "VLLM_SPYRE_PERF_METRIC_LOGGING_DIR", "/tmp"
-    ),
+    "VLLM_SPYRE_PERF_METRIC_LOGGING_DIR":
+    lambda: os.getenv("VLLM_SPYRE_PERF_METRIC_LOGGING_DIR", "/tmp"),
+
     # If set, override the signal handler for vllm-spyre on
     # vLLM V1 + torch_sendnn backend to be able to gracefully
     # shutdown the engine.
-    "VLLM_SPYRE_OVERRIDE_SIGNALS_HANDLER": lambda: bool(
-        int(os.getenv("VLLM_SPYRE_OVERRIDE_SIGNALS_HANDLER", "1"))
-    ),
+    "VLLM_SPYRE_OVERRIDE_SIGNALS_HANDLER":
+    lambda: bool(int(os.getenv("VLLM_SPYRE_OVERRIDE_SIGNALS_HANDLER", "1"))),
+
     # If set, enables the `prompt_logprobs` sampling parameter.
     # Currently, prompt_logprobs aren't supported
-<<<<<<< HEAD
-    "VLLM_SPYRE_ENABLE_PROMPT_LOGPROBS": lambda: False,
-=======
     "VLLM_SPYRE_ENABLE_PROMPT_LOGPROBS":
     lambda: False,
 
->>>>>>> bc9a0b70
     # Allow vllm-spyre to update env vars related to multi-threading (eg. OMP)
     # based on the detected CPU cores and server configuration
-    "VLLM_SPYRE_UPDATE_THREAD_CONFIG": lambda: bool(
-        int(os.getenv("VLLM_SPYRE_UPDATE_THREAD_CONFIG", "1"))
-    ),
+    "VLLM_SPYRE_UPDATE_THREAD_CONFIG":
+    lambda: bool(int(os.getenv("VLLM_SPYRE_UPDATE_THREAD_CONFIG", "1"))),
+
     # If set, limit the number of concurrent processes loading/compiling
     # large models or models with larger context lengths to limit
     # memory usage.
     # Set to 0 to allow any number of processes
-    "VLLM_SPYRE_MAX_LOAD_PROCESSES": lambda: int(os.getenv("VLLM_SPYRE_MAX_LOAD_PROCESSES", "0")),
+    "VLLM_SPYRE_MAX_LOAD_PROCESSES":
+    lambda: int(os.getenv("VLLM_SPYRE_MAX_LOAD_PROCESSES", "0")),
+
     # If set, redirects all stdout and stderr from worker processes to files
     # within this director. This is useful for debugging card-specific errors
     # in multi-AIU setups, but should never be enabled in production settings.
     # This removes all output from stdout and stderr for the worker processes.
-    "VLLM_SPYRE_WORKER_LOG_REDIRECT_DIR": lambda: os.getenv(
-        "VLLM_SPYRE_WORKER_LOG_REDIRECT_DIR", ""
-    ),
+    "VLLM_SPYRE_WORKER_LOG_REDIRECT_DIR":
+    lambda: os.getenv("VLLM_SPYRE_WORKER_LOG_REDIRECT_DIR", ""),
+
     # If set, overrides the default (30 minutes) timeout for
     #  torch.distributed.init_process_group
-    "VLLM_SPYRE_GLOO_TIMEOUT_MINUTES": lambda: int(
-        os.getenv("VLLM_SPYRE_GLOO_TIMEOUT_MINUTES", "60")
-    ),
+    "VLLM_SPYRE_GLOO_TIMEOUT_MINUTES":
+    lambda: int(os.getenv("VLLM_SPYRE_GLOO_TIMEOUT_MINUTES", "60")),
+
     # If set, this will require use of pre-compiled models and
     # disable compilation for decoders
-    "VLLM_SPYRE_REQUIRE_PRECOMPILED_DECODERS": lambda: bool(
-        int(os.getenv("VLLM_SPYRE_REQUIRE_PRECOMPILED_DECODERS", "0"))
-    ),
+    "VLLM_SPYRE_REQUIRE_PRECOMPILED_DECODERS":
+    lambda: bool(int(os.getenv("VLLM_SPYRE_REQUIRE_PRECOMPILED_DECODERS", "0"))
+                 ),
+
     # Simple compile backend for some dynamically compiled operations, like
     # gathering logprobs in the sampler.
     # Defaults to eager, iductor can be used if python headers and a compiler
     # are available.
-    "VLLM_SPYRE_SIMPLE_COMPILE_BACKEND": lambda: os.getenv(
-        "VLLM_SPYRE_SIMPLE_COMPILE_BACKEND", "inductor"
-    ),
+    "VLLM_SPYRE_SIMPLE_COMPILE_BACKEND":
+    lambda: os.getenv("VLLM_SPYRE_SIMPLE_COMPILE_BACKEND", "inductor"),
+
     # Configures the number of CPUs used when determining multi-threading
     # configurations
     # Set to 0 to have vllm-spyre attempt to detect the CPU count
-    "VLLM_SPYRE_NUM_CPUS": lambda: int(os.getenv("VLLM_SPYRE_NUM_CPUS", "0")),
+    "VLLM_SPYRE_NUM_CPUS":
+    lambda: int(os.getenv("VLLM_SPYRE_NUM_CPUS", "0")),
+
     # Feature Flag
     # If set, use the V1 chunked prefill implementation. Otherwise, normal
     # single prefill is used.
-<<<<<<< HEAD
-    "VLLM_SPYRE_USE_CHUNKED_PREFILL": lambda: bool(
-        int(os.getenv("VLLM_SPYRE_USE_CHUNKED_PREFILL", "0"))
-    ),
-    # Feature Flag
-    # Works only with chunked prefill enabled. If set, prefill steps are
-    # interleaved with a decode step
-    "VLLM_SPYRE_CP_INTERLEAVE_STEPS": lambda: bool(
-        int(os.getenv("VLLM_SPYRE_CP_INTERLEAVE_STEPS", "1"))
-    ),
-=======
     "VLLM_SPYRE_USE_CHUNKED_PREFILL":
     lambda: bool(int(os.getenv("VLLM_SPYRE_USE_CHUNKED_PREFILL", "0"))),
 
@@ -178,7 +179,6 @@
     # interleaved with a decode step
     "VLLM_SPYRE_CP_INTERLEAVE_STEPS":
     lambda: bool(int(os.getenv("VLLM_SPYRE_CP_INTERLEAVE_STEPS", "1"))),
->>>>>>> bc9a0b70
 }
 # --8<-- [end:env-vars-definition]
 
