--- conflicted
+++ resolved
@@ -9,11 +9,8 @@
     VLLM_SPYRE_WARMUP_NEW_TOKENS: Optional[list[int]] = None
     VLLM_SPYRE_WARMUP_BATCH_SIZES: Optional[list[int]] = None
     VLLM_SPYRE_USE_CB: bool = False
-<<<<<<< HEAD
     VLLM_SPYRE_HETEROGEN_TKV: bool = False
-=======
     VLLM_SPYRE_N_BLOCKS: int = 0
->>>>>>> 1d13d625
     VLLM_SPYRE_PERF_METRIC_LOGGING_ENABLED: int = 0
     VLLM_SPYRE_PERF_METRIC_LOGGING_DIR: str = "/tmp"
     VLLM_SPYRE_OVERRIDE_SIGNALS_HANDLER: bool = False
@@ -79,16 +76,14 @@
     "VLLM_SPYRE_USE_CB":
     lambda: bool(int(os.getenv("VLLM_SPYRE_USE_CB", "0"))),
 
-<<<<<<< HEAD
     # If set, heterogeneous tkv continuous batching implementation will
     # be used, otherwise homogeneous tkv
     "VLLM_SPYRE_HETEROGEN_TKV":
     lambda: bool(int(os.getenv("VLLM_SPYRE_HETEROGEN_TKV", "0"))),
-=======
+
     # Overriding the number of KV cache blocks available on Spyre (and CPU)
     "VLLM_SPYRE_N_BLOCKS":
     lambda: int(os.getenv("VLLM_SPYRE_N_BLOCKS", 0)),
->>>>>>> 1d13d625
 
     # Enable performance metric logging. This captures startup information
     # such as warmup times, and loading times. It is turned off by default.
