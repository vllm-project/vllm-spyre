--- conflicted
+++ resolved
@@ -107,19 +107,17 @@
     lambda: bool(int(os.getenv("VLLM_SPYRE_ENABLE_PREFILL_OPTIMIZATION", "0"))
                  ),
 
-<<<<<<< HEAD
+    # scheduling heuristic: prefill vs decode prioritization
+    # Prefills using up to VLLM_SPYRE_N_TOKENS_PREFILL_PRIO tokens will always
+    # be prioritized. If limit is exceeded, decodes are prioritized.
+    "VLLM_SPYRE_N_TOKENS_PREFILL_PRIO":
+    lambda: int(os.getenv("VLLM_SPYRE_N_TOKENS_PREFILL_PRIO", "-1")),
+
     # scheduling heuristic: maximal waiting (blocking) time for prefill
     # Prefills waiting longer than VLLM_SPYRE_MAX_WAITING_TIME_PREFILL
     # seconds will have priority after the current decode batch has finished.
     "VLLM_SPYRE_MAX_WAITING_TIME_PREFILL":
     lambda: int(os.getenv("VLLM_SPYRE_MAX_WAITING_TIME_PREFILL", "-1")),
-=======
-    # scheduling heuristic: prefill vs decode prioritization
-    # Prefills using up to VLLM_SPYRE_N_TOKENS_PREFILL_PRIO tokens will always
-    # be prioritized. If limit is exceeded, decodes are prioritized.
-    "VLLM_SPYRE_N_TOKENS_PREFILL_PRIO":
-    lambda: int(os.getenv("VLLM_SPYRE_N_TOKENS_PREFILL_PRIO", "-1")),
->>>>>>> 198635f7
 
     # Allow vllm-spyre to update env vars related to multi-threading (eg. OMP)
     # based on the detected CPU cores and server configuration
