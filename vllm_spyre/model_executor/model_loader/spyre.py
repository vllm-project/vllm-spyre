--- conflicted
+++ resolved
@@ -100,10 +100,7 @@
             position_ids=positions,
             mask=masks,
             use_cache=True,
-<<<<<<< HEAD
             index=-self.n_pads_right - 1,
-=======
->>>>>>> 4190580e
             **extra_kwargs,
         )
 
@@ -347,10 +344,7 @@
         position_ids: torch.Tensor,
         mask: torch.Tensor,
         use_cache: bool,
-<<<<<<< HEAD
         index: int,
-=======
->>>>>>> 4190580e
         **extra_kwargs,
     ) -> torch.Tensor:
 
@@ -370,11 +364,7 @@
             mask=mask,
             past_key_value_states=self.past_key_value_states,
             use_cache=use_cache,
-<<<<<<< HEAD
             index=index,
-=======
-            only_last_token=False,
->>>>>>> 4190580e
             current_tkv_mask=attn_metadata.current_tkv_mask,
             left_padded_prompt_mask=attn_metadata.left_padded_prompt_mask,
             block_table=attn_metadata.block_table,
@@ -412,10 +402,7 @@
         position_ids: torch.Tensor,
         mask: torch.Tensor,
         use_cache: bool,
-<<<<<<< HEAD
         index: int,
-=======
->>>>>>> 4190580e
         **extra_kwargs,
     ) -> torch.Tensor:
         # specify attention type for static batching
