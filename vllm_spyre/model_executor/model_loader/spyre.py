"""Utilities for selecting and loading Spyre models."""
import os
from typing import Optional

import torch
import torch._inductor.config
import torch.distributed as dist
import torch.nn as nn
from fms.models import get_model
from transformers import PretrainedConfig
from vllm.config import ModelConfig, ParallelConfig
from vllm.logger import init_logger
from vllm.model_executor.layers.logits_processor import LogitsProcessor
from vllm.model_executor.layers.sampler import SamplerOutput, get_sampler
from vllm.model_executor.model_loader.weight_utils import (
    download_weights_from_hf)
from vllm.model_executor.sampling_metadata import SamplingMetadata

import vllm_spyre.envs as envs_spyre

try:
    from torch_sendnn import torch_sendnn  # noqa: F401
except ImportError:
    print("WARNING: Disabled: torch_sendnn")
    pass
try:
    import backends.dynamo_tracer  # noqa: F401
except ImportError:
    print("WARNING: Disabled: dynamo_tracer")
    pass

BACKEND_LIST = ['sendnn_decoder', 'inductor']

logger = init_logger(__name__)


class SpyreCausalLM(nn.Module):

    def __init__(
        self,
        model_config: ModelConfig,
        parallel_config: ParallelConfig,
        max_prompt_length: int,
        max_decode_length: int,
    ) -> None:
        super().__init__()

        self.logits_processor = LogitsProcessor(
            model_config.hf_config.vocab_size, logits_as_input=True)
        self.sampler = get_sampler()

        # boolean tensor of length batch size with indices:
        # True for unfinished sequences and
        # False for finished or padded sequences
        self.indices = None

        # FMS Model
        fms_model = ContinuousBatchingFmsModel if envs_spyre.VLLM_SPYRE_USE_CB\
            else StaticBatchingFmsModel
        self.model = fms_model(
            model_config,
            parallel_config,
            max_prompt_length,
            max_decode_length,
        )

    def forward(
        self,
        input_ids: torch.Tensor,
        positions: torch.Tensor,
        masks: torch.Tensor,
        is_prompt: bool,
<<<<<<< HEAD
        partial_page_tkv_mask: Optional[torch.Tensor] = None,
        left_padded_prompt_mask: Optional[torch.Tensor] = None,
        block_table: Optional[torch.Tensor] = None,
        slot_mapping: Optional[torch.Tensor] = None,
=======
        tkv: Optional[int] = None,
        active_pages: Optional[list[int]] = None,
>>>>>>> f57eb201
    ) -> torch.Tensor:

        if is_prompt and not envs_spyre.VLLM_SPYRE_USE_CB:
            self.model.past_key_value_states = None

        extra_kwargs = {}
        if envs_spyre.VLLM_SPYRE_DYNAMO_BACKEND != "sendnn_decoder":
            # Bug in 2.3.1 fixed in 2.4.1 for SDPA flash
            # cpu impl when padding too much
            extra_kwargs["attn_algorithm"] = "math"

        # normal prefil or decoding step
        logits = self.model(
            input_ids,
            position_ids=positions,
            mask=masks,
            use_cache=True,
            only_last_token=True,
<<<<<<< HEAD
            partial_page_tkv_mask=partial_page_tkv_mask,
            left_padded_prompt_mask=left_padded_prompt_mask,
            block_table=block_table,
            slot_mapping=slot_mapping,
=======
            tkv=tkv,
            active_pages=active_pages,
>>>>>>> f57eb201
            **extra_kwargs,
        )

        # removing finished or padded sequences
        logits = logits[self.indices]

        return logits

    def compute_logits(
        self,
        hidden_states: torch.Tensor,
        sampling_metadata: SamplingMetadata,
    ) -> torch.Tensor:
        logits = self.logits_processor(None, hidden_states, sampling_metadata)
        return logits

    def sample(
        self,
        logits: torch.Tensor,
        sampling_metadata: SamplingMetadata,
    ) -> Optional[SamplerOutput]:
        next_tokens = self.sampler(logits, sampling_metadata)
        return next_tokens


class FmsModelBase(nn.Module):

    def __init__(
        self,
        model_config: ModelConfig,
        parallel_config: ParallelConfig,
        max_prompt_length: int,
        max_decode_length: int,
    ) -> None:
        super().__init__()

        self.config: PretrainedConfig = model_config.hf_config
        self.dtype = torch.float16 if envs_spyre.VLLM_SPYRE_DYNAMO_BACKEND == \
            'sendnn_decoder' else torch.float32

        # Actual FMS model
        self.model: nn.Module

        # Load the weights from the cached or downloaded files.
        self.load_weights(model_config=model_config,
                          max_prompt_length=max_prompt_length,
                          max_decode_length=max_decode_length,
                          distributed_strategy="tp"
                          if parallel_config.world_size > 1 else None)

    def load_weights(
        self,
        model_config: ModelConfig,
        max_prompt_length: int,
        max_decode_length: int,
        distributed_strategy: Optional[str],
        **kwargs,
    ) -> None:

        if self.dtype is not model_config.dtype:
            logger.info(
                "Ignoring user-provided dtype=%s and using dtype=%s instead.",
                model_config.dtype, self.dtype)

        if model_config.quantization == "gptq":
            if envs_spyre.VLLM_SPYRE_DYNAMO_BACKEND == "sendnn_decoder":
                from fms_mo.aiu_addons.gptq import (  # noqa: F401
                    gptq_aiu_adapter, gptq_aiu_linear)
                linear_type = "gptq_aiu"
                logger.info("Loaded `aiu_addons` functionalities")
            else:
                linear_type = "gptq_cpu"
                logger.warning("GPTQ is not expected to work on CPU.")

            quant_cfg = model_config._parse_quant_hf_config()

            linear_config = {
                "linear_type": linear_type,
                "group_size": quant_cfg['group_size'],
                "desc_act": quant_cfg['desc_act'],
            }
            data_type = None
            model_source = "hf_gptq_aiu"
        else:
            linear_config = {"linear_type": "torch_linear"}
            data_type = self.dtype
            model_source = "hf"

        is_local = os.path.isdir(model_config.model)
        model_path = model_config.model
        # Get location of model from HF cache.
        if not is_local:
            model_path = download_weights_from_hf(
                model_name_or_path=model_path,
                cache_dir=None,
                allow_patterns=["*.safetensors", "*.bin", "*.pt"],
                revision=model_config.revision)

        # we can use fused weights unless running on Spyre
        fused_weights = envs_spyre.VLLM_SPYRE_DYNAMO_BACKEND != "sendnn_decoder"

        self.model = get_model(architecture="hf_configured",
                               variant=model_config.model,
                               model_path=model_path,
                               source=model_source,
                               data_type=data_type,
                               distributed_strategy=distributed_strategy,
                               group=dist.group.WORLD,
                               fused_weights=fused_weights,
                               linear_config=linear_config)

        compile_mode = "default"

        self.model.eval()
        torch.set_grad_enabled(False)

        _target_cache_size = max(int(max_decode_length * 2),
                                 int(max_prompt_length * 2.5))
        if hasattr(torch._dynamo.config, "accumulated_cache_size_limit") and \
            _target_cache_size > torch._dynamo.config.\
            accumulated_cache_size_limit:
            _prev = torch._dynamo.config.accumulated_cache_size_limit
            torch._dynamo.config.accumulated_cache_size_limit = \
                _target_cache_size
            logger.info(
                "NOTICE: Adjusting "
                "torch._dynamo.config.accumulated_cache_size_limit "
                "from %s to %s "
                "to accommodate prompt size of %d "
                "and decode tokens of %d", _prev,
                torch._dynamo.config.accumulated_cache_size_limit,
                max_prompt_length, max_decode_length)

        if _target_cache_size > torch._dynamo.config.cache_size_limit:
            _prev = torch._dynamo.config.cache_size_limit
            torch._dynamo.config.cache_size_limit = _target_cache_size
            logger.info(
                "NOTICE: Adjusting torch._dynamo.config.cache_size_limit "
                "from %s to %s "
                "to accommodate prompt size of %d "
                "and decode tokens of %d", _prev,
                torch._dynamo.config.accumulated_cache_size_limit,
                max_prompt_length, max_decode_length)

        if envs_spyre.VLLM_SPYRE_DYNAMO_BACKEND in BACKEND_LIST:
            self.model = torch.compile(
                self.model,
                mode=compile_mode,
                backend=envs_spyre.VLLM_SPYRE_DYNAMO_BACKEND)


class ContinuousBatchingFmsModel(FmsModelBase):

    def __init__(
        self,
        model_config: ModelConfig,
        parallel_config: ParallelConfig,
        max_prompt_length: int,
        max_decode_length: int,
    ) -> None:
        super().__init__(model_config, parallel_config, max_prompt_length,
                         max_decode_length)

        # physical KV cache on AIU Spyre
        max_batch = envs_spyre.VLLM_SPYRE_MAX_BATCH_SIZE
        max_model_len = envs_spyre.VLLM_SPYRE_MAX_CONTEXT_LENGTH

        if self.config.model_type == 'llama':
            num_layers = self.config.num_hidden_layers
            num_kv_heads = self.config.num_key_value_heads
            head_dim = self.config.hidden_size // \
                self.config.num_attention_heads
        elif self.config.model_type == 'gpt_bigcode':
            num_layers = self.config.n_layer
            num_kv_heads = 1 if self.config.multi_query else self.config.n_head
            head_dim = self.config.n_embd // self.config.n_head
        else:
            print(f"[SpyreCausalLM] model type {self.config.model_type} "
                  f"not supported in ContinuousBatchingFmsModel")

<<<<<<< HEAD
        BLOCK_SIZE = 64
        NUM_BLOCKS = max_batch * max_model_len // BLOCK_SIZE  # 64

        # List[layers] of Tuple[k,v] of
        # Tensor[NUM_BLOCKS, BLOCK_SIZE, num_kv_heads, max_model_len, head_dim]
        self.past_key_value_states = [
            (torch.zeros(NUM_BLOCKS,
                         BLOCK_SIZE,
                         num_kv_heads,
                         head_dim,
                         dtype=self.config.torch_dtype),
             torch.zeros(NUM_BLOCKS,
                         BLOCK_SIZE,
                         num_kv_heads,
                         head_dim,
                         dtype=self.config.torch_dtype))
            for _ in range(num_layers)
        ]

    def forward(
        self,
        input_ids: torch.Tensor,
        position_ids: torch.Tensor,
        mask: torch.Tensor,
        use_cache: bool,
        only_last_token: bool,
        partial_page_tkv_mask: torch.Tensor,
        left_padded_prompt_mask: torch.Tensor,
        block_table: torch.Tensor,
        slot_mapping: torch.Tensor,
        **extra_kwargs,
    ) -> torch.Tensor:

        # mark dynamic: Not sure if that's correct/needed here,
        # copied from fms branch paged_atten_mock
        if self.past_key_value_states is not None:
            for layer in self.past_key_value_states:
                if isinstance(layer, tuple):
                    for tensor in layer:
                        torch._dynamo.mark_dynamic(tensor, 2)
=======
        # (layers)x(k,v)x[max_batch, num_kv_heads, max_model_len, head_dim]
        self.fms_kv_cache: list[tuple[torch.Tensor, torch.Tensor]] = [
            (torch.empty((max_batch, num_kv_heads, max_model_len, head_dim)),
             torch.empty((max_batch, num_kv_heads, max_model_len, head_dim)))
            for i in range(num_layers)
        ]

    def forward(
        self,
        input_ids: torch.Tensor,
        position_ids: torch.Tensor,
        mask: torch.Tensor,
        use_cache: bool,
        only_last_token: bool,
        tkv: int,
        active_pages: list[int],
        **extra_kwargs,
    ) -> torch.Tensor:

        # read-out (dynamic) kv_cache for decoding steps only,
        # for prefills kv_cache = None
        if tkv == 0:  # prefil
            kv_cache = None
            tkv = input_ids.shape[1]
        else:  # decode
            kv_cache = []
            active_pages_mask = torch.zeros(self.fms_kv_cache[0][0].shape[0],
                                            dtype=torch.bool)
            active_pages_mask[active_pages] = True
            for layer in range(len(self.fms_kv_cache)):
                kv_cache.append(
                    (self.fms_kv_cache[layer][0][active_pages_mask, :, :tkv -
                                                 1, :],
                     self.fms_kv_cache[layer][1][active_pages_mask, :, :tkv -
                                                 1, :]))
>>>>>>> f57eb201

        output = self.model(
            input_ids,
            position_ids=position_ids,
            mask=mask,
<<<<<<< HEAD
            past_key_value_states=self.past_key_value_states,
            use_cache=use_cache,
            only_last_token=only_last_token,
            partial_page_tkv_mask=partial_page_tkv_mask,
            left_padded_prompt_mask=left_padded_prompt_mask,
            block_table=block_table,
            slot_mapping=slot_mapping,
            **extra_kwargs,
        )

        logits, self.past_key_value_states = output
=======
            past_key_value_states=kv_cache,
            use_cache=use_cache,
            only_last_token=only_last_token,
            **extra_kwargs,
        )
        logits, key_value_states = output

        # updating (physical) KV cache: self.fms_kv_cache
        for idx, page in enumerate(sorted(active_pages)):
            for layer in range(len(self.fms_kv_cache)):
                # inserting partial KV cache at correct location
                # (page, tkv) in the KV cache of the whole batch
                self.fms_kv_cache[layer][0][
                    page, :, :tkv, :] = key_value_states[layer][0][
                        idx, :, :, :]  # [1, 8, L, 128]
                self.fms_kv_cache[layer][1][
                    page, :, :tkv, :] = key_value_states[layer][1][
                        idx, :, :, :]  # [1, 8, L, 128]
>>>>>>> f57eb201

        return logits


class StaticBatchingFmsModel(FmsModelBase):

    def __init__(
        self,
        model_config: ModelConfig,
        parallel_config: ParallelConfig,
        max_prompt_length: int,
        max_decode_length: int,
    ) -> None:
        super().__init__(model_config, parallel_config, max_prompt_length,
                         max_decode_length)

        # dynamic KV cache
        self.past_key_value_states = None

    def forward(
        self,
        input_ids: torch.Tensor,
        position_ids: torch.Tensor,
        mask: torch.Tensor,
        use_cache: bool,
        only_last_token: bool,
<<<<<<< HEAD
        partial_page_tkv_mask: torch.Tensor,
        left_padded_prompt_mask: torch.Tensor,
        block_table: torch.Tensor,
        slot_mapping: torch.Tensor,
=======
        tkv: int,
        active_pages: list[int],
>>>>>>> f57eb201
        **extra_kwargs,
    ) -> torch.Tensor:

        output = self.model(
            input_ids,
            position_ids=position_ids,
            mask=mask,
            past_key_value_states=self.past_key_value_states,
            use_cache=use_cache,
            only_last_token=only_last_token,
            **extra_kwargs,
        )

        logits, past_key_value_states = output
        self.past_key_value_states = past_key_value_states

        # mark dynamic
        if self.past_key_value_states is not None:
            for layer in self.past_key_value_states:
                for tensor in layer:
                    torch._dynamo.mark_dynamic(tensor, 2)

        return logits<|MERGE_RESOLUTION|>--- conflicted
+++ resolved
@@ -70,15 +70,10 @@
         positions: torch.Tensor,
         masks: torch.Tensor,
         is_prompt: bool,
-<<<<<<< HEAD
         partial_page_tkv_mask: Optional[torch.Tensor] = None,
         left_padded_prompt_mask: Optional[torch.Tensor] = None,
         block_table: Optional[torch.Tensor] = None,
         slot_mapping: Optional[torch.Tensor] = None,
-=======
-        tkv: Optional[int] = None,
-        active_pages: Optional[list[int]] = None,
->>>>>>> f57eb201
     ) -> torch.Tensor:
 
         if is_prompt and not envs_spyre.VLLM_SPYRE_USE_CB:
@@ -97,15 +92,10 @@
             mask=masks,
             use_cache=True,
             only_last_token=True,
-<<<<<<< HEAD
             partial_page_tkv_mask=partial_page_tkv_mask,
             left_padded_prompt_mask=left_padded_prompt_mask,
             block_table=block_table,
             slot_mapping=slot_mapping,
-=======
-            tkv=tkv,
-            active_pages=active_pages,
->>>>>>> f57eb201
             **extra_kwargs,
         )
 
@@ -286,7 +276,6 @@
             print(f"[SpyreCausalLM] model type {self.config.model_type} "
                   f"not supported in ContinuousBatchingFmsModel")
 
-<<<<<<< HEAD
         BLOCK_SIZE = 64
         NUM_BLOCKS = max_batch * max_model_len // BLOCK_SIZE  # 64
 
@@ -327,49 +316,11 @@
                 if isinstance(layer, tuple):
                     for tensor in layer:
                         torch._dynamo.mark_dynamic(tensor, 2)
-=======
-        # (layers)x(k,v)x[max_batch, num_kv_heads, max_model_len, head_dim]
-        self.fms_kv_cache: list[tuple[torch.Tensor, torch.Tensor]] = [
-            (torch.empty((max_batch, num_kv_heads, max_model_len, head_dim)),
-             torch.empty((max_batch, num_kv_heads, max_model_len, head_dim)))
-            for i in range(num_layers)
-        ]
-
-    def forward(
-        self,
-        input_ids: torch.Tensor,
-        position_ids: torch.Tensor,
-        mask: torch.Tensor,
-        use_cache: bool,
-        only_last_token: bool,
-        tkv: int,
-        active_pages: list[int],
-        **extra_kwargs,
-    ) -> torch.Tensor:
-
-        # read-out (dynamic) kv_cache for decoding steps only,
-        # for prefills kv_cache = None
-        if tkv == 0:  # prefil
-            kv_cache = None
-            tkv = input_ids.shape[1]
-        else:  # decode
-            kv_cache = []
-            active_pages_mask = torch.zeros(self.fms_kv_cache[0][0].shape[0],
-                                            dtype=torch.bool)
-            active_pages_mask[active_pages] = True
-            for layer in range(len(self.fms_kv_cache)):
-                kv_cache.append(
-                    (self.fms_kv_cache[layer][0][active_pages_mask, :, :tkv -
-                                                 1, :],
-                     self.fms_kv_cache[layer][1][active_pages_mask, :, :tkv -
-                                                 1, :]))
->>>>>>> f57eb201
 
         output = self.model(
             input_ids,
             position_ids=position_ids,
             mask=mask,
-<<<<<<< HEAD
             past_key_value_states=self.past_key_value_states,
             use_cache=use_cache,
             only_last_token=only_last_token,
@@ -381,26 +332,6 @@
         )
 
         logits, self.past_key_value_states = output
-=======
-            past_key_value_states=kv_cache,
-            use_cache=use_cache,
-            only_last_token=only_last_token,
-            **extra_kwargs,
-        )
-        logits, key_value_states = output
-
-        # updating (physical) KV cache: self.fms_kv_cache
-        for idx, page in enumerate(sorted(active_pages)):
-            for layer in range(len(self.fms_kv_cache)):
-                # inserting partial KV cache at correct location
-                # (page, tkv) in the KV cache of the whole batch
-                self.fms_kv_cache[layer][0][
-                    page, :, :tkv, :] = key_value_states[layer][0][
-                        idx, :, :, :]  # [1, 8, L, 128]
-                self.fms_kv_cache[layer][1][
-                    page, :, :tkv, :] = key_value_states[layer][1][
-                        idx, :, :, :]  # [1, 8, L, 128]
->>>>>>> f57eb201
 
         return logits
 
@@ -419,6 +350,7 @@
 
         # dynamic KV cache
         self.past_key_value_states = None
+
 
     def forward(
         self,
@@ -427,15 +359,10 @@
         mask: torch.Tensor,
         use_cache: bool,
         only_last_token: bool,
-<<<<<<< HEAD
         partial_page_tkv_mask: torch.Tensor,
         left_padded_prompt_mask: torch.Tensor,
         block_table: torch.Tensor,
         slot_mapping: torch.Tensor,
-=======
-        tkv: int,
-        active_pages: list[int],
->>>>>>> f57eb201
         **extra_kwargs,
     ) -> torch.Tensor:
 
