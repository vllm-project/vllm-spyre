--- conflicted
+++ resolved
@@ -274,14 +274,9 @@
         # physical KV cache on AIU Spyre: will eventually not live in this class
         max_batch = envs_spyre.VLLM_SPYRE_MAX_BATCH_SIZE
         max_model_len = envs_spyre.VLLM_SPYRE_MAX_CONTEXT_LENGTH
-
-<<<<<<< HEAD
+        num_kv_heads = model_config.get_num_kv_heads(parallel_config)
+
         if self.config.model_type in {'llama', 'granite'}:
-=======
-        num_kv_heads = model_config.get_num_kv_heads(parallel_config)
-
-        if self.config.model_type == 'llama':
->>>>>>> e6ca9d38
             num_layers = self.config.num_hidden_layers
             head_dim = self.config.hidden_size // \
                 self.config.num_attention_heads
