"""Utilities for selecting and loading Spyre models."""
import os
from typing import Any, Optional

import torch
import torch._inductor.config
import torch.distributed as dist
import torch.nn as nn
from fms.models import get_model
from transformers import PretrainedConfig
from vllm.config import ModelConfig, ParallelConfig, SchedulerConfig
from vllm.logger import init_logger
from vllm.model_executor.layers.logits_processor import LogitsProcessor
from vllm.model_executor.layers.sampler import SamplerOutput, get_sampler
from vllm.model_executor.model_loader.weight_utils import (
    download_weights_from_hf)
from vllm.model_executor.sampling_metadata import SamplingMetadata

import vllm_spyre.envs as envs_spyre

try:
    from torch_sendnn import torch_sendnn  # noqa: F401
except ImportError:
    print("WARNING: Disabled: torch_sendnn")
    pass
try:
    import backends.dynamo_tracer  # noqa: F401
except ImportError:
    print("WARNING: Disabled: dynamo_tracer")
    pass

BACKEND_LIST = ['sendnn_decoder', 'inductor']

logger = init_logger(__name__)


class SpyreCausalLM(nn.Module):

    def __init__(
        self,
        model_config: ModelConfig,
        parallel_config: ParallelConfig,
        scheduler_config: SchedulerConfig,
        max_prompt_length: int,
        max_decode_length: int,
    ) -> None:
        super().__init__()

        self.logits_processor = LogitsProcessor(
            model_config.hf_config.vocab_size, logits_as_input=True)
        self.sampler = get_sampler()

        # boolean tensor of length batch size with indices:
        # True for unfinished sequences and
        # False for finished or padded sequences
        self.indices = None

        # number of right pads (relevant for continuous batching only)
        self.n_pads_right = 0

        # FMS Model
<<<<<<< HEAD
        fms_model = ContinuousBatchingFmsModel if envs_spyre.VLLM_SPYRE_USE_CB\
            else StaticBatchingFmsModel
        self.model = fms_model(
            model_config,
            parallel_config,
            scheduler_config,
            max_prompt_length,
            max_decode_length,
        )
=======
        if envs_spyre.VLLM_SPYRE_USE_CB:
            self.model = ContinuousBatchingFmsModel(model_config,
                                                    parallel_config)
        else:
            self.model = StaticBatchingFmsModel(
                model_config,
                parallel_config,
                max_prompt_length,
                max_decode_length,
            )
>>>>>>> bd1eec8b

    def forward(
        self,
        input_ids: torch.Tensor,
        positions: torch.Tensor,
        masks: torch.Tensor,
        is_prompt: bool,
        current_tkv_mask: Optional[torch.Tensor] = None,
        left_padded_prompt_mask: Optional[torch.Tensor] = None,
        block_table: Optional[torch.Tensor] = None,
        slot_mapping: Optional[torch.Tensor] = None,
    ) -> torch.Tensor:

        if is_prompt and not envs_spyre.VLLM_SPYRE_USE_CB:
            self.model.past_key_value_states = None  # type: ignore

        extra_kwargs: dict[str, Any] = {}
        if envs_spyre.VLLM_SPYRE_DYNAMO_BACKEND != "sendnn_decoder":
            # Bug in 2.3.1 fixed in 2.4.1 for SDPA flash
            # cpu impl when padding too much
            extra_kwargs["attn_algorithm"] = "math"

        if envs_spyre.VLLM_SPYRE_USE_CB:
            extra_kwargs["current_tkv_mask"] = current_tkv_mask
            extra_kwargs["left_padded_prompt_mask"] = left_padded_prompt_mask
            extra_kwargs["block_table"] = block_table
            extra_kwargs["slot_mapping"] = slot_mapping

        # normal prefill or decoding step
        logits = self.model(
            input_ids,
            position_ids=positions,
            mask=masks,
            use_cache=True,
            only_last_token=not envs_spyre.VLLM_SPYRE_USE_CB,
            **extra_kwargs,
        )

        if envs_spyre.VLLM_SPYRE_USE_CB:
            if is_prompt and self.n_pads_right > 0:
                # get last token before the right padding
                logits = logits[self.indices, -self.n_pads_right - 1, :]
            else:
                # just take last token if no right padding
                logits = logits[self.indices, -1, :]
        else:
            # removing finished or padded sequences
            logits = logits[self.indices]

        return logits

    def compute_logits(
        self,
        hidden_states: torch.Tensor,
        sampling_metadata: SamplingMetadata,
    ) -> torch.Tensor:
        logits = self.logits_processor(None, hidden_states, sampling_metadata)
        return logits

    def sample(
        self,
        logits: torch.Tensor,
        sampling_metadata: SamplingMetadata,
    ) -> Optional[SamplerOutput]:
        next_tokens = self.sampler(logits, sampling_metadata)
        return next_tokens


class FmsModelBase(nn.Module):

    def __init__(
        self,
        model_config: ModelConfig,
        parallel_config: ParallelConfig,
        max_prompt_length: int,
        max_decode_length: int,
    ) -> None:
        super().__init__()

        self.config: PretrainedConfig = model_config.hf_config
        self.dtype = torch.float16 if envs_spyre.VLLM_SPYRE_DYNAMO_BACKEND == \
            'sendnn_decoder' else torch.float32

        # Actual FMS model
        self.model: nn.Module

        # Load the weights from the cached or downloaded files.
        self.load_weights(model_config=model_config,
                          max_prompt_length=max_prompt_length,
                          max_decode_length=max_decode_length,
                          distributed_strategy="tp"
                          if parallel_config.world_size > 1 else None)

    def load_weights(
        self,
        model_config: ModelConfig,
        max_prompt_length: int,
        max_decode_length: int,
        distributed_strategy: Optional[str],
        **kwargs,
    ) -> None:

        if model_config.quantization == "gptq":
            if envs_spyre.VLLM_SPYRE_DYNAMO_BACKEND == "sendnn_decoder":
                from fms_mo.aiu_addons.gptq import (  # noqa: F401
                    gptq_aiu_adapter, gptq_aiu_linear)
                linear_type = "gptq_aiu"
                logger.info("Loaded `aiu_addons` functionalities")
            else:
                linear_type = "gptq_cpu"
                logger.warning("GPTQ is not expected to work on CPU.")

            quant_cfg = model_config._parse_quant_hf_config()

            linear_config = {
                "linear_type": linear_type,
                "group_size": quant_cfg['group_size'],
                "desc_act": quant_cfg['desc_act'],
            }
            self.dtype = None
            model_source = "hf_gptq_aiu"
        else:
            linear_config = {"linear_type": "torch_linear"}
            model_source = "hf"

        if self.dtype is not model_config.dtype:
            logger.info(
                "Ignoring user-provided dtype=%s and using dtype=%s instead.",
                model_config.dtype, self.dtype)

        is_local = os.path.isdir(model_config.model)
        model_path = model_config.model
        # Get location of model from HF cache.
        if not is_local:
            model_path = download_weights_from_hf(
                model_name_or_path=model_path,
                cache_dir=None,
                allow_patterns=["*.safetensors", "*.bin", "*.pt"],
                revision=model_config.revision)

        # we can use fused weights unless running on Spyre
        fused_weights = envs_spyre.VLLM_SPYRE_DYNAMO_BACKEND != "sendnn_decoder"

        self.model = get_model(architecture="hf_configured",
                               variant=model_config.model,
                               model_path=model_path,
                               source=model_source,
                               data_type=self.dtype,
                               distributed_strategy=distributed_strategy,
                               group=dist.group.WORLD,
                               fused_weights=fused_weights,
                               linear_config=linear_config)

        compile_mode = "default"

        self.model.eval()
        torch.set_grad_enabled(False)

        _target_cache_size = max(int(max_decode_length * 2),
                                 int(max_prompt_length * 2.5))
        if hasattr(torch._dynamo.config, "accumulated_cache_size_limit") and \
            _target_cache_size > torch._dynamo.config.\
            accumulated_cache_size_limit:
            _prev = torch._dynamo.config.accumulated_cache_size_limit
            torch._dynamo.config.accumulated_cache_size_limit = \
                _target_cache_size
            logger.info(
                "NOTICE: Adjusting "
                "torch._dynamo.config.accumulated_cache_size_limit "
                "from %s to %s "
                "to accommodate prompt size of %d "
                "and decode tokens of %d", _prev,
                torch._dynamo.config.accumulated_cache_size_limit,
                max_prompt_length, max_decode_length)

        if _target_cache_size > torch._dynamo.config.cache_size_limit:
            _prev = torch._dynamo.config.cache_size_limit
            torch._dynamo.config.cache_size_limit = _target_cache_size
            logger.info(
                "NOTICE: Adjusting torch._dynamo.config.cache_size_limit "
                "from %s to %s "
                "to accommodate prompt size of %d "
                "and decode tokens of %d", _prev,
                torch._dynamo.config.accumulated_cache_size_limit,
                max_prompt_length, max_decode_length)

        if envs_spyre.VLLM_SPYRE_DYNAMO_BACKEND in BACKEND_LIST:
            self.model = torch.compile(
                self.model,
                mode=compile_mode,
                backend=envs_spyre.VLLM_SPYRE_DYNAMO_BACKEND)


class ContinuousBatchingFmsModel(FmsModelBase):

<<<<<<< HEAD
    def __init__(
        self,
        model_config: ModelConfig,
        parallel_config: ParallelConfig,
        scheduler_config: SchedulerConfig,
        max_prompt_length: int,
        max_decode_length: int,
    ) -> None:
        super().__init__(model_config, parallel_config, max_prompt_length,
                         max_decode_length)

        # physical KV cache on AIU Spyre
        max_batch = scheduler_config.max_num_seqs
        max_model_len = scheduler_config.max_model_len
=======
    def __init__(self, model_config: ModelConfig,
                 parallel_config: ParallelConfig) -> None:

        BLOCK_SIZE = 64
        max_batch = envs_spyre.VLLM_SPYRE_MAX_BATCH_SIZE
        max_model_len = envs_spyre.VLLM_SPYRE_MAX_CONTEXT_LENGTH
>>>>>>> bd1eec8b

        # edge case: prompt fills model length: can produce 1 token with prefill
        max_prompt_length = max_model_len
        # edge case: prompt will be padded to first block:
        # can produce 1 token with prefill plus rest of model length
        max_decode_length = max_model_len - BLOCK_SIZE + 1
        super().__init__(model_config, parallel_config, max_prompt_length,
                         max_decode_length)

        # physical KV cache on AIU Spyre: will eventually not live in this class
        num_kv_heads = model_config.get_num_kv_heads(parallel_config)

        if self.config.model_type in {'llama', 'granite'}:
            num_layers = self.config.num_hidden_layers
            head_dim = self.config.hidden_size // \
                self.config.num_attention_heads
        elif self.config.model_type == 'gpt_bigcode':
            num_layers = self.config.n_layer
            head_dim = self.config.n_embd // self.config.n_head
        else:
            raise NotImplementedError(
                f"[SpyreCausalLM] model type {self.config.model_type} "
                f"not supported in ContinuousBatchingFmsModel")

        num_blocks = max_batch * max_model_len // BLOCK_SIZE  # 64

        # List[layers] of Tuple[k,v] of
        # Tensor[num_blocks, BLOCK_SIZE, num_kv_heads, head_dim]
        self.past_key_value_states = [(torch.zeros(num_blocks,
                                                   BLOCK_SIZE,
                                                   num_kv_heads,
                                                   head_dim,
                                                   dtype=self.dtype),
                                       torch.zeros(num_blocks,
                                                   BLOCK_SIZE,
                                                   num_kv_heads,
                                                   head_dim,
                                                   dtype=self.dtype))
                                      for _ in range(num_layers)]

    def forward(
        self,
        input_ids: torch.Tensor,
        position_ids: torch.Tensor,
        mask: torch.Tensor,
        use_cache: bool,
        only_last_token: bool,
        current_tkv_mask: torch.Tensor,
        left_padded_prompt_mask: torch.Tensor,
        block_table: torch.Tensor,
        slot_mapping: torch.Tensor,
        **extra_kwargs,
    ) -> torch.Tensor:

        # mark dynamic: Not sure if that's correct/needed here,
        # copied from fms branch paged_atten_mock
        if self.past_key_value_states is not None:
            for layer in self.past_key_value_states:
                if isinstance(layer, tuple):
                    for tensor in layer:
                        torch._dynamo.mark_dynamic(tensor, 2)

        output = self.model(
            input_ids,
            position_ids=position_ids,
            mask=mask,
            past_key_value_states=self.past_key_value_states,
            use_cache=use_cache,
            only_last_token=only_last_token,
            current_tkv_mask=current_tkv_mask,
            left_padded_prompt_mask=left_padded_prompt_mask,
            block_table=block_table,
            slot_mapping=slot_mapping,
            **extra_kwargs,
        )

        logits, self.past_key_value_states = output

        return logits


class StaticBatchingFmsModel(FmsModelBase):

    def __init__(
        self,
        model_config: ModelConfig,
        parallel_config: ParallelConfig,
        _: SchedulerConfig,
        max_prompt_length: int,
        max_decode_length: int,
    ) -> None:
        super().__init__(model_config, parallel_config, max_prompt_length,
                         max_decode_length)

        # dynamic KV cache
        self.past_key_value_states = None

    def forward(
        self,
        input_ids: torch.Tensor,
        position_ids: torch.Tensor,
        mask: torch.Tensor,
        use_cache: bool,
        only_last_token: bool,
        **extra_kwargs,
    ) -> torch.Tensor:

        output = self.model(
            input_ids,
            position_ids=position_ids,
            mask=mask,
            past_key_value_states=self.past_key_value_states,
            use_cache=use_cache,
            only_last_token=only_last_token,
            **extra_kwargs,
        )

        logits, self.past_key_value_states = output

        return logits<|MERGE_RESOLUTION|>--- conflicted
+++ resolved
@@ -59,17 +59,6 @@
         self.n_pads_right = 0
 
         # FMS Model
-<<<<<<< HEAD
-        fms_model = ContinuousBatchingFmsModel if envs_spyre.VLLM_SPYRE_USE_CB\
-            else StaticBatchingFmsModel
-        self.model = fms_model(
-            model_config,
-            parallel_config,
-            scheduler_config,
-            max_prompt_length,
-            max_decode_length,
-        )
-=======
         if envs_spyre.VLLM_SPYRE_USE_CB:
             self.model = ContinuousBatchingFmsModel(model_config,
                                                     parallel_config)
@@ -77,10 +66,10 @@
             self.model = StaticBatchingFmsModel(
                 model_config,
                 parallel_config,
-                max_prompt_length,
+                scheduler_config,
+            max_prompt_length,
                 max_decode_length,
             )
->>>>>>> bd1eec8b
 
     def forward(
         self,
@@ -276,40 +265,16 @@
 
 class ContinuousBatchingFmsModel(FmsModelBase):
 
-<<<<<<< HEAD
     def __init__(
         self,
         model_config: ModelConfig,
         parallel_config: ParallelConfig,
         scheduler_config: SchedulerConfig,
-        max_prompt_length: int,
-        max_decode_length: int,
-    ) -> None:
-        super().__init__(model_config, parallel_config, max_prompt_length,
-                         max_decode_length)
-
-        # physical KV cache on AIU Spyre
+    ) -> None:
+
+        BLOCK_SIZE = 64
         max_batch = scheduler_config.max_num_seqs
         max_model_len = scheduler_config.max_model_len
-=======
-    def __init__(self, model_config: ModelConfig,
-                 parallel_config: ParallelConfig) -> None:
-
-        BLOCK_SIZE = 64
-        max_batch = envs_spyre.VLLM_SPYRE_MAX_BATCH_SIZE
-        max_model_len = envs_spyre.VLLM_SPYRE_MAX_CONTEXT_LENGTH
->>>>>>> bd1eec8b
-
-        # edge case: prompt fills model length: can produce 1 token with prefill
-        max_prompt_length = max_model_len
-        # edge case: prompt will be padded to first block:
-        # can produce 1 token with prefill plus rest of model length
-        max_decode_length = max_model_len - BLOCK_SIZE + 1
-        super().__init__(model_config, parallel_config, max_prompt_length,
-                         max_decode_length)
-
-        # physical KV cache on AIU Spyre: will eventually not live in this class
-        num_kv_heads = model_config.get_num_kv_heads(parallel_config)
 
         if self.config.model_type in {'llama', 'granite'}:
             num_layers = self.config.num_hidden_layers
