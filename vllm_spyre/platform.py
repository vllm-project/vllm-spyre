import operator
from typing import TYPE_CHECKING, Optional, Union

import torch
from vllm.inputs import ProcessorInputs, PromptType
from vllm.inputs.parse import is_token_prompt
from vllm.logger import init_logger
from vllm.pooling_params import PoolingParams
from vllm.sampling_params import SamplingParams

if TYPE_CHECKING:
    from vllm.config import ModelConfig, VllmConfig
else:
    ModelConfig = None
    VllmConfig = None
import vllm.envs as envs
from vllm.platforms import Platform, PlatformEnum

import vllm_spyre.envs as envs_spyre

logger = init_logger(__name__)


class SpyrePlatform(Platform):
    _enum = PlatformEnum.OOT

    # "spyre" device_name no longer worked due to https://github.com/vllm-project/vllm/pull/16464
    device_name: str = "cpu"
    device_type: str = "cpu"
    supported_quantization: list[str] = ["gptq"]
    _warmup_shapes: Optional[tuple[dict[str, int], ...]] = None

    @classmethod
    def get_device_name(cls, device_id: int = 0) -> str:
        return "spyre"

    @classmethod
    def is_async_output_supported(cls, enforce_eager: Optional[bool]) -> bool:
        """
        Check if the current platform supports async output.
        """
        return False

    @classmethod
    def check_and_update_config(cls, vllm_config: VllmConfig) -> None:
        parallel_config = vllm_config.parallel_config
        scheduler_config = vllm_config.scheduler_config
        model_config = vllm_config.model_config

        if scheduler_config.is_multi_step:
            raise NotImplementedError

        # continuous batching related checks
        if envs_spyre.VLLM_SPYRE_USE_CB and not envs.VLLM_USE_V1:
            raise NotImplementedError(
                "Continuous batching is only implemented for vLLM V1")

        # Near future TODO: vLLM will have an api to check whether v0 or v1 is
        # used that isn't just checking the environment variable

        if parallel_config.worker_cls == "auto":
            if envs.VLLM_USE_V1:
                parallel_config.worker_cls = \
                    "vllm_spyre.v1.worker.spyre_worker.SpyreWorker"
            else:
                parallel_config.worker_cls = \
                    "vllm_spyre.worker.spyre_worker.SpyreWorker"

        if envs.VLLM_USE_V1:
            # As of 0.7.3 the scheduler for V1 isn't actually pluggable like
            # this yet
            if envs_spyre.VLLM_SPYRE_USE_CB:
                scheduler_config.scheduler_cls = \
                    "vllm_spyre.v1.core.scheduler.ContinuousBatchingSpyreScheduler"
            else:
                scheduler_config.scheduler_cls = \
                    "vllm_spyre.v1.core.scheduler.StaticBatchingSpyreScheduler"
        else:
            scheduler_config.scheduler_cls = \
                "vllm_spyre.core.scheduler.SpyreScheduler"

<<<<<<< HEAD
        # Override --max-num-seqs to the biggest warmup batch size
        # And override --max-model-len to the biggest warmup sequence
        cls._warmup_shapes = None
        spyre_warmup_shapes = \
            cls.get_warmup_shapes(scheduler_config)
        max_batch_size = 0
        max_seq_len = 0
        for shape in spyre_warmup_shapes:
            max_batch_size = max(max_batch_size, shape['batch_size'])
            max_seq_len = max(max_seq_len,
                              shape['prompt_length'] + shape['new_tokens'])
=======
        if not envs_spyre.VLLM_SPYRE_USE_CB:
            # Override --max-num-seqs to the biggest warmup batch size
            # And override --max-model-len to the biggest warmup sequence
            cls._warmup_shapes = None
            spyre_warmup_shapes = cls.get_warmup_shapes(scheduler_config)
            max_batch_size = 0
            max_seq_len = 0
            for shape in spyre_warmup_shapes:
                max_batch_size = max(max_batch_size, shape['batch_size'])
                max_seq_len = max(max_seq_len,
                                  shape['prompt_length'] + shape['new_tokens'])
>>>>>>> bd1eec8b

        # if envs.VLLM_USE_V1:
        #     if envs_spyre.VLLM_SPYRE_USE_CB:
        #         # For continuous batching we use max_num_seqs to control
        #         # the max batch size respecting AIU Spyre KV cache size
        #         scheduler_config.max_num_seqs =\
        #             envs_spyre.VLLM_SPYRE_MAX_BATCH_SIZE
        #         # ToDo: this function check_and_update_config is called twice:
        #         # 1st time scheduler_config.max_num_seqs is what user sets
        #         # 2nd time scheduler_config.max_num_seqs is 128
        #     else:
        #         # The v0 scheduler will run out of
        #           blocks if this is overridden
        #         scheduler_config.max_num_seqs = max_batch_size

        cache_config = vllm_config.cache_config

        if cache_config and model_config:
            # Cache and model config aren't set in the individual worker procs
            # These are set in the main engine process

            # To disable any paged attention ops in the base scheduler, we both:
            # - Set the block size (in tokens) to the maximum sequence length
            #       so that the scheduler thinks an entire sequence will fit in
            #       one single block.
            # - Set the number of blocks to the maximum number of sequences, so
            #       the scheduler always thinks there's a block available
            if not envs_spyre.VLLM_SPYRE_USE_CB:
                model_config.max_model_len = max_seq_len
            cache_config.block_size = model_config.max_model_len

            if envs.VLLM_USE_V1:
                # The V1 scheduler actually needs 2 blocks for each sequence...
                cache_config.num_gpu_blocks_override = \
                    scheduler_config.max_num_seqs * 2
            else:
                cache_config.num_gpu_blocks_override = \
                    scheduler_config.max_num_seqs

            logger.info(
                "Overriding configurations based on warmup shapes. "
                "max_model_len=%d, max_num_seqs=%d, block_size=%d, "
                "num_gpu_blocks_override=%d", model_config.max_model_len,
                scheduler_config.max_num_seqs, cache_config.block_size,
                cache_config.num_gpu_blocks_override)

    @classmethod
    def use_all_gather(cls) -> bool:
        """
        Whether to use allgather in LogitsProcessor to gather the logits.
        """
        return True

    @classmethod
    def is_pin_memory_available(cls) -> bool:
        logger.warning("Pin memory is not supported on Spyre.")
        return False

    @classmethod
    def inference_mode(cls):
        """
        Spyre does not support `torch.inference_mode`. 
        This allows to fall back to `torch.no_grad` when inference mode is set.
        """
        return torch.no_grad()

    @classmethod
    def get_warmup_shapes(cls, scheduler_config) -> tuple[dict[str, int], ...]:
        if cls._warmup_shapes is not None:
            return cls._warmup_shapes
        # load warmup shapes and sort by "speed"
        wup_prompt_lens = envs_spyre.VLLM_SPYRE_WARMUP_PROMPT_LENS or []
        wup_batch_sizes = envs_spyre.VLLM_SPYRE_WARMUP_BATCH_SIZES or []
        if len(wup_prompt_lens) != len(wup_batch_sizes):
            raise RuntimeError(
                "The lists in VLLM_SPYRE_WARMUP_PROMPT_LENS and "
                "VLLM_SPYRE_WARMUP_BATCH_SIZES must have equal length")
        if scheduler_config.runner_type == "pooling":
            wup_new_tokens = [0] * len(wup_prompt_lens)
        else:
            wup_new_tokens = envs_spyre.VLLM_SPYRE_WARMUP_NEW_TOKENS or []
            if len(wup_new_tokens) != len(wup_prompt_lens):
                raise RuntimeError(
                    "The lists in VLLM_SPYRE_WARMUP_PROMPT_LENS and "
                    "VLLM_SPYRE_WARMUP_NEW_TOKENS must have equal length")

        if not envs_spyre.VLLM_SPYRE_USE_CB:
            logger.info("VLLM_SPYRE_WARMUP_PROMPT_LENS = %s", wup_prompt_lens)
            logger.info("VLLM_SPYRE_WARMUP_NEW_TOKENS = %s", wup_new_tokens)
            logger.info("VLLM_SPYRE_WARMUP_BATCH_SIZES = %s", wup_batch_sizes)

        cls._warmup_shapes = tuple(
            sorted([{
                'prompt_length': pl,
                'new_tokens': nt,
                'batch_size': bs
            } for pl, nt, bs in zip(wup_prompt_lens, wup_new_tokens,
                                    wup_batch_sizes)],
                   key=operator.itemgetter('batch_size', 'prompt_length')))
        return cls._warmup_shapes

    @classmethod
    def supports_v1(cls, model_config: ModelConfig) -> bool:
        """Returns whether the current platform can support v1 for the supplied
        model configuration.
        """
        return True

    @classmethod
    def validate_request(
        cls,
        prompt: PromptType,
        params: Union[SamplingParams, PoolingParams],
        processed_inputs: Optional[ProcessorInputs] = None,
    ) -> None:
        """Raises if this request is unsupported on this platform"""
        if isinstance(params, PoolingParams):
            # Only validating generation requests for now
            return None

        if is_token_prompt(prompt):
            prompt_len = len(prompt["prompt_token_ids"])
        elif processed_inputs is not None:
            if "encoder" in processed_inputs:
                raise ValueError("Encoder-decoder models not supported ")
            prompt_len = len(processed_inputs["prompt_token_ids"])
        else:
            # We need a prompt length to do any validation here
            return

        max_tokens = 0
        if params is not None and params.max_tokens is not None:
            max_tokens = params.max_tokens

        if envs_spyre.VLLM_SPYRE_USE_CB:
            # For continuous batching, check if the request is within the max
            # context length.
            # The V1 engine will check the prompt length, but not the prompt +
            # max_tokens.
            if (prompt_len + max_tokens
                    > envs_spyre.VLLM_SPYRE_MAX_CONTEXT_LENGTH):
                raise ValueError(
                    "Could not add request: prompt length is "
                    f"{prompt_len} tokens, maximum number of output tokens is "
                    f"{max_tokens} tokens, but max model context length is "
                    f"{envs_spyre.VLLM_SPYRE_MAX_CONTEXT_LENGTH}.")
        else:
            # For non-continuous batching, check if the request matches a warmup
            # shape
            assert cls._warmup_shapes is not None, "Warmup shapes must be set"
            if len(
                    cls._get_matching_warmup_shapes(
                        prompt_len=prompt_len,
                        max_tokens=max_tokens,
                        warmup_shapes=cls._warmup_shapes)) == 0:
                raise ValueError(
                    "No applicable warmup shape exists for "
                    f"combination of prompt length ({prompt_len} tokens) "
                    "and maximum number of output tokens to be "
                    f"generated ({max_tokens} tokens)")

    @classmethod
    def _get_matching_warmup_shapes(
            cls, prompt_len: int, max_tokens: int,
            warmup_shapes: tuple[dict[str, int], ...]) -> list[dict[str, int]]:
        """Return the subset of shapes that match this request"""
        return [
            shape for shape in warmup_shapes
            if prompt_len <= shape['prompt_length']
            and max_tokens <= shape['new_tokens']
        ]<|MERGE_RESOLUTION|>--- conflicted
+++ resolved
@@ -79,19 +79,6 @@
             scheduler_config.scheduler_cls = \
                 "vllm_spyre.core.scheduler.SpyreScheduler"
 
-<<<<<<< HEAD
-        # Override --max-num-seqs to the biggest warmup batch size
-        # And override --max-model-len to the biggest warmup sequence
-        cls._warmup_shapes = None
-        spyre_warmup_shapes = \
-            cls.get_warmup_shapes(scheduler_config)
-        max_batch_size = 0
-        max_seq_len = 0
-        for shape in spyre_warmup_shapes:
-            max_batch_size = max(max_batch_size, shape['batch_size'])
-            max_seq_len = max(max_seq_len,
-                              shape['prompt_length'] + shape['new_tokens'])
-=======
         if not envs_spyre.VLLM_SPYRE_USE_CB:
             # Override --max-num-seqs to the biggest warmup batch size
             # And override --max-model-len to the biggest warmup sequence
@@ -103,21 +90,20 @@
                 max_batch_size = max(max_batch_size, shape['batch_size'])
                 max_seq_len = max(max_seq_len,
                                   shape['prompt_length'] + shape['new_tokens'])
->>>>>>> bd1eec8b
-
-        # if envs.VLLM_USE_V1:
-        #     if envs_spyre.VLLM_SPYRE_USE_CB:
-        #         # For continuous batching we use max_num_seqs to control
-        #         # the max batch size respecting AIU Spyre KV cache size
-        #         scheduler_config.max_num_seqs =\
-        #             envs_spyre.VLLM_SPYRE_MAX_BATCH_SIZE
-        #         # ToDo: this function check_and_update_config is called twice:
-        #         # 1st time scheduler_config.max_num_seqs is what user sets
-        #         # 2nd time scheduler_config.max_num_seqs is 128
-        #     else:
-        #         # The v0 scheduler will run out of
-        #           blocks if this is overridden
-        #         scheduler_config.max_num_seqs = max_batch_size
+
+        if envs.VLLM_USE_V1:
+            if envs_spyre.VLLM_SPYRE_USE_CB:
+                pass
+                # For continuous batching we use max_num_seqs to control
+                # the max batch size respecting AIU Spyre KV cache size
+                # scheduler_config.max_num_seqs =\
+                #     envs_spyre.VLLM_SPYRE_MAX_BATCH_SIZE
+                # ToDo: this function check_and_update_config is called twice:
+                # 1st time scheduler_config.max_num_seqs is what user sets
+                # 2nd time scheduler_config.max_num_seqs is 128
+            else:
+                # The v0 scheduler will run out of blocks if this is overridden
+                scheduler_config.max_num_seqs = max_batch_size
 
         cache_config = vllm_config.cache_config
 
