--- conflicted
+++ resolved
@@ -66,19 +66,15 @@
             raise NotImplementedError
 
         is_decoder = model_config.task == "generate"
-<<<<<<< HEAD
-        is_pooling = model_config.runner_type == "pooling"
-=======
-        is_embedding = model_config.task == "embed"
+        is_pooling = model_config.task == "embed"
         if model_config.task == "auto":
-            is_embedding = "embed" in model_config.supported_tasks
+            is_pooling = "embed" in model_config.supported_tasks
             is_decoder = "generate" in model_config.supported_tasks
->>>>>>> 027acd90
 
         if is_decoder and not envs.VLLM_USE_V1:
             raise ValueError("Decoder models are only supported on v1")
         elif not is_decoder and not is_pooling:
-            raise ValueError("Only the 'generate' and pooling tasks are "
+            raise ValueError("Only the 'generate' and 'embed' tasks are "
                              "supported")
 
         if parallel_config.worker_cls == "auto":
