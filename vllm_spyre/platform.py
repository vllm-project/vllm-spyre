import sys

# When running this plugin on a Mac, we assume it's for local development
# purposes. However, due to a compatibility issue with vLLM, which overrides
# the Triton module with a placeholder, vLLM may fail to load on macOS. To
# mitigate this issue, we can safely remove the Triton module (if imported)
# and rely on PyTorch to handle the absence of Triton, ensuring fine execution
# in eager mode.
if sys.platform.startswith("darwin"):
    if sys.modules.get("triton"):
        del sys.modules["triton"]

import math
import operator
import os
from typing import TYPE_CHECKING, Optional, Union

import torch
from transformers.models.granite import GraniteConfig
from vllm.inputs import ProcessorInputs, PromptType
from vllm.logger import init_logger

try:
    # pre 0.11.1 compatibility
    from vllm.utils import FlexibleArgumentParser
except ImportError:
    from vllm.utils.argparse_utils import FlexibleArgumentParser

if TYPE_CHECKING:
    # NB: We can't eagerly import many things from vllm since vllm.config
    # will import this file. These would lead to circular imports
    from vllm.config import ModelConfig, VllmConfig
    from vllm.pooling_params import PoolingParams
    from vllm.sampling_params import SamplingParams
else:
    ModelConfig = None
    VllmConfig = None
    SamplingParams = None
    PoolingParams = None
from vllm.platforms import Platform, PlatformEnum

import vllm_spyre.envs as envs_spyre
from vllm_spyre.compilation_utils import handle_disable_compilation

logger = init_logger(__name__)

THREADING_ENVS = [
    "OMP_NUM_THREADS",
    # "TORCHINDUCTOR_COMPILE_THREADS", # vLLM wants this set to 1
    "DT_PARALLEL_THREADS",  # affects the compilation during warmup
    # set these for good measure
    "OPENBLAS_NUM_THREADS",
    "MKL_NUM_THREADS",
]


# Needed by vllm/model_executor/layers/pooler.py:562
# Copied from vllm/utils/__init__.py
class _StreamPlaceholder:
    def __init__(self):
        self.synchronize = lambda: None


class SpyrePlatform(Platform):
    _enum = PlatformEnum.OOT

    # "spyre" device_name no longer worked due to https://github.com/vllm-project/vllm/pull/16464
    device_name: str = "cpu"
    device_type: str = "cpu"
    # compressed-tensors supported by
    # https://github.com/foundation-model-stack/fms-model-optimizer/blob/main/fms_mo/aiu_addons/__init__.py
    supported_quantization: list[str] = ["gptq", "compressed-tensors"]
    _warmup_shapes: tuple[dict[str, int], ...] | None = None
    _block_size: int = 64  # hardcoded Spyre constraint for now
    _config: VllmConfig = None

    # Backend for dynamic compilation ops
    # See vllm batched_count_greater_than method
    simple_compile_backend: str = envs_spyre.VLLM_SPYRE_SIMPLE_COMPILE_BACKEND

    # Needed by vllm/model_executor/layers/pooler.py:562
    current_stream = lambda _: _StreamPlaceholder()

    @classmethod
    def get_device_name(cls, device_id: int = 0) -> str:
        return "spyre"

    @classmethod
    def is_async_output_supported(cls, enforce_eager: bool | None) -> bool:
        """
        Check if the current platform supports async output.
        """
        return False

    @classmethod
    def check_and_update_config(cls, vllm_config: VllmConfig) -> None:
        # 🌶️🌶️🌶️ Patch in our perf logger before the engine is created
        from vllm_spyre.v1.metrics import patch_async_llm_stat_loggers

        patch_async_llm_stat_loggers()

        # In case vllm passes a default vllm_config to us.
        # This happens when get_current_vllm_config is called
        # without setting the vllm config through
        # set_current_vllm_config
        if vllm_config.model_config is None:
            return

        cls._config = vllm_config
        parallel_config = vllm_config.parallel_config
        scheduler_config = vllm_config.scheduler_config
        model_config = vllm_config.model_config
        cache_config = vllm_config.cache_config

        is_decoder = model_config.runner_type == "generate"

        is_pooling = model_config.runner_type == "pooling"

        if not bool(int(os.getenv("VLLM_USE_V1", "1"))):
            raise ValueError("vllm-spyre is only supported with vLLM v1. Please set VLLM_USE_V1=1")
        elif not is_decoder and not is_pooling:
            raise ValueError("Only the 'generate' and 'pooling' runners are supported")

        if parallel_config.worker_cls == "auto":
            parallel_config.worker_cls = "vllm_spyre.v1.worker.spyre_worker.SpyreWorker"

        cls._check_threading_config(parallel_config.world_size)

        # set env vars based on the model
        if is_decoder:
            os.environ["FLEX_OVERWRITE_NMB_FRAME"] = "true"
            os.environ["COMPILATION_MODE"] = "offline_decoder"
        if is_pooling:
            os.environ["FLEX_OVERWRITE_NMB_FRAME"] = "false"
            os.environ["COMPILATION_MODE"] = "offline"

        assert (
            envs_spyre.VLLM_SPYRE_USE_CHUNKED_PREFILL and envs_spyre.VLLM_SPYRE_USE_CB
        ) or not envs_spyre.VLLM_SPYRE_USE_CHUNKED_PREFILL, (
            "Cannot use chunked prefill without continuous batching."
        )

        if envs_spyre.VLLM_SPYRE_USE_CB and is_decoder:
            if envs_spyre.VLLM_SPYRE_USE_CHUNKED_PREFILL:
                scheduler_config.scheduler_cls = (
                    "vllm_spyre.v1.core.scheduler.ChunkedPrefillSpyreScheduler"
                )
            else:
                scheduler_config.scheduler_cls = (
                    "vllm_spyre.v1.core.scheduler.ContinuousBatchingSpyreScheduler"
                )
            if envs_spyre.VLLM_SPYRE_ENABLE_PROMPT_LOGPROBS:
                raise ValueError("Prompt logprobs not supported with continuous batching")
            if (
                vllm_config.model_config.quantization
                and vllm_config.scheduler_config.max_num_seqs == 1
            ):
                raise ValueError("Batch size 1 not supported for fp8 continuous batching.")
        else:
            # Static batching or embedding model.
            # Override --max-num-seqs to the biggest warmup batch size
            # And override --max-model-len to the biggest warmup sequence
            cls._warmup_shapes = None
            spyre_warmup_shapes = cls.get_warmup_shapes(scheduler_config)
            max_batch_size = 0
            max_seq_len = 0
            for shape in spyre_warmup_shapes:
                max_batch_size = max(max_batch_size, shape["batch_size"])
                max_seq_len = max(max_seq_len, shape["prompt_length"] + shape["new_tokens"])

            if envs_spyre.VLLM_SPYRE_ENABLE_PROMPT_LOGPROBS and max_batch_size > 1:
                raise ValueError("Prompt logprobs only supported with batch size 1")

            # verify that warmup shapes are not too large
            model_config.get_and_verify_max_len(max_model_len=max_seq_len)

            # override stuff
            model_config.max_model_len = max_seq_len
            scheduler_config.max_num_seqs = max_batch_size

            scheduler_config.scheduler_cls = (
                "vllm_spyre.v1.core.scheduler.StaticBatchingSpyreScheduler"
            )

        # Hardcode some things for granite-3.3-8b-instruct
        if cls.is_granite_3_8b(vllm_config.model_config):
            cls.configure_granite_3_8b(vllm_config)

        # Hardcode some things for granite-3.3-8b-instruct
        if cls.is_granite_3_8b(vllm_config.model_config):
            cls.configure_granite_3_8b(vllm_config)

        # To disable any paged attention ops in the base scheduler, we:
        # - Set the block size (in tokens) to the maximum sequence length
        #       so that the scheduler thinks an entire sequence will fit in
        #       one single block.
        # - Set `max_num_batched_tokens` to the size of a full batch of full
        #       length requests, so that the scheduler will always have token
        #       budget available to schedule a full batch
        if cache_config is not None:
            cache_config.block_size = model_config.max_model_len
            if not envs_spyre.VLLM_SPYRE_USE_CHUNKED_PREFILL:
                scheduler_config.max_num_batched_tokens = (
                    model_config.max_model_len * scheduler_config.max_num_seqs
                )
            else:
                # TODO: ideally, this would be user-configurable from CLI/engine
                # args instead of with the internal env var, but that requires a
                # way to detect if value set by vllm or by the user
                if (chunk_len := os.getenv("VLLM_DT_CHUNK_LEN")) is None:
<<<<<<< HEAD
                    os.environ["VLLM_DT_CHUNK_LEN"] = str(scheduler_config.max_num_batched_tokens)
=======
                    os.environ["VLLM_DT_CHUNK_LEN"] = \
                        str(scheduler_config.max_num_batched_tokens)
>>>>>>> bc9a0b70
                else:
                    try:
                        chunk_len_int = int(chunk_len)
                    except (ValueError, TypeError) as e:
<<<<<<< HEAD
                        raise Exception("VLLM_DT_CHUNK_LEN must be an integer") from e
                    scheduler_config.max_num_batched_tokens = chunk_len_int

                assert scheduler_config.max_num_batched_tokens % cls._block_size == 0, (
                    "`max_num_batched_tokens` must"
=======
                        raise Exception(
                            "VLLM_DT_CHUNK_LEN must be an integer") from e
                    scheduler_config.max_num_batched_tokens = chunk_len_int

                assert scheduler_config.max_num_batched_tokens % \
                    cls._block_size == 0, ("`max_num_batched_tokens` must"
>>>>>>> bc9a0b70
                    f" be divisible by the block size ({cls._block_size}) "
                    "to enable chunked prefill. It was set to "
                    f"`{scheduler_config.max_num_batched_tokens}`. Please "
                    "set `--max-num-batched-tokens` to a number that satisfies "
<<<<<<< HEAD
                    "this constraint."
                )
=======
                    "this constraint.")
>>>>>>> bc9a0b70

        logger.info(
            "Overriding configurations based on warmup shapes. "
            "max_model_len=%d, max_num_seqs=%d, block_size=%d, "
            "max_num_batched_tokens=%d",
            model_config.max_model_len,
            scheduler_config.max_num_seqs,
            cache_config.block_size,
            scheduler_config.max_num_batched_tokens,
        )

        # set env vars for torch_sendnn to consume
        os.environ["VLLM_DT_MAX_CONTEXT_LEN"] = str(vllm_config.model_config.max_model_len)
        if envs_spyre.VLLM_SPYRE_USE_CB and vllm_config.model_config.max_model_len > 32 * 1024:
            logger.warning(
                "Max context length is too big. Currently only 32K (32768) "
                "context length is supported on Spyre for continuous "
                "batching. Results might be off!"
            )
        # min value 2 needed for VLLM_DT_MAX_BATCH_SIZE (compiler constraint)
        # Note that we can still have decodes of batch size 1 as the env var
        # only concerns the max batch size.
        os.environ["VLLM_DT_MAX_BATCH_SIZE"] = str(
<<<<<<< HEAD
            max(vllm_config.scheduler_config.max_num_seqs, 2)
        )

        if not os.getenv("VLLM_DT_MAX_BATCH_TKV_LIMIT"):
            # max product of batch size x tkv supported by the Spyre compiler
            default_max_batch_tkv_limit = (
                vllm_config.model_config.max_model_len * vllm_config.scheduler_config.max_num_seqs
            )

            os.environ["VLLM_DT_MAX_BATCH_TKV_LIMIT"] = str(default_max_batch_tkv_limit)
            logger.info(
                "No model / tensor parallel size specific value for "
                "VLLM_DT_MAX_BATCH_TKV_LIMIT found. Using the default value "
                "(max_model_len * max_batch_size): %d",
                default_max_batch_tkv_limit,
            )
=======
            max(vllm_config.scheduler_config.max_num_seqs, 2))

        if not os.getenv("VLLM_DT_MAX_BATCH_TKV_LIMIT"):
            # max product of batch size x tkv supported by the Spyre compiler
            default_max_batch_tkv_limit = \
                vllm_config.model_config.max_model_len * \
                vllm_config.scheduler_config.max_num_seqs

            os.environ["VLLM_DT_MAX_BATCH_TKV_LIMIT"] = str(
                default_max_batch_tkv_limit)
            logger.info("No model / tensor parallel size specific value for " \
            "VLLM_DT_MAX_BATCH_TKV_LIMIT found. Using the default value " \
            "(max_model_len * max_batch_size): %d", default_max_batch_tkv_limit)
>>>>>>> bc9a0b70

        # Compare requested runtime configuration with supported configurations
        # Don't use top-level import to avoid circular import error
        from vllm_spyre.config.runtime_config_validator import validate_runtime_configuration

        warmup_shape_tuples = (
            [(ws["prompt_length"], ws["new_tokens"], ws["batch_size"]) for ws in cls._warmup_shapes]
            if cls._warmup_shapes and not envs_spyre.VLLM_SPYRE_USE_CB
            else None
        )

        validate_runtime_configuration(
            model_config=model_config,
            tp_size=parallel_config.tensor_parallel_size,
            max_model_len=model_config.max_model_len,
            max_num_seqs=scheduler_config.max_num_seqs,
            warmup_shapes=warmup_shape_tuples,
        )

        handle_disable_compilation(vllm_config, is_decoder)

    @classmethod
    def use_all_gather(cls) -> bool:
        """
        Whether to use allgather in LogitsProcessor to gather the logits.
        """
        return True

    @classmethod
    def is_pin_memory_available(cls) -> bool:
        logger.warning("Pin memory is not supported on Spyre.")
        return False

    @classmethod
    def inference_mode(cls):
        """
        Spyre does not support `torch.inference_mode`.
        This allows to fall back to `torch.no_grad` when inference mode is set.
        """
        return torch.no_grad()

    @classmethod
    def get_warmup_shapes(cls, scheduler_config) -> tuple[dict[str, int], ...]:
        if cls._warmup_shapes is not None:
            return cls._warmup_shapes
        # load warmup shapes and sort by "speed"
        wup_prompt_lens = envs_spyre.VLLM_SPYRE_WARMUP_PROMPT_LENS or []
        if not all(pl % 64 == 0 for pl in wup_prompt_lens):
            raise RuntimeError(
                "All values in VLLM_SPYRE_WARMUP_PROMPT_LENS must be multiples of 64."
            )

        wup_batch_sizes = envs_spyre.VLLM_SPYRE_WARMUP_BATCH_SIZES or []
        if len(wup_prompt_lens) != len(wup_batch_sizes):
            raise RuntimeError(
                "The lists in VLLM_SPYRE_WARMUP_PROMPT_LENS and "
                "VLLM_SPYRE_WARMUP_BATCH_SIZES must have equal length"
            )
        if scheduler_config.runner_type == "pooling":
            wup_new_tokens = [0] * len(wup_prompt_lens)
        else:
            wup_new_tokens = envs_spyre.VLLM_SPYRE_WARMUP_NEW_TOKENS or []
            if len(wup_new_tokens) != len(wup_prompt_lens):
                raise RuntimeError(
                    "The lists in VLLM_SPYRE_WARMUP_PROMPT_LENS and "
                    "VLLM_SPYRE_WARMUP_NEW_TOKENS must have equal length"
                )

        logger.info("VLLM_SPYRE_WARMUP_PROMPT_LENS = %s", wup_prompt_lens)
        logger.info("VLLM_SPYRE_WARMUP_NEW_TOKENS = %s", wup_new_tokens)
        logger.info("VLLM_SPYRE_WARMUP_BATCH_SIZES = %s", wup_batch_sizes)

        cls._warmup_shapes = tuple(
            sorted(
                [
                    {"prompt_length": pl, "new_tokens": nt, "batch_size": bs}
                    for pl, nt, bs in zip(wup_prompt_lens, wup_new_tokens, wup_batch_sizes)
                ],
                key=operator.itemgetter("batch_size", "prompt_length"),
            )
        )
        return cls._warmup_shapes

    @classmethod
    def get_block_size(cls) -> int:
        return cls._block_size

    @classmethod
    def supports_v1(cls, model_config: ModelConfig) -> bool:
        """Returns whether the current platform can support v1 for the supplied
        model configuration.
        """
        return True

    @classmethod
    def validate_request(
        cls,
        prompt: PromptType,
        params: Union[SamplingParams, PoolingParams],
        processed_inputs: ProcessorInputs | None = None,
    ) -> None:
        """Raises if this request is unsupported on this platform"""

        # The PoolingParams import is lazy here because it imports vllm.config,
        # which will in turn import this file again.
        from vllm.pooling_params import PoolingParams
<<<<<<< HEAD

=======
>>>>>>> bc9a0b70
        if isinstance(params, PoolingParams):
            # Only validating generation requests for now
            return None

        # Note: Currently prompt logprobs are not supported, therefore
        # envs_spyre.VLLM_SPYRE_ENABLE_PROMPT_LOGPROBS is hardcoded to False
        if params.prompt_logprobs is not None and not envs_spyre.VLLM_SPYRE_ENABLE_PROMPT_LOGPROBS:
            raise ValueError("Prompt logprobs are currently not supported.")

        if isinstance(prompt, dict) and "prompt_token_ids" in prompt:
            prompt_len = len(prompt["prompt_token_ids"])
        elif processed_inputs is not None:
            if "encoder" in processed_inputs:
                raise ValueError("Encoder-decoder models not supported ")
            prompt_len = len(processed_inputs["prompt_token_ids"])
        else:
            # We need a prompt length to do any validation here
            return

        max_tokens = 0
        if params is not None and params.max_tokens is not None:
            max_tokens = params.max_tokens

        if envs_spyre.VLLM_SPYRE_USE_CB:
            # For continuous batching, check if the request is within the max
            # context length. This needs to take the padded prompt length
            # into account.

            # ceil division to pad to next block boundary
<<<<<<< HEAD
            prompt_padding_len = math.ceil(prompt_len / cls._block_size) * cls._block_size
            if prompt_padding_len + max_tokens > cls._config.model_config.max_model_len:
=======
            prompt_padding_len = math.ceil(
                prompt_len / cls._block_size) * cls._block_size
            if (prompt_padding_len + max_tokens
                    > cls._config.model_config.max_model_len):
>>>>>>> bc9a0b70
                raise ValueError(
                    "Could not add request: prompt length is "
                    f"{prompt_len} tokens, which gets padded to "
                    f"{prompt_padding_len} tokens, maximum number of output "
                    f"tokens is {max_tokens} tokens, but max model context "
<<<<<<< HEAD
                    f"length is {cls._config.model_config.max_model_len}."
                )
=======
                    f"length is {cls._config.model_config.max_model_len}.")
>>>>>>> bc9a0b70
        else:
            # For non-continuous batching, check if the request matches a warmup
            # shape
            assert cls._warmup_shapes is not None, "Warmup shapes must be set"
            if (
                len(
                    cls._get_matching_warmup_shapes(
                        prompt_len=prompt_len,
                        max_tokens=max_tokens,
                        warmup_shapes=cls._warmup_shapes,
                    )
                )
                == 0
            ):
                raise ValueError(
                    "No applicable warmup shape exists for "
                    f"combination of prompt length ({prompt_len} tokens) "
                    "and maximum number of output tokens to be "
                    f"generated ({max_tokens} tokens)"
                )

    @classmethod
    def _get_matching_warmup_shapes(
        cls, prompt_len: int, max_tokens: int, warmup_shapes: tuple[dict[str, int], ...]
    ) -> list[dict[str, int]]:
        """Return the subset of shapes that match this request"""
        return [
            shape
            for shape in warmup_shapes
            if prompt_len <= shape["prompt_length"] and max_tokens <= shape["new_tokens"]
        ]

    @classmethod
<<<<<<< HEAD
    def pre_register_and_update(cls, parser: FlexibleArgumentParser | None = None) -> None:
=======
    def pre_register_and_update(cls,
                                parser: Optional[FlexibleArgumentParser] = None
                                ) -> None:

>>>>>>> bc9a0b70
        if parser is not None:
            parser.set_defaults(enable_prefix_caching=False)

    @classmethod
    def _check_threading_config(cls, worker_count: int):
        """
        Check parallelism configuration to avoid CPU contention

        Libraries that support multi-threading (eg. OpenMP) default to
        parallelism based on the number of CPUs on the host. This can lead to
        CPU contention in containerized deployments especially when process
        forking is involved. This function provides better default behavior.
        """

        # The quay.io/ibm-aiu/spyre-base image includes shell scripts that
        # automatically set OMP_NUM_THREADS to the result of `nproc --all`.
        #
        # vLLM also already has logic around threading to be aware of,
        #  - sets TORCHINDUCTOR_COMPILE_THREADS=1 (https://github.com/vllm-project/vllm/blob/baba0389f7e810a361fff5229ce20c2d5a2b1fac/vllm/env_override.py#L38-L39)
        #  - it will set OMP_NUM_THREADS=1 when using multiple workers (https://github.com/vllm-project/vllm/blob/baba0389f7e810a361fff5229ce20c2d5a2b1fac/vllm/executor/multiproc_worker_utils.py#L304)
        #  - has configurations for OMP thread binding (https://github.com/vllm-project/vllm/blob/baba0389f7e810a361fff5229ce20c2d5a2b1fac/vllm/envs.py#L435-L438)
        #    - the bind attempts to detect NUMA nodes (https://github.com/vllm-project/vllm/blob/baba0389f7e810a361fff5229ce20c2d5a2b1fac/vllm/v1/worker/cpu_worker.py#L111)

        assert worker_count > 0
        # Always print current env for awareness
        env_map = {env: os.getenv(env) for env in THREADING_ENVS}
        logger.info(
            "Initial threading configurations: %s",
            " ".join([f"{env}={value}" for env, value in env_map.items()]),
        )

        # Try to determine the CPU time/cores that we are allocated
        cpu_count: float | None = None
        detection_message = ""

        if (num_cpu := envs_spyre.VLLM_SPYRE_NUM_CPUS) > 0:
            cpu_count = num_cpu
            detection_message = f"VLLM_SPYRE_NUM_CPUS is set to {cpu_count}"
        else:
            try:
                # try to query cgroup CPU limits
                with open("/sys/fs/cgroup/cpu.max") as f:
                    quota_str, period_str = f.read().strip().split()

                if quota_str != "max":
                    quota = int(quota_str)
                    period = int(period_str)
                    cpu_count = quota / period
                    detection_message = f"Detected cgroup CPU limit of {cpu_count}"

            except FileNotFoundError:
                # file may not exist if not running under cgroups v2
                pass
            except Exception as e:
                logger.debug("Error parsing /sys/fs/cgroup/cpu.max to get CPU info", exc_info=e)

            # try psutil to get physical core count
            if cpu_count is None:
                try:
                    import psutil

                    cpu_count = float(psutil.cpu_count(logical=False))
                    detection_message = (
                        f"Detected {cpu_count} physical CPUs from psutil.cpu_count(logical=False)"
                    )
                except ImportError:
                    logger.info("Install psutil to count physical CPU cores")
                    pass
                except Exception as e:
                    logger.debug("Error using psutil", exc_info=e)

            # could try `nproc` here, but it is affected by
            # OMP_NUM_THREADS itself

            # try os.cpu_count() to get node CPU count
            if cpu_count is None and (cpu_count_res := os.cpu_count()) is not None:
                cpu_count = float(cpu_count_res)
                detection_message = f"Detected {cpu_count} CPUs from `os.cpu_count()`"

        # NOTE: math.ceil can output a number for each worker that sums
        # to a total greater than cpu_count.
        cpus_per_worker = math.ceil(cpu_count / worker_count) if cpu_count is not None else None

        thread_warning = (
            "Excessive threads may result in CPU contention. "
            + "Note that each worker processes has its own thread pools."
            if worker_count > 1
            else ""
        )
        failed_detection_message = (
            "Unable to detect available CPUs to validate threading configuration."
        )

        if envs_spyre.VLLM_SPYRE_UPDATE_THREAD_CONFIG:
            if cpus_per_worker is None:
                raise RuntimeError(
                    f"{failed_detection_message} Set VLLM_SPYRE_NUM_CPUS or "
                    "use VLLM_SPYRE_UPDATE_THREAD_CONFIG=0 and configure "
                    "manually."
                )

            for env in THREADING_ENVS:
                os.environ[env] = str(cpus_per_worker)

            logger.info(
                "%s for %d workers. Since VLLM_SPYRE_UPDATE_THREAD_CONFIG is "
                "enabled, setting threading configurations to %d",
                detection_message,
                worker_count,
                cpus_per_worker,
            )
            return

        # In the case that VLLM_SPYRE_UPDATE_THREAD_CONFIG is not enabled,
        # check configs and maybe log a warning
        if cpus_per_worker is None:
            logger.info("%s %s", failed_detection_message, thread_warning)
            return

        def _float_or_0(s: str) -> float:
            try:
                return float(s)
            except ValueError:
                return 0.0

        if any(
            (value is None or _float_or_0(value) > 1.2 * cpus_per_worker)
            for value in env_map.values()
        ):
            logger.warning(
                "%s %s for %d workers. Recommend setting each threading "
                "configuration to %d. Set VLLM_SPYRE_UPDATE_THREAD_CONFIG=1 "
                "to do this automatically.",
                thread_warning,
                detection_message,
                worker_count,
                cpus_per_worker,
            )

    def get_max_output_tokens(self, prompt_len: int) -> int:
        """Return the size of biggest ```new_tokens``` of the \
            warmup shapes that fits the prompt length"""
        if self._warmup_shapes is None:
            # ceil division to pad to next block boundary
<<<<<<< HEAD
            padded_prompt_len = math.ceil(prompt_len / self._block_size) * self._block_size
            max_new_tokens = self._config.model_config.max_model_len - padded_prompt_len
=======
            padded_prompt_len = math.ceil(
                prompt_len / self._block_size) * self._block_size
            max_new_tokens = (self._config.model_config.max_model_len -
                              padded_prompt_len)
>>>>>>> bc9a0b70
            return max_new_tokens

        max_new_tokens = 1
        for shape in self._warmup_shapes:
            if prompt_len <= shape["prompt_length"]:
                max_new_tokens = max(max_new_tokens, shape["new_tokens"])

        return max_new_tokens

    @classmethod
    def configure_granite_3_8b(cls, vllm_config: VllmConfig):
        """
        Configure hard coded values for the model
        https://huggingface.co/ibm-granite/granite-3.3-8b-instruct
        """
        parallel_config = vllm_config.parallel_config

        if parallel_config.world_size != 4:
            # only override configs for TP=4
            return

        tkv_128k = 128 * 1024
        if not os.getenv("VLLM_DT_MAX_BATCH_TKV_LIMIT"):
            os.environ["VLLM_DT_MAX_BATCH_TKV_LIMIT"] = str(tkv_128k)
            logger.info(
                "Model granite-3.3-8b-instruct and tensor parallel "
                "size 4 detected. Using VLLM_DT_MAX_BATCH_TKV_LIMIT = %d",
                tkv_128k,
            )
        elif os.getenv("VLLM_DT_MAX_BATCH_TKV_LIMIT") != str(tkv_128k):
            logger.warning(
                "VLLM_DT_MAX_BATCH_TKV_LIMIT was set to %s, not "
                "overriding to the granite-3.3-8b-instruct default of %d",
                os.getenv("VLLM_DT_MAX_BATCH_TKV_LIMIT"),
                tkv_128k,
            )

        # If no HDMA p2psize override was specified, set 256MB
        p2psize_256m = 256 * 1024 * 1024
        if not os.getenv("FLEX_HDMA_P2PSIZE"):
            os.environ["FLEX_HDMA_P2PSIZE"] = str(p2psize_256m)
            logger.info(
                "Model granite-3.3-8b-instruct and tensor parallel size 4 "
                "detected. Using FLEX_HDMA_P2PSIZE = %d",
                p2psize_256m,
            )
        elif os.getenv("FLEX_HDMA_P2PSIZE") != str(p2psize_256m):
            logger.warning(
                "FLEX_HDMA_P2PSIZE was set to %s, not using the "
                "granite-3.3-8b-instruct default of %d",
                os.getenv("FLEX_HDMA_P2PSIZE"),
                p2psize_256m,
            )

        # Override the total number of KV cache blocks based on what we know
        # will fit. (Unless user already set `--num-gpu-blocks-override`)
        # TODO: remove this once we have correct free memory info available
        blocks_override = 2080
        if vllm_config.cache_config.num_gpu_blocks_override is None:
            vllm_config.cache_config.num_gpu_blocks_override = blocks_override
            logger.info(
                "Model granite-3.3-8b-instruct and tensor parallel size 4 "
                "detected. Overriding available KV Cache blocks to %d",
                blocks_override,
            )
        elif vllm_config.cache_config.num_gpu_blocks_override != blocks_override:
            logger.warning(
                "--num-gpu-blocks-override was set to %d, not using the "
                "granite-3.3-8b-instruct default of %d",
                vllm_config.cache_config.num_gpu_blocks_override,
                blocks_override,
            )

        # hard-coded value for max_num_batched_tokens with chunked prefill
        if (
            envs_spyre.VLLM_SPYRE_USE_CHUNKED_PREFILL
            and envs_spyre.VLLM_SPYRE_DYNAMO_BACKEND == "sendnn"
            and os.getenv("VLLM_DT_CHUNK_LEN") is None
        ):
            logger.info(
                "Model granite-3.3-8b-instruct and tensor "
                "parallel size 4 with chunked prefill detected. Setting "
                "--max-num-batched-tokens 1024"
            )
            vllm_config.scheduler_config.max_num_batched_tokens = 1024

        # hard-coded value for max_num_batched_tokens with chunked prefill
        if envs_spyre.VLLM_SPYRE_USE_CHUNKED_PREFILL \
            and envs_spyre.VLLM_SPYRE_DYNAMO_BACKEND == "sendnn" \
            and os.getenv("VLLM_DT_CHUNK_LEN") is None:
            logger.info("Model granite-3.3-8b-instruct and tensor " \
            "parallel size 4 with chunked prefill detected. Setting " \
            "--max-num-batched-tokens 1024")
            vllm_config.scheduler_config.max_num_batched_tokens = 1024

    @classmethod
    def is_granite_3_8b(cls, model_config: ModelConfig):
        """Returns true if we have a model that looks like
        ibm-granite/granite-3.3-8b-instruct"""
        if not isinstance(model_config.hf_config, GraniteConfig):
            # Not granite at all
            return False

        return (
            model_config.hf_config.num_hidden_layers == 40
            and model_config.hf_config.max_position_embeddings == 131072
            and model_config.hf_config.hidden_size == 4096
            and model_config.hf_config.vocab_size == 49159
            and model_config.hf_config.num_key_value_heads == 8
            and model_config.hf_config.num_attention_heads == 32
        )<|MERGE_RESOLUTION|>--- conflicted
+++ resolved
@@ -7,8 +7,8 @@
 # and rely on PyTorch to handle the absence of Triton, ensuring fine execution
 # in eager mode.
 if sys.platform.startswith("darwin"):
-    if sys.modules.get("triton"):
-        del sys.modules["triton"]
+    if sys.modules.get('triton'):
+        del sys.modules['triton']
 
 import math
 import operator
@@ -57,6 +57,7 @@
 # Needed by vllm/model_executor/layers/pooler.py:562
 # Copied from vllm/utils/__init__.py
 class _StreamPlaceholder:
+
     def __init__(self):
         self.synchronize = lambda: None
 
@@ -96,7 +97,6 @@
     def check_and_update_config(cls, vllm_config: VllmConfig) -> None:
         # 🌶️🌶️🌶️ Patch in our perf logger before the engine is created
         from vllm_spyre.v1.metrics import patch_async_llm_stat_loggers
-
         patch_async_llm_stat_loggers()
 
         # In case vllm passes a default vllm_config to us.
@@ -117,12 +117,15 @@
         is_pooling = model_config.runner_type == "pooling"
 
         if not bool(int(os.getenv("VLLM_USE_V1", "1"))):
-            raise ValueError("vllm-spyre is only supported with vLLM v1. Please set VLLM_USE_V1=1")
+            raise ValueError("vllm-spyre is only supported with vLLM v1. "
+                             "Please set VLLM_USE_V1=1")
         elif not is_decoder and not is_pooling:
-            raise ValueError("Only the 'generate' and 'pooling' runners are supported")
+            raise ValueError("Only the 'generate' and 'pooling' runners are "
+                             "supported")
 
         if parallel_config.worker_cls == "auto":
-            parallel_config.worker_cls = "vllm_spyre.v1.worker.spyre_worker.SpyreWorker"
+            parallel_config.worker_cls = "vllm_spyre.v1.worker."\
+                "spyre_worker.SpyreWorker"
 
         cls._check_threading_config(parallel_config.world_size)
 
@@ -134,28 +137,25 @@
             os.environ["FLEX_OVERWRITE_NMB_FRAME"] = "false"
             os.environ["COMPILATION_MODE"] = "offline"
 
-        assert (
-            envs_spyre.VLLM_SPYRE_USE_CHUNKED_PREFILL and envs_spyre.VLLM_SPYRE_USE_CB
-        ) or not envs_spyre.VLLM_SPYRE_USE_CHUNKED_PREFILL, (
+        assert (envs_spyre.VLLM_SPYRE_USE_CHUNKED_PREFILL \
+            and envs_spyre.VLLM_SPYRE_USE_CB) or \
+                not envs_spyre.VLLM_SPYRE_USE_CHUNKED_PREFILL, \
             "Cannot use chunked prefill without continuous batching."
-        )
 
         if envs_spyre.VLLM_SPYRE_USE_CB and is_decoder:
             if envs_spyre.VLLM_SPYRE_USE_CHUNKED_PREFILL:
-                scheduler_config.scheduler_cls = (
-                    "vllm_spyre.v1.core.scheduler.ChunkedPrefillSpyreScheduler"
-                )
+                scheduler_config.scheduler_cls = "vllm_spyre.v1.core."\
+                    "scheduler.ChunkedPrefillSpyreScheduler"
             else:
-                scheduler_config.scheduler_cls = (
-                    "vllm_spyre.v1.core.scheduler.ContinuousBatchingSpyreScheduler"
-                )
+                scheduler_config.scheduler_cls = "vllm_spyre.v1.core."\
+                    "scheduler.ContinuousBatchingSpyreScheduler"
             if envs_spyre.VLLM_SPYRE_ENABLE_PROMPT_LOGPROBS:
-                raise ValueError("Prompt logprobs not supported with continuous batching")
-            if (
-                vllm_config.model_config.quantization
-                and vllm_config.scheduler_config.max_num_seqs == 1
-            ):
-                raise ValueError("Batch size 1 not supported for fp8 continuous batching.")
+                raise ValueError("Prompt logprobs not supported with " \
+                "continuous batching")
+            if (vllm_config.model_config.quantization
+                    and vllm_config.scheduler_config.max_num_seqs == 1):
+                raise ValueError(
+                    "Batch size 1 not supported for fp8 continuous batching.")
         else:
             # Static batching or embedding model.
             # Override --max-num-seqs to the biggest warmup batch size
@@ -166,10 +166,13 @@
             max_seq_len = 0
             for shape in spyre_warmup_shapes:
                 max_batch_size = max(max_batch_size, shape["batch_size"])
-                max_seq_len = max(max_seq_len, shape["prompt_length"] + shape["new_tokens"])
-
-            if envs_spyre.VLLM_SPYRE_ENABLE_PROMPT_LOGPROBS and max_batch_size > 1:
-                raise ValueError("Prompt logprobs only supported with batch size 1")
+                max_seq_len = max(max_seq_len,
+                                  shape["prompt_length"] + shape["new_tokens"])
+
+            if (envs_spyre.VLLM_SPYRE_ENABLE_PROMPT_LOGPROBS
+                    and max_batch_size > 1):
+                raise ValueError(
+                    "Prompt logprobs only supported with batch size 1")
 
             # verify that warmup shapes are not too large
             model_config.get_and_verify_max_len(max_model_len=max_seq_len)
@@ -179,12 +182,8 @@
             scheduler_config.max_num_seqs = max_batch_size
 
             scheduler_config.scheduler_cls = (
-                "vllm_spyre.v1.core.scheduler.StaticBatchingSpyreScheduler"
-            )
-
-        # Hardcode some things for granite-3.3-8b-instruct
-        if cls.is_granite_3_8b(vllm_config.model_config):
-            cls.configure_granite_3_8b(vllm_config)
+                    "vllm_spyre.v1.core.scheduler."\
+                        "StaticBatchingSpyreScheduler")
 
         # Hardcode some things for granite-3.3-8b-instruct
         if cls.is_granite_3_8b(vllm_config.model_config):
@@ -201,88 +200,51 @@
             cache_config.block_size = model_config.max_model_len
             if not envs_spyre.VLLM_SPYRE_USE_CHUNKED_PREFILL:
                 scheduler_config.max_num_batched_tokens = (
-                    model_config.max_model_len * scheduler_config.max_num_seqs
-                )
+                    model_config.max_model_len * scheduler_config.max_num_seqs)
             else:
                 # TODO: ideally, this would be user-configurable from CLI/engine
                 # args instead of with the internal env var, but that requires a
                 # way to detect if value set by vllm or by the user
                 if (chunk_len := os.getenv("VLLM_DT_CHUNK_LEN")) is None:
-<<<<<<< HEAD
-                    os.environ["VLLM_DT_CHUNK_LEN"] = str(scheduler_config.max_num_batched_tokens)
-=======
                     os.environ["VLLM_DT_CHUNK_LEN"] = \
                         str(scheduler_config.max_num_batched_tokens)
->>>>>>> bc9a0b70
                 else:
                     try:
                         chunk_len_int = int(chunk_len)
                     except (ValueError, TypeError) as e:
-<<<<<<< HEAD
-                        raise Exception("VLLM_DT_CHUNK_LEN must be an integer") from e
-                    scheduler_config.max_num_batched_tokens = chunk_len_int
-
-                assert scheduler_config.max_num_batched_tokens % cls._block_size == 0, (
-                    "`max_num_batched_tokens` must"
-=======
                         raise Exception(
                             "VLLM_DT_CHUNK_LEN must be an integer") from e
                     scheduler_config.max_num_batched_tokens = chunk_len_int
 
                 assert scheduler_config.max_num_batched_tokens % \
                     cls._block_size == 0, ("`max_num_batched_tokens` must"
->>>>>>> bc9a0b70
                     f" be divisible by the block size ({cls._block_size}) "
                     "to enable chunked prefill. It was set to "
                     f"`{scheduler_config.max_num_batched_tokens}`. Please "
                     "set `--max-num-batched-tokens` to a number that satisfies "
-<<<<<<< HEAD
-                    "this constraint."
-                )
-=======
                     "this constraint.")
->>>>>>> bc9a0b70
 
         logger.info(
             "Overriding configurations based on warmup shapes. "
             "max_model_len=%d, max_num_seqs=%d, block_size=%d, "
-            "max_num_batched_tokens=%d",
-            model_config.max_model_len,
-            scheduler_config.max_num_seqs,
-            cache_config.block_size,
-            scheduler_config.max_num_batched_tokens,
-        )
+            "max_num_batched_tokens=%d", model_config.max_model_len,
+            scheduler_config.max_num_seqs, cache_config.block_size,
+            scheduler_config.max_num_batched_tokens)
 
         # set env vars for torch_sendnn to consume
-        os.environ["VLLM_DT_MAX_CONTEXT_LEN"] = str(vllm_config.model_config.max_model_len)
-        if envs_spyre.VLLM_SPYRE_USE_CB and vllm_config.model_config.max_model_len > 32 * 1024:
+        os.environ["VLLM_DT_MAX_CONTEXT_LEN"] = str(
+            vllm_config.model_config.max_model_len)
+        if (envs_spyre.VLLM_SPYRE_USE_CB
+                and vllm_config.model_config.max_model_len > 32 * 1024):
             logger.warning(
-                "Max context length is too big. Currently only 32K (32768) "
-                "context length is supported on Spyre for continuous "
-                "batching. Results might be off!"
+                'Max context length is too big. Currently only 32K (32768) ' \
+                'context length is supported on Spyre for continuous ' \
+                'batching. Results might be off!'
             )
         # min value 2 needed for VLLM_DT_MAX_BATCH_SIZE (compiler constraint)
         # Note that we can still have decodes of batch size 1 as the env var
         # only concerns the max batch size.
         os.environ["VLLM_DT_MAX_BATCH_SIZE"] = str(
-<<<<<<< HEAD
-            max(vllm_config.scheduler_config.max_num_seqs, 2)
-        )
-
-        if not os.getenv("VLLM_DT_MAX_BATCH_TKV_LIMIT"):
-            # max product of batch size x tkv supported by the Spyre compiler
-            default_max_batch_tkv_limit = (
-                vllm_config.model_config.max_model_len * vllm_config.scheduler_config.max_num_seqs
-            )
-
-            os.environ["VLLM_DT_MAX_BATCH_TKV_LIMIT"] = str(default_max_batch_tkv_limit)
-            logger.info(
-                "No model / tensor parallel size specific value for "
-                "VLLM_DT_MAX_BATCH_TKV_LIMIT found. Using the default value "
-                "(max_model_len * max_batch_size): %d",
-                default_max_batch_tkv_limit,
-            )
-=======
             max(vllm_config.scheduler_config.max_num_seqs, 2))
 
         if not os.getenv("VLLM_DT_MAX_BATCH_TKV_LIMIT"):
@@ -296,25 +258,23 @@
             logger.info("No model / tensor parallel size specific value for " \
             "VLLM_DT_MAX_BATCH_TKV_LIMIT found. Using the default value " \
             "(max_model_len * max_batch_size): %d", default_max_batch_tkv_limit)
->>>>>>> bc9a0b70
 
         # Compare requested runtime configuration with supported configurations
         # Don't use top-level import to avoid circular import error
-        from vllm_spyre.config.runtime_config_validator import validate_runtime_configuration
-
-        warmup_shape_tuples = (
-            [(ws["prompt_length"], ws["new_tokens"], ws["batch_size"]) for ws in cls._warmup_shapes]
-            if cls._warmup_shapes and not envs_spyre.VLLM_SPYRE_USE_CB
-            else None
-        )
+        from vllm_spyre.config.runtime_config_validator import (
+            validate_runtime_configuration)
+
+        warmup_shape_tuples = [
+            (ws['prompt_length'], ws['new_tokens'], ws['batch_size'])
+            for ws in cls._warmup_shapes
+        ] if cls._warmup_shapes and not envs_spyre.VLLM_SPYRE_USE_CB else None
 
         validate_runtime_configuration(
             model_config=model_config,
             tp_size=parallel_config.tensor_parallel_size,
             max_model_len=model_config.max_model_len,
             max_num_seqs=scheduler_config.max_num_seqs,
-            warmup_shapes=warmup_shape_tuples,
-        )
+            warmup_shapes=warmup_shape_tuples)
 
         handle_disable_compilation(vllm_config, is_decoder)
 
@@ -346,15 +306,14 @@
         wup_prompt_lens = envs_spyre.VLLM_SPYRE_WARMUP_PROMPT_LENS or []
         if not all(pl % 64 == 0 for pl in wup_prompt_lens):
             raise RuntimeError(
-                "All values in VLLM_SPYRE_WARMUP_PROMPT_LENS must be multiples of 64."
-            )
+                "All values in VLLM_SPYRE_WARMUP_PROMPT_LENS must be multiples "
+                "of 64.")
 
         wup_batch_sizes = envs_spyre.VLLM_SPYRE_WARMUP_BATCH_SIZES or []
         if len(wup_prompt_lens) != len(wup_batch_sizes):
             raise RuntimeError(
                 "The lists in VLLM_SPYRE_WARMUP_PROMPT_LENS and "
-                "VLLM_SPYRE_WARMUP_BATCH_SIZES must have equal length"
-            )
+                "VLLM_SPYRE_WARMUP_BATCH_SIZES must have equal length")
         if scheduler_config.runner_type == "pooling":
             wup_new_tokens = [0] * len(wup_prompt_lens)
         else:
@@ -362,22 +321,20 @@
             if len(wup_new_tokens) != len(wup_prompt_lens):
                 raise RuntimeError(
                     "The lists in VLLM_SPYRE_WARMUP_PROMPT_LENS and "
-                    "VLLM_SPYRE_WARMUP_NEW_TOKENS must have equal length"
-                )
+                    "VLLM_SPYRE_WARMUP_NEW_TOKENS must have equal length")
 
         logger.info("VLLM_SPYRE_WARMUP_PROMPT_LENS = %s", wup_prompt_lens)
         logger.info("VLLM_SPYRE_WARMUP_NEW_TOKENS = %s", wup_new_tokens)
         logger.info("VLLM_SPYRE_WARMUP_BATCH_SIZES = %s", wup_batch_sizes)
 
         cls._warmup_shapes = tuple(
-            sorted(
-                [
-                    {"prompt_length": pl, "new_tokens": nt, "batch_size": bs}
-                    for pl, nt, bs in zip(wup_prompt_lens, wup_new_tokens, wup_batch_sizes)
-                ],
-                key=operator.itemgetter("batch_size", "prompt_length"),
-            )
-        )
+            sorted([{
+                'prompt_length': pl,
+                'new_tokens': nt,
+                'batch_size': bs
+            } for pl, nt, bs in zip(wup_prompt_lens, wup_new_tokens,
+                                    wup_batch_sizes)],
+                   key=operator.itemgetter('batch_size', 'prompt_length')))
         return cls._warmup_shapes
 
     @classmethod
@@ -403,17 +360,14 @@
         # The PoolingParams import is lazy here because it imports vllm.config,
         # which will in turn import this file again.
         from vllm.pooling_params import PoolingParams
-<<<<<<< HEAD
-
-=======
->>>>>>> bc9a0b70
         if isinstance(params, PoolingParams):
             # Only validating generation requests for now
             return None
 
         # Note: Currently prompt logprobs are not supported, therefore
         # envs_spyre.VLLM_SPYRE_ENABLE_PROMPT_LOGPROBS is hardcoded to False
-        if params.prompt_logprobs is not None and not envs_spyre.VLLM_SPYRE_ENABLE_PROMPT_LOGPROBS:
+        if (params.prompt_logprobs is not None
+                and not envs_spyre.VLLM_SPYRE_ENABLE_PROMPT_LOGPROBS):
             raise ValueError("Prompt logprobs are currently not supported.")
 
         if isinstance(prompt, dict) and "prompt_token_ids" in prompt:
@@ -436,67 +390,47 @@
             # into account.
 
             # ceil division to pad to next block boundary
-<<<<<<< HEAD
-            prompt_padding_len = math.ceil(prompt_len / cls._block_size) * cls._block_size
-            if prompt_padding_len + max_tokens > cls._config.model_config.max_model_len:
-=======
             prompt_padding_len = math.ceil(
                 prompt_len / cls._block_size) * cls._block_size
             if (prompt_padding_len + max_tokens
                     > cls._config.model_config.max_model_len):
->>>>>>> bc9a0b70
                 raise ValueError(
                     "Could not add request: prompt length is "
                     f"{prompt_len} tokens, which gets padded to "
                     f"{prompt_padding_len} tokens, maximum number of output "
                     f"tokens is {max_tokens} tokens, but max model context "
-<<<<<<< HEAD
-                    f"length is {cls._config.model_config.max_model_len}."
-                )
-=======
                     f"length is {cls._config.model_config.max_model_len}.")
->>>>>>> bc9a0b70
         else:
             # For non-continuous batching, check if the request matches a warmup
             # shape
             assert cls._warmup_shapes is not None, "Warmup shapes must be set"
-            if (
-                len(
+            if len(
                     cls._get_matching_warmup_shapes(
                         prompt_len=prompt_len,
                         max_tokens=max_tokens,
-                        warmup_shapes=cls._warmup_shapes,
-                    )
-                )
-                == 0
-            ):
+                        warmup_shapes=cls._warmup_shapes)) == 0:
                 raise ValueError(
                     "No applicable warmup shape exists for "
                     f"combination of prompt length ({prompt_len} tokens) "
                     "and maximum number of output tokens to be "
-                    f"generated ({max_tokens} tokens)"
-                )
+                    f"generated ({max_tokens} tokens)")
 
     @classmethod
     def _get_matching_warmup_shapes(
-        cls, prompt_len: int, max_tokens: int, warmup_shapes: tuple[dict[str, int], ...]
-    ) -> list[dict[str, int]]:
+            cls, prompt_len: int, max_tokens: int,
+            warmup_shapes: tuple[dict[str, int], ...]) -> list[dict[str, int]]:
         """Return the subset of shapes that match this request"""
         return [
-            shape
-            for shape in warmup_shapes
-            if prompt_len <= shape["prompt_length"] and max_tokens <= shape["new_tokens"]
+            shape for shape in warmup_shapes
+            if prompt_len <= shape['prompt_length']
+            and max_tokens <= shape['new_tokens']
         ]
 
     @classmethod
-<<<<<<< HEAD
-    def pre_register_and_update(cls, parser: FlexibleArgumentParser | None = None) -> None:
-=======
     def pre_register_and_update(cls,
                                 parser: Optional[FlexibleArgumentParser] = None
                                 ) -> None:
 
->>>>>>> bc9a0b70
         if parser is not None:
             parser.set_defaults(enable_prefix_caching=False)
 
@@ -525,8 +459,7 @@
         env_map = {env: os.getenv(env) for env in THREADING_ENVS}
         logger.info(
             "Initial threading configurations: %s",
-            " ".join([f"{env}={value}" for env, value in env_map.items()]),
-        )
+            ' '.join([f"{env}={value}" for env, value in env_map.items()]))
 
         # Try to determine the CPU time/cores that we are allocated
         cpu_count: float | None = None
@@ -538,30 +471,32 @@
         else:
             try:
                 # try to query cgroup CPU limits
-                with open("/sys/fs/cgroup/cpu.max") as f:
+                with open('/sys/fs/cgroup/cpu.max') as f:
                     quota_str, period_str = f.read().strip().split()
 
-                if quota_str != "max":
+                if quota_str != 'max':
                     quota = int(quota_str)
                     period = int(period_str)
                     cpu_count = quota / period
-                    detection_message = f"Detected cgroup CPU limit of {cpu_count}"
+                    detection_message = \
+                        f"Detected cgroup CPU limit of {cpu_count}"
 
             except FileNotFoundError:
                 # file may not exist if not running under cgroups v2
                 pass
             except Exception as e:
-                logger.debug("Error parsing /sys/fs/cgroup/cpu.max to get CPU info", exc_info=e)
+                logger.debug(
+                    "Error parsing /sys/fs/cgroup/cpu.max to get CPU info",
+                    exc_info=e)
 
             # try psutil to get physical core count
             if cpu_count is None:
                 try:
                     import psutil
-
                     cpu_count = float(psutil.cpu_count(logical=False))
-                    detection_message = (
-                        f"Detected {cpu_count} physical CPUs from psutil.cpu_count(logical=False)"
-                    )
+                    detection_message = \
+                        f"Detected {cpu_count} physical CPUs from " \
+                         "psutil.cpu_count(logical=False)"
                 except ImportError:
                     logger.info("Install psutil to count physical CPU cores")
                     pass
@@ -572,31 +507,29 @@
             # OMP_NUM_THREADS itself
 
             # try os.cpu_count() to get node CPU count
-            if cpu_count is None and (cpu_count_res := os.cpu_count()) is not None:
+            if cpu_count is None and (cpu_count_res :=
+                                      os.cpu_count()) is not None:
                 cpu_count = float(cpu_count_res)
-                detection_message = f"Detected {cpu_count} CPUs from `os.cpu_count()`"
+                detection_message = \
+                    f"Detected {cpu_count} CPUs from `os.cpu_count()`"
 
         # NOTE: math.ceil can output a number for each worker that sums
         # to a total greater than cpu_count.
-        cpus_per_worker = math.ceil(cpu_count / worker_count) if cpu_count is not None else None
-
-        thread_warning = (
-            "Excessive threads may result in CPU contention. "
-            + "Note that each worker processes has its own thread pools."
-            if worker_count > 1
-            else ""
-        )
-        failed_detection_message = (
-            "Unable to detect available CPUs to validate threading configuration."
-        )
+        cpus_per_worker = math.ceil(
+            cpu_count / worker_count) if cpu_count is not None else None
+
+        thread_warning = "Excessive threads may result in CPU contention. " \
+             + "Note that each worker processes has its own thread pools." \
+                if worker_count > 1 else ""
+        failed_detection_message = "Unable to detect available CPUs to " \
+            "validate threading configuration."
 
         if envs_spyre.VLLM_SPYRE_UPDATE_THREAD_CONFIG:
             if cpus_per_worker is None:
                 raise RuntimeError(
                     f"{failed_detection_message} Set VLLM_SPYRE_NUM_CPUS or "
                     "use VLLM_SPYRE_UPDATE_THREAD_CONFIG=0 and configure "
-                    "manually."
-                )
+                    "manually.")
 
             for env in THREADING_ENVS:
                 os.environ[env] = str(cpus_per_worker)
@@ -604,10 +537,7 @@
             logger.info(
                 "%s for %d workers. Since VLLM_SPYRE_UPDATE_THREAD_CONFIG is "
                 "enabled, setting threading configurations to %d",
-                detection_message,
-                worker_count,
-                cpus_per_worker,
-            )
+                detection_message, worker_count, cpus_per_worker)
             return
 
         # In the case that VLLM_SPYRE_UPDATE_THREAD_CONFIG is not enabled,
@@ -622,40 +552,29 @@
             except ValueError:
                 return 0.0
 
-        if any(
-            (value is None or _float_or_0(value) > 1.2 * cpus_per_worker)
-            for value in env_map.values()
-        ):
+        if any((value is None or _float_or_0(value) > 1.2 * cpus_per_worker)
+               for value in env_map.values()):
             logger.warning(
                 "%s %s for %d workers. Recommend setting each threading "
                 "configuration to %d. Set VLLM_SPYRE_UPDATE_THREAD_CONFIG=1 "
-                "to do this automatically.",
-                thread_warning,
-                detection_message,
-                worker_count,
-                cpus_per_worker,
-            )
+                "to do this automatically.", thread_warning, detection_message,
+                worker_count, cpus_per_worker)
 
     def get_max_output_tokens(self, prompt_len: int) -> int:
         """Return the size of biggest ```new_tokens``` of the \
             warmup shapes that fits the prompt length"""
         if self._warmup_shapes is None:
             # ceil division to pad to next block boundary
-<<<<<<< HEAD
-            padded_prompt_len = math.ceil(prompt_len / self._block_size) * self._block_size
-            max_new_tokens = self._config.model_config.max_model_len - padded_prompt_len
-=======
             padded_prompt_len = math.ceil(
                 prompt_len / self._block_size) * self._block_size
             max_new_tokens = (self._config.model_config.max_model_len -
                               padded_prompt_len)
->>>>>>> bc9a0b70
             return max_new_tokens
 
         max_new_tokens = 1
         for shape in self._warmup_shapes:
-            if prompt_len <= shape["prompt_length"]:
-                max_new_tokens = max(max_new_tokens, shape["new_tokens"])
+            if prompt_len <= shape['prompt_length']:
+                max_new_tokens = max(max_new_tokens, shape['new_tokens'])
 
         return max_new_tokens
 
@@ -674,18 +593,14 @@
         tkv_128k = 128 * 1024
         if not os.getenv("VLLM_DT_MAX_BATCH_TKV_LIMIT"):
             os.environ["VLLM_DT_MAX_BATCH_TKV_LIMIT"] = str(tkv_128k)
-            logger.info(
-                "Model granite-3.3-8b-instruct and tensor parallel "
-                "size 4 detected. Using VLLM_DT_MAX_BATCH_TKV_LIMIT = %d",
-                tkv_128k,
-            )
+            logger.info("Model granite-3.3-8b-instruct and tensor parallel " \
+            "size 4 detected. Using VLLM_DT_MAX_BATCH_TKV_LIMIT = %d",
+            tkv_128k)
         elif os.getenv("VLLM_DT_MAX_BATCH_TKV_LIMIT") != str(tkv_128k):
             logger.warning(
                 "VLLM_DT_MAX_BATCH_TKV_LIMIT was set to %s, not "
                 "overriding to the granite-3.3-8b-instruct default of %d",
-                os.getenv("VLLM_DT_MAX_BATCH_TKV_LIMIT"),
-                tkv_128k,
-            )
+                os.getenv("VLLM_DT_MAX_BATCH_TKV_LIMIT"), tkv_128k)
 
         # If no HDMA p2psize override was specified, set 256MB
         p2psize_256m = 256 * 1024 * 1024
@@ -693,16 +608,12 @@
             os.environ["FLEX_HDMA_P2PSIZE"] = str(p2psize_256m)
             logger.info(
                 "Model granite-3.3-8b-instruct and tensor parallel size 4 "
-                "detected. Using FLEX_HDMA_P2PSIZE = %d",
-                p2psize_256m,
-            )
+                "detected. Using FLEX_HDMA_P2PSIZE = %d", p2psize_256m)
         elif os.getenv("FLEX_HDMA_P2PSIZE") != str(p2psize_256m):
             logger.warning(
                 "FLEX_HDMA_P2PSIZE was set to %s, not using the "
                 "granite-3.3-8b-instruct default of %d",
-                os.getenv("FLEX_HDMA_P2PSIZE"),
-                p2psize_256m,
-            )
+                os.getenv("FLEX_HDMA_P2PSIZE"), p2psize_256m)
 
         # Override the total number of KV cache blocks based on what we know
         # will fit. (Unless user already set `--num-gpu-blocks-override`)
@@ -713,28 +624,14 @@
             logger.info(
                 "Model granite-3.3-8b-instruct and tensor parallel size 4 "
                 "detected. Overriding available KV Cache blocks to %d",
-                blocks_override,
-            )
-        elif vllm_config.cache_config.num_gpu_blocks_override != blocks_override:
+                blocks_override)
+        elif (vllm_config.cache_config.num_gpu_blocks_override
+              != blocks_override):
             logger.warning(
                 "--num-gpu-blocks-override was set to %d, not using the "
                 "granite-3.3-8b-instruct default of %d",
                 vllm_config.cache_config.num_gpu_blocks_override,
-                blocks_override,
-            )
-
-        # hard-coded value for max_num_batched_tokens with chunked prefill
-        if (
-            envs_spyre.VLLM_SPYRE_USE_CHUNKED_PREFILL
-            and envs_spyre.VLLM_SPYRE_DYNAMO_BACKEND == "sendnn"
-            and os.getenv("VLLM_DT_CHUNK_LEN") is None
-        ):
-            logger.info(
-                "Model granite-3.3-8b-instruct and tensor "
-                "parallel size 4 with chunked prefill detected. Setting "
-                "--max-num-batched-tokens 1024"
-            )
-            vllm_config.scheduler_config.max_num_batched_tokens = 1024
+                blocks_override)
 
         # hard-coded value for max_num_batched_tokens with chunked prefill
         if envs_spyre.VLLM_SPYRE_USE_CHUNKED_PREFILL \
@@ -753,11 +650,9 @@
             # Not granite at all
             return False
 
-        return (
-            model_config.hf_config.num_hidden_layers == 40
-            and model_config.hf_config.max_position_embeddings == 131072
-            and model_config.hf_config.hidden_size == 4096
-            and model_config.hf_config.vocab_size == 49159
-            and model_config.hf_config.num_key_value_heads == 8
-            and model_config.hf_config.num_attention_heads == 32
-        )+        return (model_config.hf_config.num_hidden_layers == 40
+                and model_config.hf_config.max_position_embeddings == 131072
+                and model_config.hf_config.hidden_size == 4096
+                and model_config.hf_config.vocab_size == 49159
+                and model_config.hf_config.num_key_value_heads == 8
+                and model_config.hf_config.num_attention_heads == 32)