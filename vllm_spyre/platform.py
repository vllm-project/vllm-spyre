import sys

# When running this plugin on a Mac, we assume it's for local development
# purposes. However, due to a compatibility issue with vLLM, which overrides
# the Triton module with a placeholder, vLLM may fail to load on macOS. To
# mitigate this issue, we can safely remove the Triton module (if imported)
# and rely on PyTorch to handle the absence of Triton, ensuring fine execution
# in eager mode.
if sys.platform.startswith("darwin"):
    if sys.modules.get('triton'):
        del sys.modules['triton']

import math
import operator
import os
from typing import TYPE_CHECKING, Union

import torch
from vllm.inputs import ProcessorInputs, PromptType
from vllm.logger import init_logger
from vllm.pooling_params import PoolingParams
from vllm.sampling_params import SamplingParams

if TYPE_CHECKING:
    from vllm.config import ModelConfig, VllmConfig
else:
    ModelConfig = None
    VllmConfig = None
from vllm.platforms import Platform, PlatformEnum

import vllm_spyre.envs as envs_spyre
from vllm_spyre.compilation_utils import handle_disable_compilation

logger = init_logger(__name__)

THREADING_ENVS = [
    "OMP_NUM_THREADS",
    # "TORCHINDUCTOR_COMPILE_THREADS", # vLLM wants this set to 1
    "DT_PARALLEL_THREADS",  # affects the compilation during warmup
    # set these for good measure
    "OPENBLAS_NUM_THREADS",
    "MKL_NUM_THREADS",
]


# Needed by vllm/model_executor/layers/pooler.py:562
# Copied from vllm/utils/__init__.py
class _StreamPlaceholder:

    def __init__(self):
        self.synchronize = lambda: None


class SpyrePlatform(Platform):
    _enum = PlatformEnum.OOT

    # "spyre" device_name no longer worked due to https://github.com/vllm-project/vllm/pull/16464
    device_name: str = "cpu"
    device_type: str = "cpu"
    # compressed-tensors supported by
    # https://github.com/foundation-model-stack/fms-model-optimizer/blob/main/fms_mo/aiu_addons/__init__.py
    supported_quantization: list[str] = ["gptq", "compressed-tensors"]
    _warmup_shapes: tuple[dict[str, int], ...] | None = None
    _block_size: int = 64  # hardcoded Spyre constraint for now
    _num_spyre_blocks_override: int = -1  # override num of KV cache blocks
    _config: VllmConfig = None

    # Backend for dynamic compilation ops
    # See vllm batched_count_greater_than method
    simple_compile_backend: str = envs_spyre.VLLM_SPYRE_SIMPLE_COMPILE_BACKEND

    # Needed by vllm/model_executor/layers/pooler.py:562
    current_stream = lambda _: _StreamPlaceholder()

    @classmethod
    def get_device_name(cls, device_id: int = 0) -> str:
        return "spyre"

    @classmethod
    def is_async_output_supported(cls, enforce_eager: bool | None) -> bool:
        """
        Check if the current platform supports async output.
        """
        return False

    @classmethod
    def check_and_update_config(cls, vllm_config: VllmConfig) -> None:

        # In case vllm passes a default vllm_config to us.
        # This happens when get_current_vllm_config is called
        # without setting the vllm config through
        # set_current_vllm_config
        if vllm_config.model_config is None:
            return

        cls._config = vllm_config
        parallel_config = vllm_config.parallel_config
        scheduler_config = vllm_config.scheduler_config
        model_config = vllm_config.model_config
        cache_config = vllm_config.cache_config

        is_decoder = model_config.runner_type == "generate"

        is_pooling = model_config.runner_type == "pooling"

        if not bool(int(os.getenv("VLLM_USE_V1", "1"))):
            raise ValueError("vllm-spyre is only supported with vLLM v1. "
                             "Please set VLLM_USE_V1=1")
        elif not is_decoder and not is_pooling:
            raise ValueError("Only the 'generate' and 'pooling' runners are "
                             "supported")

        if parallel_config.worker_cls == "auto":
            parallel_config.worker_cls = "vllm_spyre.v1.worker."\
                "spyre_worker.SpyreWorker"

        cls._check_threading_config(parallel_config.world_size)

        # set env vars based on the model
        if is_decoder:
            os.environ["FLEX_OVERWRITE_NMB_FRAME"] = "true"
            os.environ["COMPILATION_MODE"] = "offline_decoder"
        if is_pooling:
            os.environ["FLEX_OVERWRITE_NMB_FRAME"] = "false"
            os.environ["COMPILATION_MODE"] = "offline"

        if envs_spyre.VLLM_SPYRE_USE_CB and is_decoder:
            scheduler_config.scheduler_cls = "vllm_spyre.v1.core."\
                "scheduler.ContinuousBatchingSpyreScheduler"
            if envs_spyre.VLLM_SPYRE_ENABLE_PROMPT_LOGPROBS:
                raise ValueError("Prompt logprobs not supported with " \
                "continuous batching")
            if (vllm_config.model_config.quantization
                    and vllm_config.scheduler_config.max_num_seqs == 1):
                raise ValueError(
                    "Batch size 1 not supported for fp8 continuous batching.")
        else:
            # Static batching or embedding model.
            # Override --max-num-seqs to the biggest warmup batch size
            # And override --max-model-len to the biggest warmup sequence
            cls._warmup_shapes = None
            spyre_warmup_shapes = cls.get_warmup_shapes(scheduler_config)
            max_batch_size = 0
            max_seq_len = 0
            for shape in spyre_warmup_shapes:
                max_batch_size = max(max_batch_size, shape["batch_size"])
                max_seq_len = max(max_seq_len,
                                  shape["prompt_length"] + shape["new_tokens"])

            if (envs_spyre.VLLM_SPYRE_ENABLE_PROMPT_LOGPROBS
                    and max_batch_size > 1):
                raise ValueError(
                    "Prompt logprobs only supported with batch size 1")

            # verify that warmup shapes are not too large
            model_config.get_and_verify_max_len(max_model_len=max_seq_len)

            # override stuff
            model_config.max_model_len = max_seq_len
            scheduler_config.max_num_seqs = max_batch_size

            scheduler_config.scheduler_cls = (
                    "vllm_spyre.v1.core.scheduler."\
                        "StaticBatchingSpyreScheduler")

        # To disable any paged attention ops in the base scheduler, we:
        # - Set the block size (in tokens) to the maximum sequence length
        #       so that the scheduler thinks an entire sequence will fit in
        #       one single block.
        # - Set the number of blocks to the maximum number of sequences, so
        #       the scheduler always thinks there's a block available
        # - Set `max_num_batched_tokens` to the size of a full batch of full
        #       length requests, so that the scheduler will always have token
        #       budget available to schedule a full batch
        if cache_config is not None:
            # overriding number of available Spyre blocks if not None
            if cache_config.num_gpu_blocks_override:
                cls._num_spyre_blocks_override = \
                    cache_config.num_gpu_blocks_override
            # The V1 scheduler actually needs 2 blocks for each sequence...
            cache_config.num_gpu_blocks_override = \
                scheduler_config.max_num_seqs * 2

            cache_config.block_size = model_config.max_model_len
            scheduler_config.max_num_batched_tokens = (
                model_config.max_model_len * scheduler_config.max_num_seqs)

        logger.info(
            "Overriding configurations based on warmup shapes. "
            "max_model_len=%d, max_num_seqs=%d, block_size=%d, "
            "num_gpu_blocks_override=%d, max_num_batched_tokens=%d",
            model_config.max_model_len, scheduler_config.max_num_seqs,
            cache_config.block_size, cache_config.num_gpu_blocks_override,
            scheduler_config.max_num_batched_tokens)

        # set env vars for torch_sendnn to consume
        os.environ["VLLM_DT_MAX_CONTEXT_LEN"] = str(
            vllm_config.model_config.max_model_len)
        if (envs_spyre.VLLM_SPYRE_USE_CB
                and vllm_config.model_config.max_model_len > 32 * 1024):
            logger.warning(
                'Max context length is too big. Currently only 32K (32768) ' \
                'context length is supported on Spyre for continuous ' \
                'batching. Results might be off!'
            )
        # min value 2 needed for VLLM_DT_MAX_BATCH_SIZE (compiler constraint)
        # Note that we can still have decodes of batch size 1 as the env var
        # only concerns the max batch size.
        os.environ["VLLM_DT_MAX_BATCH_SIZE"] = str(
            max(vllm_config.scheduler_config.max_num_seqs, 2))

        # max product of batch size x tkv supported by the Spyre compiler
        if ('granite-3.3-8b-instruct' in model_config.model
                and parallel_config.world_size == 4):
            # hard coded value for tensor parallel size 4 with the below model
            # https://huggingface.co/ibm-granite/granite-3.3-8b-instruct
            os.environ["VLLM_DT_MAX_BATCH_TKV_LIMIT"] = str(128 * 1024)
            logger.info("Model granite-3.3-8b-instruct and tensor parallel " \
            "size 4 detected. Using VLLM_DT_MAX_BATCH_TKV_LIMIT = %d",
            128 * 1024)

            # If no HDMA p2psize override was specified, set 256MB
            if not os.getenv("FLEX_HDMA_P2PSIZE", None):
                os.environ["FLEX_HDMA_P2PSIZE"] = str(1024 * 1024 * 256)
                logger.info(
                    "Model granite-3.3-8b-instruct and tensor parallel size 4 "
                    "detected. Using FLEX_HDMA_P2PSIZE = %d",
                    1024 * 1024 * 256)
        else:
            # default value for any other model/ tensor parallel size
            default_max_batch_tkv_limit = \
                vllm_config.model_config.max_model_len * \
                vllm_config.scheduler_config.max_num_seqs
            os.environ["VLLM_DT_MAX_BATCH_TKV_LIMIT"] = str(
                default_max_batch_tkv_limit)
            logger.info("No model / tensor parallel size specific value for " \
            "VLLM_DT_MAX_BATCH_TKV_LIMIT found. Using the default value " \
            "(max_model_len * max_batch_size): %d", default_max_batch_tkv_limit)

        # scheduling heuristic: prefill vs decode prioritization
        if envs_spyre.VLLM_SPYRE_N_TOKENS_PREFILL_PRIO == -1:
            logger.info(
                "Env var VLLM_SPYRE_N_TOKENS_PREFILL_PRIO for prefill/decode "
                "balancing unset. Defaulting to -1, which always prioritizes "
                "prefills (no scheduler heuristic/ balancing at all).")
        else:
            logger.info(
                "Env var VLLM_SPYRE_N_TOKENS_PREFILL_PRIO for prefill/decode "
                "balancing is set to %s. This means that prefills using up to "
                " %s tokens will always be prioritized over decodes.",
                envs_spyre.VLLM_SPYRE_N_TOKENS_PREFILL_PRIO,
                envs_spyre.VLLM_SPYRE_N_TOKENS_PREFILL_PRIO)

<<<<<<< HEAD
        # Compare requested runtime configuration with supported configurations
        # Don't use top-level import to avoid circular import error
        from vllm_spyre.config.runtime_config_validator import (
            validate_runtime_configuration)

        warmup_shape_tuples = [
            (ws['prompt_length'], ws['new_tokens'], ws['batch_size'])
            for ws in cls._warmup_shapes
        ] if cls._warmup_shapes and not envs_spyre.VLLM_SPYRE_USE_CB else None

        validate_runtime_configuration(
            model=model_config.model,
            tp_size=parallel_config.tensor_parallel_size,
            max_model_len=model_config.max_model_len,
            max_num_seqs=scheduler_config.max_num_seqs,
            warmup_shapes=warmup_shape_tuples)
=======
        handle_disable_compilation(vllm_config, is_decoder)
>>>>>>> e9ca6847

    @classmethod
    def use_all_gather(cls) -> bool:
        """
        Whether to use allgather in LogitsProcessor to gather the logits.
        """
        return True

    @classmethod
    def is_pin_memory_available(cls) -> bool:
        logger.warning("Pin memory is not supported on Spyre.")
        return False

    @classmethod
    def inference_mode(cls):
        """
        Spyre does not support `torch.inference_mode`.
        This allows to fall back to `torch.no_grad` when inference mode is set.
        """
        return torch.no_grad()

    @classmethod
    def get_warmup_shapes(cls, scheduler_config) -> tuple[dict[str, int], ...]:
        if cls._warmup_shapes is not None:
            return cls._warmup_shapes
        # load warmup shapes and sort by "speed"
        wup_prompt_lens = envs_spyre.VLLM_SPYRE_WARMUP_PROMPT_LENS or []
        if not all(pl % 64 == 0 for pl in wup_prompt_lens):
            raise RuntimeError(
                "All values in VLLM_SPYRE_WARMUP_PROMPT_LENS must be multiples "
                "of 64.")

        wup_batch_sizes = envs_spyre.VLLM_SPYRE_WARMUP_BATCH_SIZES or []
        if len(wup_prompt_lens) != len(wup_batch_sizes):
            raise RuntimeError(
                "The lists in VLLM_SPYRE_WARMUP_PROMPT_LENS and "
                "VLLM_SPYRE_WARMUP_BATCH_SIZES must have equal length")
        if scheduler_config.runner_type == "pooling":
            wup_new_tokens = [0] * len(wup_prompt_lens)
        else:
            wup_new_tokens = envs_spyre.VLLM_SPYRE_WARMUP_NEW_TOKENS or []
            if len(wup_new_tokens) != len(wup_prompt_lens):
                raise RuntimeError(
                    "The lists in VLLM_SPYRE_WARMUP_PROMPT_LENS and "
                    "VLLM_SPYRE_WARMUP_NEW_TOKENS must have equal length")

        logger.info("VLLM_SPYRE_WARMUP_PROMPT_LENS = %s", wup_prompt_lens)
        logger.info("VLLM_SPYRE_WARMUP_NEW_TOKENS = %s", wup_new_tokens)
        logger.info("VLLM_SPYRE_WARMUP_BATCH_SIZES = %s", wup_batch_sizes)

        cls._warmup_shapes = tuple(
            sorted([{
                'prompt_length': pl,
                'new_tokens': nt,
                'batch_size': bs
            } for pl, nt, bs in zip(wup_prompt_lens, wup_new_tokens,
                                    wup_batch_sizes)],
                   key=operator.itemgetter('batch_size', 'prompt_length')))
        return cls._warmup_shapes

    @classmethod
    def get_block_size(cls) -> int:
        return cls._block_size

    @classmethod
    def get_num_spyre_blocks_override(cls) -> int:
        return cls._num_spyre_blocks_override

    @classmethod
    def supports_v1(cls, model_config: ModelConfig) -> bool:
        """Returns whether the current platform can support v1 for the supplied
        model configuration.
        """
        return True

    @classmethod
    def validate_request(
        cls,
        prompt: PromptType,
        params: Union[SamplingParams, PoolingParams],
        processed_inputs: ProcessorInputs | None = None,
    ) -> None:
        """Raises if this request is unsupported on this platform"""
        if isinstance(params, PoolingParams):
            # Only validating generation requests for now
            return None

        # Note: Currently prompt logprobs are not supported, therefore
        # envs_spyre.VLLM_SPYRE_ENABLE_PROMPT_LOGPROBS is hardcoded to False
        if (params.prompt_logprobs is not None
                and not envs_spyre.VLLM_SPYRE_ENABLE_PROMPT_LOGPROBS):
            raise ValueError("Prompt logprobs are currently not supported.")

        if isinstance(prompt, dict) and "prompt_token_ids" in prompt:
            prompt_len = len(prompt["prompt_token_ids"])
        elif processed_inputs is not None:
            if "encoder" in processed_inputs:
                raise ValueError("Encoder-decoder models not supported ")
            prompt_len = len(processed_inputs["prompt_token_ids"])
        else:
            # We need a prompt length to do any validation here
            return

        max_tokens = 0
        if params is not None and params.max_tokens is not None:
            max_tokens = params.max_tokens

        if envs_spyre.VLLM_SPYRE_USE_CB:
            # For continuous batching, check if the request is within the max
            # context length. This needs to take the padded prompt length
            # into account.

            # ceil division to pad to next block boundary
            prompt_padding_len = math.ceil(
                prompt_len / cls._block_size) * cls._block_size
            # we have to account for the token generated during prefill (-1)
            if (prompt_padding_len + max_tokens - 1
                    > cls._config.scheduler_config.max_model_len):
                raise ValueError(
                    "Could not add request: prompt length is "
                    f"{prompt_len} tokens, which gets padded to "
                    f"{prompt_padding_len} tokens, maximum number of output "
                    f"tokens is {max_tokens} tokens, but max model context "
                    f"length is {cls._config.scheduler_config.max_model_len}.")
        else:
            # For non-continuous batching, check if the request matches a warmup
            # shape
            assert cls._warmup_shapes is not None, "Warmup shapes must be set"
            if len(
                    cls._get_matching_warmup_shapes(
                        prompt_len=prompt_len,
                        max_tokens=max_tokens,
                        warmup_shapes=cls._warmup_shapes)) == 0:
                raise ValueError(
                    "No applicable warmup shape exists for "
                    f"combination of prompt length ({prompt_len} tokens) "
                    "and maximum number of output tokens to be "
                    f"generated ({max_tokens} tokens)")

    @classmethod
    def _get_matching_warmup_shapes(
            cls, prompt_len: int, max_tokens: int,
            warmup_shapes: tuple[dict[str, int], ...]) -> list[dict[str, int]]:
        """Return the subset of shapes that match this request"""
        return [
            shape for shape in warmup_shapes
            if prompt_len <= shape['prompt_length']
            and max_tokens <= shape['new_tokens']
        ]

    @classmethod
    def _check_threading_config(cls, worker_count: int):
        """
        Check parallelism configuration to avoid CPU contention

        Libraries that support multi-threading (eg. OpenMP) default to
        parallelism based on the number of CPUs on the host. This can lead to
        CPU contention in containerized deployments especially when process
        forking is involved. This function provides better default behavior.
        """

        # The quay.io/ibm-aiu/spyre-base image includes shell scripts that
        # automatically set OMP_NUM_THREADS to the result of `nproc --all`.
        #
        # vLLM also already has logic around threading to be aware of,
        #  - sets TORCHINDUCTOR_COMPILE_THREADS=1 (https://github.com/vllm-project/vllm/blob/baba0389f7e810a361fff5229ce20c2d5a2b1fac/vllm/env_override.py#L38-L39)
        #  - it will set OMP_NUM_THREADS=1 when using multiple workers (https://github.com/vllm-project/vllm/blob/baba0389f7e810a361fff5229ce20c2d5a2b1fac/vllm/executor/multiproc_worker_utils.py#L304)
        #  - has configurations for OMP thread binding (https://github.com/vllm-project/vllm/blob/baba0389f7e810a361fff5229ce20c2d5a2b1fac/vllm/envs.py#L435-L438)
        #    - the bind attempts to detect NUMA nodes (https://github.com/vllm-project/vllm/blob/baba0389f7e810a361fff5229ce20c2d5a2b1fac/vllm/v1/worker/cpu_worker.py#L111)

        assert worker_count > 0
        # Always print current env for awareness
        env_map = {env: os.getenv(env) for env in THREADING_ENVS}
        logger.info(
            "Initial threading configurations: %s",
            ' '.join([f"{env}={value}" for env, value in env_map.items()]))

        # Try to determine the CPU time/cores that we are allocated
        cpu_count: float | None = None
        detection_message = ""
        try:
            # try to query cgroup CPU limits
            with open('/sys/fs/cgroup/cpu.max') as f:
                quota_str, period_str = f.read().strip().split()

            if quota_str != 'max':
                quota = int(quota_str)
                period = int(period_str)
                cpu_count = quota / period
                detection_message = f"Detected cgroup CPU limit of {cpu_count}"

        except FileNotFoundError:
            # file may not exist if not running under cgroups v2
            pass
        except Exception as e:
            logger.debug(
                "Error parsing /sys/fs/cgroup/cpu.max to get CPU info",
                exc_info=e)

        # could try `nproc` here, but it is affected by
        # OMP_NUM_THREADS itself

        # try os.cpu_count() to get node CPU count
        if cpu_count is None and (cpu_count_res := os.cpu_count()) is not None:
            cpu_count = float(cpu_count_res)
            detection_message = \
                f"Detected {cpu_count} CPUs from `os.cpu_count()`"

        # NOTE: math.ceil can output a number for each worker that sums
        # to a total greater than cpu_count.
        cpus_per_worker = math.ceil(
            cpu_count / worker_count) if cpu_count is not None else None

        thread_warning = "Excessive threads may result in CPU contention. " \
             + "Note that each worker processes has its own thread pools." \
                if worker_count > 1 else ""
        failed_detection_message = "Unable to detect available CPUs to " \
            "validate threading configuration."

        if envs_spyre.VLLM_SPYRE_UPDATE_THREAD_CONFIG:
            if cpus_per_worker is None:
                raise RuntimeError(
                    f"{failed_detection_message} Use "
                    "VLLM_SPYRE_UPDATE_THREAD_CONFIG=0 and configure manually."
                )

            for env in THREADING_ENVS:
                os.environ[env] = str(cpus_per_worker)

            logger.info(
                "%s for %d workers. Since VLLM_SPYRE_UPDATE_THREAD_CONFIG is "
                "enabled, setting threading configurations to %d",
                detection_message, worker_count, cpus_per_worker)
            return

        # In the case that VLLM_SPYRE_UPDATE_THREAD_CONFIG is not enabled,
        # check configs and maybe log a warning
        if cpus_per_worker is None:
            logger.info("%s %s", failed_detection_message, thread_warning)
            return

        def _float_or_0(s: str) -> float:
            try:
                return float(s)
            except ValueError:
                return 0.0

        if any((value is None or _float_or_0(value) > 1.2 * cpus_per_worker)
               for value in env_map.values()):
            logger.warning(
                "%s %s for %d workers. Recommend setting each threading "
                "configuration to %d. Set VLLM_SPYRE_UPDATE_THREAD_CONFIG=1 "
                "to do this automatically.", thread_warning, detection_message,
                worker_count, cpus_per_worker)

    def get_max_output_tokens(self, prompt_len: int) -> int:
        """Return the size of biggest ```new_tokens``` of the \
            warmup shapes that fits the prompt length"""
        if self._warmup_shapes is None:
            return sys.maxsize

        max_new_tokens = 1
        for shape in self._warmup_shapes:
            if prompt_len <= shape['prompt_length']:
                max_new_tokens = max(max_new_tokens, shape['new_tokens'])

        return max_new_tokens<|MERGE_RESOLUTION|>--- conflicted
+++ resolved
@@ -251,7 +251,6 @@
                 envs_spyre.VLLM_SPYRE_N_TOKENS_PREFILL_PRIO,
                 envs_spyre.VLLM_SPYRE_N_TOKENS_PREFILL_PRIO)
 
-<<<<<<< HEAD
         # Compare requested runtime configuration with supported configurations
         # Don't use top-level import to avoid circular import error
         from vllm_spyre.config.runtime_config_validator import (
@@ -268,9 +267,8 @@
             max_model_len=model_config.max_model_len,
             max_num_seqs=scheduler_config.max_num_seqs,
             warmup_shapes=warmup_shape_tuples)
-=======
+
         handle_disable_compilation(vllm_config, is_decoder)
->>>>>>> e9ca6847
 
     @classmethod
     def use_all_gather(cls) -> bool:
