--- conflicted
+++ resolved
@@ -160,19 +160,11 @@
                 'batch_size': bs
             } for pl, nt, bs in zip(wup_prompt_lens, wup_new_tokens,
                                     wup_batch_sizes)],
-<<<<<<< HEAD
                    key=operator.itemgetter('batch_size', 'prompt_length')))
-=======
-                   key=operator.itemgetter('batch_size', 'prompt_length')))
-
-    @classmethod
-    def get_warmup_shapes(cls) -> tuple[dict[str, int], ...]:
-        return cls.spyre_warmup_shapes
 
     @classmethod
     def supports_v1(cls, model_config: ModelConfig) -> bool:
         """Returns whether the current platform can support v1 for the supplied
         model configuration.
         """
-        return True
->>>>>>> 7fc3c8e1
+        return True