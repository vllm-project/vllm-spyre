--- conflicted
+++ resolved
@@ -1,4 +1,3 @@
-import math
 import sys
 
 # When running this plugin on a Mac, we assume it's for local development
@@ -370,7 +369,6 @@
         ]
 
     @classmethod
-<<<<<<< HEAD
     def _check_threading_config(cls, worker_count: int):
         """
         Check parallelism configuration to avoid CPU contention
@@ -474,7 +472,7 @@
                 "configuration to %d. Set VLLM_SPYRE_UPDATE_THREAD_CONFIG=1 "
                 "to do this automatically.", thread_warning, detection_message,
                 worker_count, cpus_per_worker)
-=======
+
     def get_max_output_tokens(self, prompt_len: int) -> int:
         """Return the size of biggest ```new_tokens``` of the \
             warmup shapes that fits the prompt length"""
@@ -486,5 +484,4 @@
             if prompt_len <= shape['prompt_length']:
                 max_new_tokens = max(max_new_tokens, shape['new_tokens'])
 
-        return max_new_tokens
->>>>>>> 02f4e632
+        return max_new_tokens