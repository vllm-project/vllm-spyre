import sys

# When running this plugin on a Mac, we assume it's for local development
# purposes. However, due to a compatibility issue with vLLM, which overrides
# the Triton module with a placeholder, vLLM may fail to load on macOS. To
# mitigate this issue, we can safely remove the Triton module (if imported)
# and rely on PyTorch to handle the absence of Triton, ensuring fine execution
# in eager mode.
if sys.platform.startswith("darwin"):
    if sys.modules.get("triton"):
        del sys.modules["triton"]

import math
import operator
import os
from typing import TYPE_CHECKING, Union

import torch
from transformers.models.granite import GraniteConfig
from vllm.inputs import ProcessorInputs, PromptType
from vllm.logger import init_logger
from vllm.pooling_params import PoolingParams
from vllm.sampling_params import SamplingParams

if TYPE_CHECKING:
    from vllm.config import ModelConfig, VllmConfig
else:
    ModelConfig = None
    VllmConfig = None
from vllm.platforms import Platform, PlatformEnum

import vllm_spyre.envs as envs_spyre
from vllm_spyre.compilation_utils import handle_disable_compilation

logger = init_logger(__name__)

THREADING_ENVS = [
    "OMP_NUM_THREADS",
    # "TORCHINDUCTOR_COMPILE_THREADS", # vLLM wants this set to 1
    "DT_PARALLEL_THREADS",  # affects the compilation during warmup
    # set these for good measure
    "OPENBLAS_NUM_THREADS",
    "MKL_NUM_THREADS",
]


# Needed by vllm/model_executor/layers/pooler.py:562
# Copied from vllm/utils/__init__.py
class _StreamPlaceholder:
    def __init__(self):
        self.synchronize = lambda: None


class SpyrePlatform(Platform):
    _enum = PlatformEnum.OOT

    # "spyre" device_name no longer worked due to https://github.com/vllm-project/vllm/pull/16464
    device_name: str = "cpu"
    device_type: str = "cpu"
    # compressed-tensors supported by
    # https://github.com/foundation-model-stack/fms-model-optimizer/blob/main/fms_mo/aiu_addons/__init__.py
    supported_quantization: list[str] = ["gptq", "compressed-tensors"]
    _warmup_shapes: tuple[dict[str, int], ...] | None = None
    _block_size: int = 64  # hardcoded Spyre constraint for now
    _config: VllmConfig = None

    # Backend for dynamic compilation ops
    # See vllm batched_count_greater_than method
    simple_compile_backend: str = envs_spyre.VLLM_SPYRE_SIMPLE_COMPILE_BACKEND

    # Needed by vllm/model_executor/layers/pooler.py:562
    current_stream = lambda _: _StreamPlaceholder()

    @classmethod
    def get_device_name(cls, device_id: int = 0) -> str:
        return "spyre"

    @classmethod
    def is_async_output_supported(cls, enforce_eager: bool | None) -> bool:
        """
        Check if the current platform supports async output.
        """
        return False

    @classmethod
    def check_and_update_config(cls, vllm_config: VllmConfig) -> None:
        # 🌶️🌶️🌶️ Patch in our perf logger before the engine is created
        from vllm_spyre.v1.metrics import patch_async_llm_stat_loggers

        patch_async_llm_stat_loggers()

        # In case vllm passes a default vllm_config to us.
        # This happens when get_current_vllm_config is called
        # without setting the vllm config through
        # set_current_vllm_config
        if vllm_config.model_config is None:
            return

        cls._config = vllm_config
        parallel_config = vllm_config.parallel_config
        scheduler_config = vllm_config.scheduler_config
        model_config = vllm_config.model_config
        cache_config = vllm_config.cache_config

        is_decoder = model_config.runner_type == "generate"

        is_pooling = model_config.runner_type == "pooling"

        if not bool(int(os.getenv("VLLM_USE_V1", "1"))):
            raise ValueError("vllm-spyre is only supported with vLLM v1. Please set VLLM_USE_V1=1")
        elif not is_decoder and not is_pooling:
            raise ValueError("Only the 'generate' and 'pooling' runners are supported")

        if parallel_config.worker_cls == "auto":
            parallel_config.worker_cls = "vllm_spyre.v1.worker.spyre_worker.SpyreWorker"

        cls._check_threading_config(parallel_config.world_size)

        # set env vars based on the model
        if is_decoder:
            os.environ["FLEX_OVERWRITE_NMB_FRAME"] = "true"
            os.environ["COMPILATION_MODE"] = "offline_decoder"
        if is_pooling:
            os.environ["FLEX_OVERWRITE_NMB_FRAME"] = "false"
            os.environ["COMPILATION_MODE"] = "offline"

        if envs_spyre.VLLM_SPYRE_USE_CB and is_decoder:
            scheduler_config.scheduler_cls = (
                "vllm_spyre.v1.core.scheduler.ContinuousBatchingSpyreScheduler"
            )
            if envs_spyre.VLLM_SPYRE_ENABLE_PROMPT_LOGPROBS:
                raise ValueError("Prompt logprobs not supported with continuous batching")
            if (
                vllm_config.model_config.quantization
                and vllm_config.scheduler_config.max_num_seqs == 1
            ):
                raise ValueError("Batch size 1 not supported for fp8 continuous batching.")
        else:
            # Static batching or embedding model.
            # Override --max-num-seqs to the biggest warmup batch size
            # And override --max-model-len to the biggest warmup sequence
            cls._warmup_shapes = None
            spyre_warmup_shapes = cls.get_warmup_shapes(scheduler_config)
            max_batch_size = 0
            max_seq_len = 0
            for shape in spyre_warmup_shapes:
                max_batch_size = max(max_batch_size, shape["batch_size"])
                max_seq_len = max(max_seq_len, shape["prompt_length"] + shape["new_tokens"])

            if envs_spyre.VLLM_SPYRE_ENABLE_PROMPT_LOGPROBS and max_batch_size > 1:
                raise ValueError("Prompt logprobs only supported with batch size 1")

            # verify that warmup shapes are not too large
            model_config.get_and_verify_max_len(max_model_len=max_seq_len)

            # override stuff
            model_config.max_model_len = max_seq_len
            scheduler_config.max_num_seqs = max_batch_size

            scheduler_config.scheduler_cls = (
                "vllm_spyre.v1.core.scheduler.StaticBatchingSpyreScheduler"
            )

        # To disable any paged attention ops in the base scheduler, we:
        # - Set the block size (in tokens) to the maximum sequence length
        #       so that the scheduler thinks an entire sequence will fit in
        #       one single block.
        # - Set `max_num_batched_tokens` to the size of a full batch of full
        #       length requests, so that the scheduler will always have token
        #       budget available to schedule a full batch
        if cache_config is not None:
            cache_config.block_size = model_config.max_model_len
<<<<<<< HEAD
            scheduler_config.max_num_batched_tokens = (
                model_config.max_model_len * scheduler_config.max_num_seqs
            )
=======
            if not envs_spyre.VLLM_SPYRE_USE_CHUNKED_PREFILL:
                scheduler_config.max_num_batched_tokens = (
                    model_config.max_model_len * scheduler_config.max_num_seqs)
            else:
                assert scheduler_config.max_num_batched_tokens % \
                    cls._block_size == 0, ("`max_num_batched_tokens` must"
                    f" be divisible by the block size ({cls._block_size}) "
                    "to enable chunked prefill. It was set to "
                    f"`{scheduler_config.max_num_batched_tokens}`. Please "
                    "set `--max-num-batched-tokens` to a number that satisfy "
                    "this constraint.")
                os.environ["VLLM_DT_CHUNK_LEN"] = \
                    str(scheduler_config.max_num_batched_tokens)
>>>>>>> a2801661

        logger.info(
            "Overriding configurations based on warmup shapes. "
            "max_model_len=%d, max_num_seqs=%d, block_size=%d, "
            "max_num_batched_tokens=%d",
            model_config.max_model_len,
            scheduler_config.max_num_seqs,
            cache_config.block_size,
            scheduler_config.max_num_batched_tokens,
        )

        # set env vars for torch_sendnn to consume
        os.environ["VLLM_DT_MAX_CONTEXT_LEN"] = str(vllm_config.model_config.max_model_len)
        if envs_spyre.VLLM_SPYRE_USE_CB and vllm_config.model_config.max_model_len > 32 * 1024:
            logger.warning(
                "Max context length is too big. Currently only 32K (32768) "
                "context length is supported on Spyre for continuous "
                "batching. Results might be off!"
            )
        # min value 2 needed for VLLM_DT_MAX_BATCH_SIZE (compiler constraint)
        # Note that we can still have decodes of batch size 1 as the env var
        # only concerns the max batch size.
        os.environ["VLLM_DT_MAX_BATCH_SIZE"] = str(
            max(vllm_config.scheduler_config.max_num_seqs, 2)
        )

        # Hardcode some things for granite-3.3-8b-instruct
        if cls.is_granite_3_8b(vllm_config.model_config):
            cls.configure_granite_3_8b(vllm_config)

        if not os.getenv("VLLM_DT_MAX_BATCH_TKV_LIMIT"):
            # max product of batch size x tkv supported by the Spyre compiler
            default_max_batch_tkv_limit = (
                vllm_config.model_config.max_model_len * vllm_config.scheduler_config.max_num_seqs
            )

            os.environ["VLLM_DT_MAX_BATCH_TKV_LIMIT"] = str(default_max_batch_tkv_limit)
            logger.info(
                "No model / tensor parallel size specific value for "
                "VLLM_DT_MAX_BATCH_TKV_LIMIT found. Using the default value "
                "(max_model_len * max_batch_size): %d",
                default_max_batch_tkv_limit,
            )

        # scheduling heuristic: prefill vs decode prioritization
        if envs_spyre.VLLM_SPYRE_N_TOKENS_PREFILL_PRIO == -1:
            logger.info(
                "Env var VLLM_SPYRE_N_TOKENS_PREFILL_PRIO for prefill/decode "
                "balancing unset. Defaulting to -1, which always prioritizes "
                "prefills (no scheduler heuristic/ balancing at all)."
            )
        else:
            logger.info(
                "Env var VLLM_SPYRE_N_TOKENS_PREFILL_PRIO for prefill/decode "
                "balancing is set to %s. This means that prefills using up to "
                " %s tokens will always be prioritized over decodes.",
                envs_spyre.VLLM_SPYRE_N_TOKENS_PREFILL_PRIO,
                envs_spyre.VLLM_SPYRE_N_TOKENS_PREFILL_PRIO,
            )

        # Compare requested runtime configuration with supported configurations
        # Don't use top-level import to avoid circular import error
        from vllm_spyre.config.runtime_config_validator import validate_runtime_configuration

        warmup_shape_tuples = (
            [(ws["prompt_length"], ws["new_tokens"], ws["batch_size"]) for ws in cls._warmup_shapes]
            if cls._warmup_shapes and not envs_spyre.VLLM_SPYRE_USE_CB
            else None
        )

        validate_runtime_configuration(
            model_config=model_config,
            tp_size=parallel_config.tensor_parallel_size,
            max_model_len=model_config.max_model_len,
            max_num_seqs=scheduler_config.max_num_seqs,
            warmup_shapes=warmup_shape_tuples,
        )

        handle_disable_compilation(vllm_config, is_decoder)

    @classmethod
    def use_all_gather(cls) -> bool:
        """
        Whether to use allgather in LogitsProcessor to gather the logits.
        """
        return True

    @classmethod
    def is_pin_memory_available(cls) -> bool:
        logger.warning("Pin memory is not supported on Spyre.")
        return False

    @classmethod
    def inference_mode(cls):
        """
        Spyre does not support `torch.inference_mode`.
        This allows to fall back to `torch.no_grad` when inference mode is set.
        """
        return torch.no_grad()

    @classmethod
    def get_warmup_shapes(cls, scheduler_config) -> tuple[dict[str, int], ...]:
        if cls._warmup_shapes is not None:
            return cls._warmup_shapes
        # load warmup shapes and sort by "speed"
        wup_prompt_lens = envs_spyre.VLLM_SPYRE_WARMUP_PROMPT_LENS or []
        if not all(pl % 64 == 0 for pl in wup_prompt_lens):
            raise RuntimeError(
                "All values in VLLM_SPYRE_WARMUP_PROMPT_LENS must be multiples of 64."
            )

        wup_batch_sizes = envs_spyre.VLLM_SPYRE_WARMUP_BATCH_SIZES or []
        if len(wup_prompt_lens) != len(wup_batch_sizes):
            raise RuntimeError(
                "The lists in VLLM_SPYRE_WARMUP_PROMPT_LENS and "
                "VLLM_SPYRE_WARMUP_BATCH_SIZES must have equal length"
            )
        if scheduler_config.runner_type == "pooling":
            wup_new_tokens = [0] * len(wup_prompt_lens)
        else:
            wup_new_tokens = envs_spyre.VLLM_SPYRE_WARMUP_NEW_TOKENS or []
            if len(wup_new_tokens) != len(wup_prompt_lens):
                raise RuntimeError(
                    "The lists in VLLM_SPYRE_WARMUP_PROMPT_LENS and "
                    "VLLM_SPYRE_WARMUP_NEW_TOKENS must have equal length"
                )

        logger.info("VLLM_SPYRE_WARMUP_PROMPT_LENS = %s", wup_prompt_lens)
        logger.info("VLLM_SPYRE_WARMUP_NEW_TOKENS = %s", wup_new_tokens)
        logger.info("VLLM_SPYRE_WARMUP_BATCH_SIZES = %s", wup_batch_sizes)

        cls._warmup_shapes = tuple(
            sorted(
                [
                    {"prompt_length": pl, "new_tokens": nt, "batch_size": bs}
                    for pl, nt, bs in zip(wup_prompt_lens, wup_new_tokens, wup_batch_sizes)
                ],
                key=operator.itemgetter("batch_size", "prompt_length"),
            )
        )
        return cls._warmup_shapes

    @classmethod
    def get_block_size(cls) -> int:
        return cls._block_size

    @classmethod
    def supports_v1(cls, model_config: ModelConfig) -> bool:
        """Returns whether the current platform can support v1 for the supplied
        model configuration.
        """
        return True

    @classmethod
    def validate_request(
        cls,
        prompt: PromptType,
        params: Union[SamplingParams, PoolingParams],
        processed_inputs: ProcessorInputs | None = None,
    ) -> None:
        """Raises if this request is unsupported on this platform"""
        if isinstance(params, PoolingParams):
            # Only validating generation requests for now
            return None

        # Note: Currently prompt logprobs are not supported, therefore
        # envs_spyre.VLLM_SPYRE_ENABLE_PROMPT_LOGPROBS is hardcoded to False
        if params.prompt_logprobs is not None and not envs_spyre.VLLM_SPYRE_ENABLE_PROMPT_LOGPROBS:
            raise ValueError("Prompt logprobs are currently not supported.")

        if isinstance(prompt, dict) and "prompt_token_ids" in prompt:
            prompt_len = len(prompt["prompt_token_ids"])
        elif processed_inputs is not None:
            if "encoder" in processed_inputs:
                raise ValueError("Encoder-decoder models not supported ")
            prompt_len = len(processed_inputs["prompt_token_ids"])
        else:
            # We need a prompt length to do any validation here
            return

        max_tokens = 0
        if params is not None and params.max_tokens is not None:
            max_tokens = params.max_tokens

        if envs_spyre.VLLM_SPYRE_USE_CB:
            # For continuous batching, check if the request is within the max
            # context length. This needs to take the padded prompt length
            # into account.

            # ceil division to pad to next block boundary
            prompt_padding_len = math.ceil(prompt_len / cls._block_size) * cls._block_size
            if prompt_padding_len + max_tokens > cls._config.scheduler_config.max_model_len:
                raise ValueError(
                    "Could not add request: prompt length is "
                    f"{prompt_len} tokens, which gets padded to "
                    f"{prompt_padding_len} tokens, maximum number of output "
                    f"tokens is {max_tokens} tokens, but max model context "
                    f"length is {cls._config.scheduler_config.max_model_len}."
                )
        else:
            # For non-continuous batching, check if the request matches a warmup
            # shape
            assert cls._warmup_shapes is not None, "Warmup shapes must be set"
            if (
                len(
                    cls._get_matching_warmup_shapes(
                        prompt_len=prompt_len,
                        max_tokens=max_tokens,
                        warmup_shapes=cls._warmup_shapes,
                    )
                )
                == 0
            ):
                raise ValueError(
                    "No applicable warmup shape exists for "
                    f"combination of prompt length ({prompt_len} tokens) "
                    "and maximum number of output tokens to be "
                    f"generated ({max_tokens} tokens)"
                )

    @classmethod
    def _get_matching_warmup_shapes(
        cls, prompt_len: int, max_tokens: int, warmup_shapes: tuple[dict[str, int], ...]
    ) -> list[dict[str, int]]:
        """Return the subset of shapes that match this request"""
        return [
            shape
            for shape in warmup_shapes
            if prompt_len <= shape["prompt_length"] and max_tokens <= shape["new_tokens"]
        ]

    @classmethod
    def _check_threading_config(cls, worker_count: int):
        """
        Check parallelism configuration to avoid CPU contention

        Libraries that support multi-threading (eg. OpenMP) default to
        parallelism based on the number of CPUs on the host. This can lead to
        CPU contention in containerized deployments especially when process
        forking is involved. This function provides better default behavior.
        """

        # The quay.io/ibm-aiu/spyre-base image includes shell scripts that
        # automatically set OMP_NUM_THREADS to the result of `nproc --all`.
        #
        # vLLM also already has logic around threading to be aware of,
        #  - sets TORCHINDUCTOR_COMPILE_THREADS=1 (https://github.com/vllm-project/vllm/blob/baba0389f7e810a361fff5229ce20c2d5a2b1fac/vllm/env_override.py#L38-L39)
        #  - it will set OMP_NUM_THREADS=1 when using multiple workers (https://github.com/vllm-project/vllm/blob/baba0389f7e810a361fff5229ce20c2d5a2b1fac/vllm/executor/multiproc_worker_utils.py#L304)
        #  - has configurations for OMP thread binding (https://github.com/vllm-project/vllm/blob/baba0389f7e810a361fff5229ce20c2d5a2b1fac/vllm/envs.py#L435-L438)
        #    - the bind attempts to detect NUMA nodes (https://github.com/vllm-project/vllm/blob/baba0389f7e810a361fff5229ce20c2d5a2b1fac/vllm/v1/worker/cpu_worker.py#L111)

        assert worker_count > 0
        # Always print current env for awareness
        env_map = {env: os.getenv(env) for env in THREADING_ENVS}
        logger.info(
            "Initial threading configurations: %s",
            " ".join([f"{env}={value}" for env, value in env_map.items()]),
        )

        # Try to determine the CPU time/cores that we are allocated
        cpu_count: float | None = None
        detection_message = ""

        if (num_cpu := envs_spyre.VLLM_SPYRE_NUM_CPUS) > 0:
            cpu_count = num_cpu
            detection_message = f"VLLM_SPYRE_NUM_CPUS is set to {cpu_count}"
        else:
            try:
                # try to query cgroup CPU limits
                with open("/sys/fs/cgroup/cpu.max") as f:
                    quota_str, period_str = f.read().strip().split()

                if quota_str != "max":
                    quota = int(quota_str)
                    period = int(period_str)
                    cpu_count = quota / period
                    detection_message = f"Detected cgroup CPU limit of {cpu_count}"

            except FileNotFoundError:
                # file may not exist if not running under cgroups v2
                pass
            except Exception as e:
                logger.debug("Error parsing /sys/fs/cgroup/cpu.max to get CPU info", exc_info=e)

            # try psutil to get physical core count
            if cpu_count is None:
                try:
                    import psutil

                    cpu_count = float(psutil.cpu_count(logical=False))
                    detection_message = (
                        f"Detected {cpu_count} physical CPUs from psutil.cpu_count(logical=False)"
                    )
                except ImportError:
                    logger.info("Install psutil to count physical CPU cores")
                    pass
                except Exception as e:
                    logger.debug("Error using psutil", exc_info=e)

            # could try `nproc` here, but it is affected by
            # OMP_NUM_THREADS itself

            # try os.cpu_count() to get node CPU count
            if cpu_count is None and (cpu_count_res := os.cpu_count()) is not None:
                cpu_count = float(cpu_count_res)
                detection_message = f"Detected {cpu_count} CPUs from `os.cpu_count()`"

        # NOTE: math.ceil can output a number for each worker that sums
        # to a total greater than cpu_count.
        cpus_per_worker = math.ceil(cpu_count / worker_count) if cpu_count is not None else None

        thread_warning = (
            "Excessive threads may result in CPU contention. "
            + "Note that each worker processes has its own thread pools."
            if worker_count > 1
            else ""
        )
        failed_detection_message = (
            "Unable to detect available CPUs to validate threading configuration."
        )

        if envs_spyre.VLLM_SPYRE_UPDATE_THREAD_CONFIG:
            if cpus_per_worker is None:
                raise RuntimeError(
                    f"{failed_detection_message} Set VLLM_SPYRE_NUM_CPUS or "
                    "use VLLM_SPYRE_UPDATE_THREAD_CONFIG=0 and configure "
                    "manually."
                )

            for env in THREADING_ENVS:
                os.environ[env] = str(cpus_per_worker)

            logger.info(
                "%s for %d workers. Since VLLM_SPYRE_UPDATE_THREAD_CONFIG is "
                "enabled, setting threading configurations to %d",
                detection_message,
                worker_count,
                cpus_per_worker,
            )
            return

        # In the case that VLLM_SPYRE_UPDATE_THREAD_CONFIG is not enabled,
        # check configs and maybe log a warning
        if cpus_per_worker is None:
            logger.info("%s %s", failed_detection_message, thread_warning)
            return

        def _float_or_0(s: str) -> float:
            try:
                return float(s)
            except ValueError:
                return 0.0

        if any(
            (value is None or _float_or_0(value) > 1.2 * cpus_per_worker)
            for value in env_map.values()
        ):
            logger.warning(
                "%s %s for %d workers. Recommend setting each threading "
                "configuration to %d. Set VLLM_SPYRE_UPDATE_THREAD_CONFIG=1 "
                "to do this automatically.",
                thread_warning,
                detection_message,
                worker_count,
                cpus_per_worker,
            )

    def get_max_output_tokens(self, prompt_len: int) -> int:
        """Return the size of biggest ```new_tokens``` of the \
            warmup shapes that fits the prompt length"""
        if self._warmup_shapes is None:
            # ceil division to pad to next block boundary
            padded_prompt_len = math.ceil(prompt_len / self._block_size) * self._block_size
            max_new_tokens = self._config.scheduler_config.max_model_len - padded_prompt_len
            return max_new_tokens

        max_new_tokens = 1
        for shape in self._warmup_shapes:
            if prompt_len <= shape["prompt_length"]:
                max_new_tokens = max(max_new_tokens, shape["new_tokens"])

        return max_new_tokens

    @classmethod
    def configure_granite_3_8b(cls, vllm_config: VllmConfig):
        """
        Configure hard coded values for the model
        https://huggingface.co/ibm-granite/granite-3.3-8b-instruct
        """
        parallel_config = vllm_config.parallel_config

        if parallel_config.world_size != 4:
            # only override configs for TP=4
            return

        tkv_128k = 128 * 1024
        if not os.getenv("VLLM_DT_MAX_BATCH_TKV_LIMIT"):
            os.environ["VLLM_DT_MAX_BATCH_TKV_LIMIT"] = str(tkv_128k)
            logger.info(
                "Model granite-3.3-8b-instruct and tensor parallel "
                "size 4 detected. Using VLLM_DT_MAX_BATCH_TKV_LIMIT = %d",
                tkv_128k,
            )
        elif os.getenv("VLLM_DT_MAX_BATCH_TKV_LIMIT") != str(tkv_128k):
            logger.warning(
                "VLLM_DT_MAX_BATCH_TKV_LIMIT was set to %s, not "
                "overriding to the granite-3.3-8b-instruct default of %d",
                os.getenv("VLLM_DT_MAX_BATCH_TKV_LIMIT"),
                tkv_128k,
            )

        # If no HDMA p2psize override was specified, set 256MB
        p2psize_256m = 256 * 1024 * 1024
        if not os.getenv("FLEX_HDMA_P2PSIZE"):
            os.environ["FLEX_HDMA_P2PSIZE"] = str(p2psize_256m)
            logger.info(
                "Model granite-3.3-8b-instruct and tensor parallel size 4 "
                "detected. Using FLEX_HDMA_P2PSIZE = %d",
                p2psize_256m,
            )
        elif os.getenv("FLEX_HDMA_P2PSIZE") != str(p2psize_256m):
            logger.warning(
                "FLEX_HDMA_P2PSIZE was set to %s, not using the "
                "granite-3.3-8b-instruct default of %d",
                os.getenv("FLEX_HDMA_P2PSIZE"),
                p2psize_256m,
            )

        # Override the total number of KV cache blocks based on what we know
        # will fit. (Unless user already set `--num-gpu-blocks-override`)
        # TODO: remove this once we have correct free memory info available
        blocks_override = 2080
        if vllm_config.cache_config.num_gpu_blocks_override is None:
            vllm_config.cache_config.num_gpu_blocks_override = blocks_override
            logger.info(
                "Model granite-3.3-8b-instruct and tensor parallel size 4 "
                "detected. Overriding available KV Cache blocks to %d",
                blocks_override,
            )
        elif vllm_config.cache_config.num_gpu_blocks_override != blocks_override:
            logger.warning(
                "--num-gpu-blocks-override was set to %d, not using the "
                "granite-3.3-8b-instruct default of %d",
                vllm_config.cache_config.num_gpu_blocks_override,
                blocks_override,
            )

    @classmethod
    def is_granite_3_8b(cls, model_config: ModelConfig):
        """Returns true if we have a model that looks like
        ibm-granite/granite-3.3-8b-instruct"""
        if not isinstance(model_config.hf_config, GraniteConfig):
            # Not granite at all
            return False

        return (
            model_config.hf_config.num_hidden_layers == 40
            and model_config.hf_config.max_position_embeddings == 131072
            and model_config.hf_config.hidden_size == 4096
            and model_config.hf_config.vocab_size == 49159
            and model_config.hf_config.num_key_value_heads == 8
            and model_config.hf_config.num_attention_heads == 32
        )<|MERGE_RESOLUTION|>--- conflicted
+++ resolved
@@ -170,11 +170,6 @@
         #       budget available to schedule a full batch
         if cache_config is not None:
             cache_config.block_size = model_config.max_model_len
-<<<<<<< HEAD
-            scheduler_config.max_num_batched_tokens = (
-                model_config.max_model_len * scheduler_config.max_num_seqs
-            )
-=======
             if not envs_spyre.VLLM_SPYRE_USE_CHUNKED_PREFILL:
                 scheduler_config.max_num_batched_tokens = (
                     model_config.max_model_len * scheduler_config.max_num_seqs)
@@ -188,7 +183,6 @@
                     "this constraint.")
                 os.environ["VLLM_DT_CHUNK_LEN"] = \
                     str(scheduler_config.max_num_batched_tokens)
->>>>>>> a2801661
 
         logger.info(
             "Overriding configurations based on warmup shapes. "
