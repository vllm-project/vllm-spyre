--- conflicted
+++ resolved
@@ -16,15 +16,8 @@
     # should not be invoked in the critical path.
     signature = inspect.signature(func)
     for param in signature.parameters.values():
-<<<<<<< HEAD
-        if (
-            param.kind in (inspect.Parameter.POSITIONAL_OR_KEYWORD, inspect.Parameter.KEYWORD_ONLY)
-            and param.name == param_name
-        ):
-=======
         if param.kind in (
                 inspect.Parameter.POSITIONAL_OR_KEYWORD,
                 inspect.Parameter.KEYWORD_ONLY) and param.name == param_name:
->>>>>>> bc9a0b70
             return True
     return False