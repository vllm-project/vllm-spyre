--- conflicted
+++ resolved
@@ -12,13 +12,8 @@
 license = {text = "Apache 2"}
 dependencies = [
     "fms-model-optimizer>=0.2.0",
-<<<<<<< HEAD
-    "ibm-fms>=1.1.0",
-    "vllm>=0.9.0",
-=======
-    "ibm-fms==1.0.0",
+    "ibm-fms==1.1.0",
     "vllm>=0.9.0,!=0.9.1",
->>>>>>> e5306feb
 ]
 requires-python = ">=3.9"
 dynamic = ["version"]
