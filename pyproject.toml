[build-system]
requires = [
  "setuptools>=64",
  "setuptools_scm>=8"
]
build-backend = "setuptools.build_meta"

[project]
name = "vllm-spyre"
description = "vLLM plugin for Spyre hardware support"
readme = "README.md"
license = {text = "Apache 2"}
dependencies = [
    "fms-model-optimizer[fp8]>=0.6.0",
    "ibm-fms>=1.2.1",
<<<<<<< HEAD
    "vllm==0.10.1.1",
=======
    "pytest-mock>=3.15.0",
    "vllm>=0.10.0,<=0.10.1.1",
>>>>>>> 545d1e09
]
requires-python = ">=3.11"
dynamic = ["version"]

[project.entry-points."vllm.platform_plugins"]
spyre = "vllm_spyre:register"

[tool.setuptools.packages.find]
where = ["."]  # list of folders that contain the packages (["."] by default)
include = ["vllm_spyre*"]  # package names should match these glob patterns (["*"] by default)
exclude = []  # exclude packages matching these glob patterns (empty by default)
namespaces = false  # to disable scanning PEP 420 namespaces (true by default)

[tool.setuptools_scm]
# Version files are optional, this just marginally speeds up version inspection
# at runtime
version_file = "vllm_spyre/_version.py"
# Version strings are formatted as `{version}+{local}`, e.g. "0.1.dev1+gb1a7032"
# Local versioning is incompatible with pypi, so we disable it by default.
local_scheme = "no-local-version"
# For more version configuration, see 
# https://setuptools-scm.readthedocs.io/en/latest/config/


[tool.uv]
# Never install torch, so that no dependencies can override it.
# This requires that torch is installed separately in the target environment.
# Triton is optional in most dependencies, however, xgrammar requires it.
# So we set to 'never' to prevent installing it or eventually any other 
# by accident
override-dependencies = [
    "torch; sys_platform == 'never'",
    "torchaudio; sys_platform == 'never'",
    "torchvision; sys_platform == 'never'",
    "triton; sys_platform == 'never'",
]
# fms-mo doesn't support python 3.9, so don't have UV try to resolve it
environments = [
    "python_version > '3.9'"
]

[tool.ruff]
# Allow lines to be as long as 80.
line-length = 80
exclude = [
    "vllm_spyre/model_executor/model_loader/spyre_setup.py"
]

[tool.ruff.lint.per-file-ignores]
"vllm_spyre/version.py" = ["F401"]
"vllm_spyre/_version.py" = ["ALL"]

[tool.ruff.lint]
select = [
    # pycodestyle
    "E",
    # Pyflakes
    "F",
    # pyupgrade
    "UP",
    # flake8-bugbear
    "B",
    # flake8-simplify
    "SIM",
    # isort
    # "I",
    "G",
]
ignore = [
    # star imports
    "F405", "F403",
    # lambda expression assignment
    "E731",
    # Loop control variable not used within loop body
    "B007",
    # f-string format
    "UP032",

    # TODO: Fix all of these in code instead

    # Type unions
    "UP007",
    # Callable
    "UP035",
    # Zip
    "B905",
]

[tool.mypy]
ignore_missing_imports = true
check_untyped_defs = true
follow_imports = "silent"

# After fixing type errors resulting from follow_imports: "skip" -> "silent",
# move the directory here and remove it from tools/type_check.sh
files = [
]
# TODO(woosuk): Include the code from Megatron and HuggingFace.
exclude = [
    'vllm_spyre/model_executor/model_loader/spyre_setup.py'
]

[tool.codespell]
ignore-words-list = "dout, te, indicies, subtile, ElementE"
#skip = "./tests/models/fixtures,./tests/prompts,./benchmarks/sonnet.txt,./tests/lora/data,./build"

[tool.isort]
use_parentheses = true
skip_gitignore = true

[tool.pytest.ini_options]
pythonpath = ["."]
asyncio_default_fixture_loop_scope = "function"

# --8<-- [start:test-markers-definition]
markers = [
    "skip_global_cleanup",
    "e2e: Tests using end-to-end engine spin-up",
    "basic: Basic correctness tests",
    "cb: Continuous batching tests",
    "cpu: Tests using CPU (i.e. eager) backend",
    "compat: backward compatibility tests",
    "spyre: Tests using Spyre hardware backend",
    "decoder: Tests for decoder models",
    "embedding: Tests for embedding models",
    "quantized: Tests for quantized models",
    "multi: Tests that require >1 cards",
    "utils: Tests for utility functions",
    "worker: Tests for worker logic",
]
# --8<-- [end:test-markers-definition]

[tool.pymarkdown]
plugins.md013.enabled = false # line-length
plugins.md033.enabled = false # inline-html
plugins.md041.enabled = false # first-line-h1
plugins.md046.enabled = false # code-block-style
plugins.md024.allow_different_nesting = true # no-duplicate-headers
plugins.md007.enabled = true
plugins.md007.indent = 4

[dependency-groups]
dev = [
    "pytest==8.3.4",
    "pytest-asyncio>=1.0.0",
    "pytest-forked>=1.6.0",
    "pytest-timeout==2.3.1",
    "requests==2.32.3",
    "sentence-transformers==3.4.1",
    "aiu-fms-testing-utils>=0.2.1",
]
lint = [
    "clang-format==18.1.5",
    "codespell==2.3.0",
    "isort==5.13.2",
    "mypy==1.11.1",
    "pymarkdownlnt==0.9.29",
    "ruff==0.6.5",
    "toml==0.10.2",
    "tomli==2.0.2",
    "types-pyyaml>=6.0.12.20250326",
    "types-requests>=2.32.0.20250328",
    "types-setuptools>=77.0.2.20250328",
    "yapf==0.43.0",
]<|MERGE_RESOLUTION|>--- conflicted
+++ resolved
@@ -13,12 +13,8 @@
 dependencies = [
     "fms-model-optimizer[fp8]>=0.6.0",
     "ibm-fms>=1.2.1",
-<<<<<<< HEAD
     "vllm==0.10.1.1",
-=======
     "pytest-mock>=3.15.0",
-    "vllm>=0.10.0,<=0.10.1.1",
->>>>>>> 545d1e09
 ]
 requires-python = ">=3.11"
 dynamic = ["version"]
