name: Test

on:
  # Don't use `paths` or `paths-ignore` filter since this workflow is required
  # for all pull requests on main irrespective of file type or location
  # Use `changed-src-files` step to determine if source code was changed
  pull_request:
    # add labeled and unlabeled to the default types (runs when label is added)
    types: [opened, synchronize, reopened, labeled, unlabeled, auto_merge_enabled]
    branches: [main]

  push:
    branches: [main]

  workflow_dispatch:

env:
  FORCE_COLOR: "1"
  VLLM_CPU_DISABLE_AVX512: "true"
  VLLM_TARGET_DEVICE: "empty"
  VLLM_PLUGINS: "spyre"
  HF_HUB_CACHE: "${{ github.workspace }}/.cache/huggingface/hub"
  DEFAULT_HF_MODEL: "ibm-ai-platform/micro-g3.3-8b-instruct-1b"
  DEFAULT_HF_MODEL_REV: "6e9c6465a9d7e5e9fa35004a29f0c90befa7d23f"

concurrency:
  group: ${{ github.workflow }}-${{ github.head_ref || github.run_id }}
  cancel-in-progress: true

jobs:
  test:
    timeout-minutes: 20
    runs-on: ${{ matrix.os }}
    strategy:
      fail-fast: false
      matrix:
        os: ["ubuntu-latest"]
        python_version: ["3.12"]
        vllm_version:
          - name: "default"
            repo: ""
          - name: "vLLM:main"
            repo: "git+https://github.com/vllm-project/vllm --branch main"
        test_suite:
          - name: "chunked prefill"
            markers: "cpu and chunked_prefill and not quantized"
          - name: "static batching"
            markers: "cpu and decoder and not cb and not other_e2e and not chunked_prefill and not quantized"
            flags: "--timeout=300"
            hf_model: "JackFram/llama-160m"
          - name: "fp8"
            markers: "cpu and quantized and multi"
            flags: "--timeout=600 -k 'basic and test_output' --durations=0"
            hf_model: "ibm-ai-platform/micro-g3.3-8b-instruct-1b-FP8"
            hf_model_rev: "0dff8bacb968836dbbc7c2895c6d9ead0a05dc9e"
          - name: "embedding"
            markers: "cpu and embedding and not quantized"
            flags: "--timeout=300"
            hf_model: "sentence-transformers/all-roberta-large-v1"
            hf_model_rev: "cf74d8acd4f198de950bf004b262e6accfed5d2c"
          - name: "scoring"
            markers: "cpu and scoring"
            flags: "--timeout=300"
            hf_model: "cross-encoder/stsb-roberta-large"
            hf_model_rev: "2b12c2c0088918e76151fd5937b7bba986ef1f98"
          - name: "continuous batching"
            markers: "cpu and cb and not quantized"
            flags: "--timeout=300  --durations=0 -s"
          - name: "worker and utils"
            markers: "not e2e and not quantized and not spyre"
            flags: "--timeout=300"
          - name: "compatibility"
            markers: "compat"
            flags: "--timeout=300"
          - name: "other e2e"
            markers: "cpu and other_e2e and not quantized"
            flags: "--timeout=300"
        include:
          # Lower bound support
          - vllm_version:
              name: "vLLM:lowest"
              repo: "git+https://github.com/vllm-project/vllm --tag v0.10.2"
            test_suite:
              name: "backward compat"
              markers: "compat or (cpu and basic)"
              flags: "--timeout=300"
              hf_model_2: "sentence-transformers/all-roberta-large-v1"
              hf_model_2_rev: "cf74d8acd4f198de950bf004b262e6accfed5d2c"
            os: "ubuntu-latest"
            python_version: "3.12"
          # Intermediate versions of vllm to check basic support for as well
          - vllm_version:
              name: "vLLM:0.11.0"
              repo: "git+https://github.com/vllm-project/vllm --tag v0.11.0"
            test_suite:
              name: "backward compat"
              markers: "compat or (cpu and basic)"
              flags: "--timeout=300"
              hf_model_2: "sentence-transformers/all-roberta-large-v1"
              hf_model_2_rev: "cf74d8acd4f198de950bf004b262e6accfed5d2c"
            os: "ubuntu-latest"
            python_version: "3.12"

        # Only run vllm:main jobs on PRs with `vllm:main` label
        exclude: >-
          ${{
<<<<<<< HEAD
            github.event_name != 'pull_request' ||
            !(
              contains(toJson(github.event.pull_request.labels), '"vllm:main"')
            )
              && fromJSON('[{"vllm_version":{"name":"vLLM:main"}}]')
=======
            (
              github.event_name != 'pull_request' ||
              !(contains(toJson(github.event.pull_request.labels), '"vllm:main"'))
            ) && fromJSON('[{"vllm_version":{"name":"vLLM:main"}}]')
>>>>>>> 5d37690b
              || fromJSON('[]')
          }}


    name: "${{ matrix.test_suite.name }} (${{ matrix.vllm_version.name }})"

    steps:
      - name: "Checkout"
        uses: actions/checkout@v4
        with:
          fetch-depth: 1

      - name: "Run test action"
        uses: ./.github/actions/test<|MERGE_RESOLUTION|>--- conflicted
+++ resolved
@@ -104,18 +104,10 @@
         # Only run vllm:main jobs on PRs with `vllm:main` label
         exclude: >-
           ${{
-<<<<<<< HEAD
-            github.event_name != 'pull_request' ||
-            !(
-              contains(toJson(github.event.pull_request.labels), '"vllm:main"')
-            )
-              && fromJSON('[{"vllm_version":{"name":"vLLM:main"}}]')
-=======
             (
               github.event_name != 'pull_request' ||
               !(contains(toJson(github.event.pull_request.labels), '"vllm:main"'))
             ) && fromJSON('[{"vllm_version":{"name":"vLLM:main"}}]')
->>>>>>> 5d37690b
               || fromJSON('[]')
           }}
 
