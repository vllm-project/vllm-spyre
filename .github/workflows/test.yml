--- conflicted
+++ resolved
@@ -6,10 +6,6 @@
   pull_request:
     branches:
       - main
-<<<<<<< HEAD
-      - wallas-ignore-docs
-=======
->>>>>>> 216409c3
     paths-ignore:
       - 'docs/**'
   push:
