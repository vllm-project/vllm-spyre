--- conflicted
+++ resolved
@@ -129,10 +129,5 @@
       run: |
         docker run -i --rm --entrypoint /bin/bash ${{ env.TEST_IMAGE_NAME }} -c '''
           cd vllm-spyre && \
-<<<<<<< HEAD
-          python -m pytest --forked --timeout=300  tests -v -k "V1 and eager"
-=======
-          python -m pytest --timeout=300  tests -v -k "V0 and eager" && \
           python -m pytest --forked --timeout=300  tests -v -k "(V1- and eager) or test_sampling_metadata_in_input_batch"
->>>>>>> 15c0e528
         '''