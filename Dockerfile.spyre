--- conflicted
+++ resolved
@@ -15,21 +15,6 @@
 RUN ln -sf $(which python${PYTHON_VERSION}) /usr/bin/python && \
     ln -sf $(which pip${PYTHON_VERSION}) /usr/bin/pip
 
-<<<<<<< HEAD
-ENV VLLM_REVISION=5f063a80bda621da09e73fc63d4c59320259131d    
-# Download and install vllm ###########################################################
-RUN git clone --depth 1 https://github.com/vllm-project/vllm.git \
-    && cd vllm \
-    && git fetch --depth 1 origin ${VLLM_REVISION} \
-    && git checkout ${VLLM_REVISION} \
-    && python -m pip install --upgrade pip \
-    && pip3 install torch=="2.5.1+cpu" --index-url https://download.pytorch.org/whl/cpu \
-    && python use_existing_torch.py \
-    && pip install -r requirements/build.txt \
-    && SETUPTOOLS_SCM_PRETEND_VERSION=0.8.0 VLLM_TARGET_DEVICE=empty pip install --verbose . --no-build-isolation
-
-=======
->>>>>>> e355aa7d
 # Install vllm Spyre plugin ##################################################################
 RUN mkdir /workspace/vllm-spyre
 COPY . /workspace/vllm-spyre
