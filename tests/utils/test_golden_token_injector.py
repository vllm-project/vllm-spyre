--- conflicted
+++ resolved
@@ -1,5 +1,6 @@
 import json
 import random
+from typing import Optional
 
 import pytest
 import torch
@@ -11,17 +12,15 @@
 
 
 class DummyVllmConfig:
+
     def __init__(self, model_config: ModelInfo):
-        self.model_config = DummyModelConfig(model_config.name, model_config.revision)
+        self.model_config = DummyModelConfig(model_config.name,
+                                             model_config.revision)
 
 
 class DummyModelConfig:
-<<<<<<< HEAD
-    def __init__(self, model: str, revision: str | None):
-=======
 
     def __init__(self, model: str, revision: Optional[str]):
->>>>>>> bc9a0b70
         self.model = model
         self.tokenizer = model
         self.revision = revision
@@ -30,12 +29,9 @@
         self.trust_remote_code = True
 
 
-def step(
-    batch_update_builder: BatchUpdateBuilder,
-    lp: LogitsProcessor,
-    logits: torch.Tensor,
-    batch_output_tokens: list[list[int]],
-):
+def step(batch_update_builder: BatchUpdateBuilder, lp: LogitsProcessor,
+         logits: torch.Tensor, batch_output_tokens: list[list[int]]):
+
     assert logits.shape[0] == len(batch_output_tokens)
 
     # This is called at each execute model in spyre model runner update_states
@@ -52,18 +48,19 @@
 
 
 def generate_logits(vocab_size: int, batch_size: int = 1):
-    return torch.tensor(list(range(vocab_size)) * batch_size, dtype=torch.float32).reshape(
-        (batch_size, vocab_size)
-    )
+
+    return torch.tensor(list(range(vocab_size)) * batch_size,
+                        dtype=torch.float32).reshape((batch_size, vocab_size))
 
 
 @pytest.mark.cpu
 @pytest.mark.parametrize("arg_as_string", [True, False])
-def test_git_basic_correctness(model: ModelInfo, arg_as_string: bool):
-    device = torch.device("cpu")
-    git = GoldenTokenInjector(DummyVllmConfig(model), device, False)
+def test_gti_basic_correctness(model: ModelInfo, arg_as_string: bool):
 
-    vocab_size = git.tokenizer.vocab_size
+    device = torch.device('cpu')
+    gti = GoldenTokenInjector(DummyVllmConfig(model), device, False)
+
+    vocab_size = gti.tokenizer.vocab_size
 
     batch_update_builder = BatchUpdateBuilder()
     batch_output_tokens = []
@@ -71,35 +68,40 @@
 
     expected_tokens_count = 8
 
-    expected_token_ids = [random.randint(0, vocab_size) for _ in range(expected_tokens_count)]
-    git_args = {
-        "expected_token_ids": expected_token_ids,
+    expected_token_ids = [
+        random.randint(0, vocab_size) for _ in range(expected_tokens_count)
+    ]
+    gti_args = {
+        "expected_token_ids": \
+            expected_token_ids,
     }
 
     if arg_as_string:
-        git_args = json.dumps(git_args)
+        gti_args = json.dumps(gti_args)
 
-    params = SamplingParams(extra_args={"golden_token_injector": git_args})
+    params = SamplingParams(extra_args={"golden_token_injector": gti_args})
 
     prompt_tokens = [random.randint(0, vocab_size) for _ in range(8)]
-    batch_update_builder.added.append((0, params, prompt_tokens, batch_output_tokens))
+    batch_update_builder.added.append(
+        (0, params, prompt_tokens, batch_output_tokens))
     batch_update = batch_update_builder.get_and_reset(1)
-    git.update_state(batch_update)
+    gti.update_state(batch_update)
 
     for current_idx in range(expected_tokens_count):
         logits = generate_logits(vocab_size, 1)
-        step(batch_update_builder, git, logits, [batch_output_tokens])
-        assert batch_output_tokens[current_idx] == expected_token_ids[current_idx]
+        step(batch_update_builder, gti, logits, [batch_output_tokens])
+        assert batch_output_tokens[current_idx] == expected_token_ids[
+            current_idx]
 
 
 @pytest.mark.cpu
-def test_git_out_of_range_expected_tokens(model: ModelInfo):
+def test_gti_out_of_range_expected_tokens(model: ModelInfo):
     # TODO: this test is a huge copy paste from the above
     # improve it later to better reuse
-    device = torch.device("cpu")
-    git = GoldenTokenInjector(DummyVllmConfig(model), device, False)
+    device = torch.device('cpu')
+    gti = GoldenTokenInjector(DummyVllmConfig(model), device, False)
 
-    vocab_size = git.tokenizer.vocab_size
+    vocab_size = gti.tokenizer.vocab_size
 
     batch_update_builder = BatchUpdateBuilder()
     batch_output_tokens = []
@@ -107,26 +109,31 @@
 
     expected_tokens_count = 8
 
-    expected_token_ids = [random.randint(0, vocab_size) for _ in range(expected_tokens_count)]
-    git_args = {
-        "expected_token_ids": expected_token_ids,
+    expected_token_ids = [
+        random.randint(0, vocab_size) for _ in range(expected_tokens_count)
+    ]
+    gti_args = {
+        "expected_token_ids": \
+            expected_token_ids,
     }
 
-    params = SamplingParams(extra_args={"golden_token_injector": git_args})
+    params = SamplingParams(extra_args={"golden_token_injector": gti_args})
 
     prompt_tokens = [random.randint(0, vocab_size) for _ in range(8)]
-    batch_update_builder.added.append((0, params, prompt_tokens, batch_output_tokens))
+    batch_update_builder.added.append(
+        (0, params, prompt_tokens, batch_output_tokens))
     batch_update = batch_update_builder.get_and_reset(1)
-    git.update_state(batch_update)
+    gti.update_state(batch_update)
 
     # Inject correctly
     for current_idx in range(expected_tokens_count):
         logits = generate_logits(vocab_size, 1)
-        step(batch_update_builder, git, logits, [batch_output_tokens])
-        assert batch_output_tokens[current_idx] == expected_token_ids[current_idx]
+        step(batch_update_builder, gti, logits, [batch_output_tokens])
+        assert batch_output_tokens[current_idx] == expected_token_ids[
+            current_idx]
 
     # Cannot inject anymore
     logits = generate_logits(vocab_size, 1)
-    out_logits = step(batch_update_builder, git, logits, [batch_output_tokens])
+    out_logits = step(batch_update_builder, gti, logits, [batch_output_tokens])
     # Keep logits same
     assert torch.allclose(logits, out_logits)