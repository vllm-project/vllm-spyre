import os

import pytest
from vllm.v1.core.block_pool import BlockPool
from vllm.v1.core.sched.output import NewRequestData, SchedulerOutput
from vllm.v1.core.single_type_kv_cache_manager import FullAttentionManager
from vllm.v1.kv_cache_interface import FullAttentionSpec

from vllm_spyre.compat_utils import dataclass_fields, has_argument

pytestmark = pytest.mark.compat

VLLM_VERSION = os.getenv("TEST_VLLM_VERSION", "default")


def test_mm_inputs():
    if VLLM_VERSION == "vLLM:lowest":
        # Can remove "mm_kwargs", "mm_hashes", "mm_positions"
        # (replaced by mm_features)
        assert "mm_kwargs" in dataclass_fields(NewRequestData)


def test_get_sampler():
    if VLLM_VERSION == "vLLM:lowest":
        try:
            from vllm.model_executor.layers.sampler import (  # # noqa
                get_sampler,
            )
        except ImportError as e:
            raise AssertionError("Remove backwards compatibility for get_sampler") from e


def test_use_mla():
    if VLLM_VERSION == "vLLM:lowest":
        # Can remove backwards compatibility for use_mla
        assert "use_mla" in dataclass_fields(FullAttentionSpec)


def test_pin_memory_available():
    if VLLM_VERSION == "vLLM:lowest":
        try:
            from vllm.utils import is_pin_memory_available  # # noqa
            from vllm.utils import make_tensor_with_pad  # # noqa
        except ImportError as e:
<<<<<<< HEAD
            raise AssertionError(
                "remove backwards compatibility imports for "
                "is_pin_memory_available and "
                "make_tensor_with_pad"
            ) from e
=======
            raise AssertionError("remove backwards compatibility imports for "
                                 "is_pin_memory_available and "
                                 "make_tensor_with_pad") from e
>>>>>>> bc9a0b70


def test_multi_modal_cache_stats():
    if VLLM_VERSION == "vLLM:lowest":
        # If this import succeeds then remove the backwards compatibility type
        # def for MultiModalCacheStats
        with pytest.raises(ImportError):
            from vllm.v1.metrics.stats import MultiModalCacheStats  # # noqa


def test_v0_worker_base():
    if VLLM_VERSION == "vLLM:lowest":
        try:
            from vllm.worker.worker_base import WorkerBase  # # noqa
        except ImportError as e:
            raise AssertionError(
<<<<<<< HEAD
                "remove the backwards compatibility code from the SpyreWorker initializer"
            ) from e
=======
                "remove the backwards compatibility code from "
                "the SpyreWorker initializer") from e
>>>>>>> bc9a0b70


def test_structured_output_request_ids():
    if VLLM_VERSION == "vLLM:lowest":
        # Can remove "structured_output_request_ids" and "grammar_bitmask"
        # from backwards compat
<<<<<<< HEAD
        assert "structured_output_request_ids" in dataclass_fields(SchedulerOutput)
=======
        assert 'structured_output_request_ids' in dataclass_fields(
            SchedulerOutput)
>>>>>>> bc9a0b70


def test_hash_block_size():
    if VLLM_VERSION == "vLLM:lowest":
        # Can supply `hash_block_size` everywhere, this was added in 0.12.0
        assert not has_argument(BlockPool, "hash_block_size")


def test_alignment_tokens():
    if VLLM_VERSION == "vLLM:lowest":
        # Can supply `alignment_tokens` everywhere, this was added in 0.12.0
<<<<<<< HEAD
        assert not has_argument(FullAttentionManager.find_longest_cache_hit, "alignment_tokens")
=======
        assert not has_argument(FullAttentionManager.find_longest_cache_hit,
                                "alignment_tokens")
>>>>>>> bc9a0b70
<|MERGE_RESOLUTION|>--- conflicted
+++ resolved
@@ -14,20 +14,21 @@
 
 
 def test_mm_inputs():
+
     if VLLM_VERSION == "vLLM:lowest":
         # Can remove "mm_kwargs", "mm_hashes", "mm_positions"
         # (replaced by mm_features)
-        assert "mm_kwargs" in dataclass_fields(NewRequestData)
+        assert 'mm_kwargs' in dataclass_fields(NewRequestData)
 
 
 def test_get_sampler():
     if VLLM_VERSION == "vLLM:lowest":
         try:
             from vllm.model_executor.layers.sampler import (  # # noqa
-                get_sampler,
-            )
+                get_sampler)
         except ImportError as e:
-            raise AssertionError("Remove backwards compatibility for get_sampler") from e
+            raise AssertionError(
+                "Remove backwards compatibility for get_sampler") from e
 
 
 def test_use_mla():
@@ -42,17 +43,9 @@
             from vllm.utils import is_pin_memory_available  # # noqa
             from vllm.utils import make_tensor_with_pad  # # noqa
         except ImportError as e:
-<<<<<<< HEAD
-            raise AssertionError(
-                "remove backwards compatibility imports for "
-                "is_pin_memory_available and "
-                "make_tensor_with_pad"
-            ) from e
-=======
             raise AssertionError("remove backwards compatibility imports for "
                                  "is_pin_memory_available and "
                                  "make_tensor_with_pad") from e
->>>>>>> bc9a0b70
 
 
 def test_multi_modal_cache_stats():
@@ -69,25 +62,16 @@
             from vllm.worker.worker_base import WorkerBase  # # noqa
         except ImportError as e:
             raise AssertionError(
-<<<<<<< HEAD
-                "remove the backwards compatibility code from the SpyreWorker initializer"
-            ) from e
-=======
                 "remove the backwards compatibility code from "
                 "the SpyreWorker initializer") from e
->>>>>>> bc9a0b70
 
 
 def test_structured_output_request_ids():
     if VLLM_VERSION == "vLLM:lowest":
         # Can remove "structured_output_request_ids" and "grammar_bitmask"
         # from backwards compat
-<<<<<<< HEAD
-        assert "structured_output_request_ids" in dataclass_fields(SchedulerOutput)
-=======
         assert 'structured_output_request_ids' in dataclass_fields(
             SchedulerOutput)
->>>>>>> bc9a0b70
 
 
 def test_hash_block_size():
@@ -99,9 +83,5 @@
 def test_alignment_tokens():
     if VLLM_VERSION == "vLLM:lowest":
         # Can supply `alignment_tokens` everywhere, this was added in 0.12.0
-<<<<<<< HEAD
-        assert not has_argument(FullAttentionManager.find_longest_cache_hit, "alignment_tokens")
-=======
         assert not has_argument(FullAttentionManager.find_longest_cache_hit,
-                                "alignment_tokens")
->>>>>>> bc9a0b70
+                                "alignment_tokens")