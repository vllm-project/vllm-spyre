import logging
from os import environ as env
from pathlib import Path

import pytest
import yaml
from pytest import LogCaptureFixture
from transformers import AutoConfig
from transformers.configuration_utils import PretrainedConfig
from vllm.config import ModelConfig

from vllm_spyre import envs as envs_spyre
from vllm_spyre.config import runtime_config_validator
from vllm_spyre.config.runtime_config_validator import (
    find_known_models_by_model_config,
    get_supported_models_list,
)
from vllm_spyre.config.runtime_config_validator import validate_runtime_configuration as validate


class TestModelConfig(ModelConfig):
    def __init__(self, model: str, hf_config: PretrainedConfig = None):
        self.model = model
        self.hf_config = hf_config

    def __post_init__(self):
        pass

    def __repr__(self):
        return f"TestModelConfig({self.model})"


def setup_log_capture(caplog: LogCaptureFixture, level=logging.INFO):
    """
    Setup log capture for the test.
    """
    caplog.set_level(level)
    if caplog.handler not in runtime_config_validator.logger.handlers:
        runtime_config_validator.logger.addHandler(caplog.handler)


@pytest.mark.utils
@pytest.mark.cpu
def test_no_eager_validation(monkeypatch, caplog):
    """
    Ensure that model runtime config validation is skipped when not running on
    Spyre cards.
    """
    setup_log_capture(caplog, level=logging.INFO)
    with monkeypatch.context() as m:
        m.setenv("VLLM_SPYRE_DYNAMO_BACKEND", "eager")
        validate(TestModelConfig("test/model"))
        assert "validation bypassed" in caplog.text


@pytest.mark.utils
@pytest.mark.cpu
def test_model_not_supported(monkeypatch, caplog):
    """
    Ensure we can run model runtime config validation when (pretending to) run
    on Spyre cards.
    """
    setup_log_capture(caplog, level=logging.INFO)
    with monkeypatch.context() as m:
        m.setenv("VLLM_SPYRE_DYNAMO_BACKEND", "sendnn")
        validate(TestModelConfig("test/model"))
        assert "Found no matching model" in caplog.text


@pytest.mark.utils
@pytest.mark.cpu
def test_model_runtime_configurations_file_is_valid(monkeypatch, caplog):
    """
    Validate that prompts are multiples of 64
    Validate that prompt + new_tokens <= max_model_len
    Validate that the batch size is <= a tested upper bound.
    """
    setup_log_capture(caplog, level=logging.INFO)
    with monkeypatch.context() as m:
        m.setenv("VLLM_SPYRE_DYNAMO_BACKEND", "sendnn")
        validate(TestModelConfig("test/model"))  # ensure configs got loaded
        mrcs = runtime_config_validator.model_runtime_configs
        assert len(mrcs) > 0
        for mrc in mrcs:
            for c in mrc.configs:
                assert c.tp_size in [1, 2, 4, 8, 16, 32]
                if c.cb:
                    assert c.warmup_shapes is None
                    assert c.max_model_len % 64 == 0
                    assert c.max_model_len <= 32 * 1024
                    assert c.max_num_seqs <= 32
                else:
                    assert c.warmup_shapes is not None
                    for ws in c.warmup_shapes:
                        assert ws[0] % 64 == 0
                        assert ws[0] <= 32 * 1024
                        assert ws[2] in [1, 2, 4, 8, 16, 32, 64]


@pytest.mark.utils
@pytest.mark.cpu
def test_model_runtime_configurations(monkeypatch, caplog):
    """
    Verify that various example model runtime configurations can get validated
    against a small list of sample configurations.
    """
    test_configs = yaml.safe_load("""
    - model: "test/model"
      configs: [
        { cb: True,  tp_size: 1, max_model_len: 1024, max_num_seqs: 16 },
        { cb: True,  tp_size: 4, max_model_len: 2048, max_num_seqs: 8 },
        { cb: True,  tp_size: 4, max_model_len: 4096, max_num_seqs: 4 },
        { cb: True,  tp_size: 4, max_model_len: 8192, max_num_seqs: 2 },
        { cb: False, tp_size: 1, warmup_shapes: [[64, 20, 4], [128, 20, 2]] },
        { cb: False, tp_size: 1, warmup_shapes: [[256, 20, 1]] },
        { cb: False, tp_size: 2, warmup_shapes: [[64, 20, 4]] },
      ]
    """)
    runtime_config_validator.initialize_supported_configurations(test_configs)

    setup_log_capture(caplog, level=logging.INFO)

    model = TestModelConfig("test/model")
    unknown_model = TestModelConfig("model/test")

    with monkeypatch.context() as m:
        m.setenv("VLLM_SPYRE_DYNAMO_BACKEND", "sendnn")

        # continuous batching validations
        m.setenv("VLLM_SPYRE_USE_CB", "1")

        assert validate(model, 4, 2048, 8)
        assert not validate(unknown_model, 4, 2048, 8)
        # validate that individual values of a requested config can be less than
        # the upper bound of a supported config
        assert validate(model, 4, 1024, 8)
        assert validate(model, 4, 2048, 4)
        # validate that config parameters adhere to restrictions (n*64, 2^n)
        assert not validate(model, 3, 1024, 8)
        assert not validate(model, 4, 2047, 4)
        assert not validate(model, 4, 2048, 3)

        # static batching validations
        envs_spyre.override("VLLM_SPYRE_USE_CB", "0")

        assert validate(model, 1, warmup_shapes=[[64, 20, 4]])
        assert validate(model, 1, warmup_shapes=[[128, 20, 2]])
        # validate that warmup_shape values adhere to restrictions (n*64, 2^n)
        assert not validate(model, 1, warmup_shapes=[[63, 20, 4]])
        assert not validate(model, 1, warmup_shapes=[[64, 20, 3]])
        # validate that the sequence of warmup_shapes does not matter
        assert validate(model, 1, warmup_shapes=[[64, 20, 4], [128, 20, 2]])
        assert validate(model, 1, warmup_shapes=[[128, 20, 2], [64, 20, 4]])
        # validate that individual components of a warmup_shapes can be less
        # than the upper bound of a supported config
        assert validate(model, 1, warmup_shapes=[[128, 19, 2]])
        assert validate(model, 2, warmup_shapes=[[64, 19, 4]])
        assert validate(model, 2, warmup_shapes=[[64, 19, 2]])
        # validate that config parameters do not exceed upper bounds
        assert not validate(model, 1, warmup_shapes=[[128, 20, 4]])
        assert not validate(model, 2, warmup_shapes=[[64, 20, 4], [128, 20, 2]])
        assert not validate(model, 1, warmup_shapes=[[64, 20, 4], [128, 20, 2], [256, 20, 1]])

    # restore default configs for following tests
    runtime_config_validator.initialize_supported_configurations_from_file()


@pytest.mark.utils
@pytest.mark.cpu
def test_find_model_by_config(monkeypatch, caplog):
    """
    Verify that we can find models by ModelConfigs loaded from config files.
    This is important for the case where models are mounted to the local file
    system instead of being loaded/cached from HuggingFace.
    """
    model_configs_dir = Path(__file__).parent.parent / "fixtures" / "model_configs"

    setup_log_capture(caplog, level=logging.INFO)

    with monkeypatch.context() as m:
        m.setenv("VLLM_SPYRE_DYNAMO_BACKEND", "sendnn")
        # m.setenv("HF_HUB_OFFLINE", "1")

        for model_id in get_supported_models_list():
<<<<<<< HEAD
            # TODO: get the actual FP8 model config
            if "-FP8" in model_id:
                continue
=======
>>>>>>> a2801661

            model_config_dir = model_configs_dir / model_id
            model_config_file = model_config_dir / "config.json"

            assert model_config_file.exists(), (
                f"Missing config file for model {model_id}."
                f" Use download_model_configs.py to download it."
            )

            if env.get("HF_HUB_OFFLINE", "0") == "0":
                # it takes up to 3 sec per model to load config from HF:
                #   vllm.config.ModelConfig.__post_init__():
                #     model_info, arch = self.registry.inspect_model_cls(...)
                model_config = ModelConfig(model=str(model_config_dir))
            else:
                hf_config = AutoConfig.from_pretrained(
                    pretrained_model_name_or_path=model_config_file, local_files_only=True
                )
                model_config = TestModelConfig(model=str(model_config_dir), hf_config=hf_config)

            assert model_config.model != model_id

            models_found = find_known_models_by_model_config(model_config)
<<<<<<< HEAD
            assert len(models_found) == 1, (
                f"More than one model found. Need to add more distinguishing"
                f" parameters for models `{models_found}` in file"
                f" `vllm_spyre/config/known_model_configs.json`"
            )
=======
            assert len(models_found) > 0, \
                (f"Could not find any known models that match the ModelConfig"
                 f" for model `{model_id}`. Update the entry for `{model_id}`"
                 f" in `vllm_spyre/config/known_model_configs.json` so that its"
                 f" parameters are a subset of those in `{model_config_file}`.")
            assert len(models_found) < 2, \
                (f"More than one model found. Add more distinguishing"
                 f" parameters for models `{models_found}` in file"
                 f" `vllm_spyre/config/known_model_configs.json`!")
>>>>>>> a2801661
            assert models_found[0] == model_id

            validate(model_config)
            assert f"Model '{model_config.model}' is not a known" in caplog.text
            assert f"Found model '{model_id}'" in caplog.text<|MERGE_RESOLUTION|>--- conflicted
+++ resolved
@@ -182,12 +182,6 @@
         # m.setenv("HF_HUB_OFFLINE", "1")
 
         for model_id in get_supported_models_list():
-<<<<<<< HEAD
-            # TODO: get the actual FP8 model config
-            if "-FP8" in model_id:
-                continue
-=======
->>>>>>> a2801661
 
             model_config_dir = model_configs_dir / model_id
             model_config_file = model_config_dir / "config.json"
@@ -211,13 +205,6 @@
             assert model_config.model != model_id
 
             models_found = find_known_models_by_model_config(model_config)
-<<<<<<< HEAD
-            assert len(models_found) == 1, (
-                f"More than one model found. Need to add more distinguishing"
-                f" parameters for models `{models_found}` in file"
-                f" `vllm_spyre/config/known_model_configs.json`"
-            )
-=======
             assert len(models_found) > 0, \
                 (f"Could not find any known models that match the ModelConfig"
                  f" for model `{model_id}`. Update the entry for `{model_id}`"
@@ -227,7 +214,6 @@
                 (f"More than one model found. Add more distinguishing"
                  f" parameters for models `{models_found}` in file"
                  f" `vllm_spyre/config/known_model_configs.json`!")
->>>>>>> a2801661
             assert models_found[0] == model_id
 
             validate(model_config)
