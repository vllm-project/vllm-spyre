--- conflicted
+++ resolved
@@ -4,9 +4,11 @@
 
 import pytest
 import torch
-from llm_cache import clear_llm_caches, get_cached_api_server, print_llm_cache_info
+from llm_cache import (clear_llm_caches, get_cached_api_server,
+                       print_llm_cache_info)
 from llm_cache_util import SortKey, sort_tests_for_llm_caching
-from spyre_util import get_spyre_backend_list, get_spyre_model_list, skip_unsupported_tp_size
+from spyre_util import (get_spyre_backend_list, get_spyre_model_list,
+                        skip_unsupported_tp_size)
 from vllm.connections import global_http_connection
 from vllm.distributed import cleanup_dist_env_and_memory
 
@@ -45,9 +47,8 @@
         # When -m full_model is called, all tests tagged with
         # full_model mark will be injected with these custom values
         if metafunc.definition.get_closest_marker("full_model"):
-            _add_param(
-                "model", get_spyre_model_list(full_size_models=True), metafunc, existing_markers
-            )
+            _add_param("model", get_spyre_model_list(full_size_models=True),
+                       metafunc, existing_markers)
             _add_param(
                 "backend",
                 ["sendnn"],
@@ -101,25 +102,6 @@
     # TODO: add both these using _add_param too
     # Will need to do some fancy stuff to add custom
     # markers
-<<<<<<< HEAD
-    if (
-        "mode" in metafunc.fixturenames
-        and "cb" not in existing_markers
-        and "chunked_prefill" not in existing_markers
-        and "cp" not in existing_markers
-        and "pc" not in existing_markers
-        and "mode" not in existing_markers
-    ):
-        metafunc.parametrize(
-            "mode",
-            [
-                pytest.param("sb", marks=pytest.mark.sb, id="sb"),
-                pytest.param("cb", marks=pytest.mark.cb, id="cb"),
-                pytest.param("cp", marks=pytest.mark.chunked_prefill, id="cp"),
-                pytest.param("pc", marks=pytest.mark.prefix_caching, id="pc"),
-            ],
-        )
-=======
     if ("mode" in metafunc.fixturenames and "cb" not in existing_markers
             and "chunked_prefill" not in existing_markers
             and "cp" not in existing_markers and "pc" not in existing_markers
@@ -131,9 +113,9 @@
             pytest.param("pc", marks=pytest.mark.prefix_caching, id="pc")
         ])
 
->>>>>>> bc9a0b70
-
-    if "tp_size" in metafunc.fixturenames and "tp_size" not in existing_markers:
+
+    if "tp_size" in metafunc.fixturenames and \
+        "tp_size" not in existing_markers:
         metafunc.parametrize(
             "tp_size",
             [
@@ -146,11 +128,13 @@
         )
 
 
-def _add_param(param_name: str, param_value, metafunc, existing_markers) -> None:
+def _add_param(param_name: str, param_value, metafunc,
+               existing_markers) -> None:
     """helper function to parametrize stuff.
     We make sure to not parametrize something
     if it exists explicitly on the test"""
-    if param_name in metafunc.fixturenames and param_name not in existing_markers:
+    if (param_name in metafunc.fixturenames
+            and param_name not in existing_markers):
         metafunc.parametrize(
             param_name,
             param_value,
@@ -159,7 +143,7 @@
 
 
 def pytest_collection_modifyitems(config, items):
-    """Modify tests at collection time"""
+    """ Modify tests at collection time """
     _mark_all_e2e(items)
 
     _skip_unsupported_compiler_tests(config, items)
@@ -239,7 +223,7 @@
     Call runtime_xfail() to mark running test as xfail.
     """
 
-    def _xfail(reason=""):
+    def _xfail(reason=''):
         request.node.add_marker(pytest.mark.xfail(reason=reason))
 
     return _xfail
@@ -247,14 +231,15 @@
 
 @pytest.fixture(scope="function")
 def remote_openai_server(request):
-    """Fixture to set up a test server."""
+    """ Fixture to set up a test server."""
     params = request.node.callspec.params
 
     try:
-        model = params["model"]
-        backend = params["backend"]
+        model = params['model']
+        backend = params['backend']
     except KeyError as e:
-        raise pytest.UsageError("Error setting up remote_openai_server params") from e
+        raise pytest.UsageError(
+            "Error setting up remote_openai_server params") from e
 
     # Default to None if not present
     quantization = params.get("quantization", None)
@@ -262,8 +247,8 @@
     # Add extra server args if present in test
     server_args = ["--quantization", quantization] if quantization else []
 
-    if "tp_size" in params:
-        tp_size = params["tp_size"]
+    if 'tp_size' in params:
+        tp_size = params['tp_size']
         if int(tp_size) > 1:
             # Don't set tp size explicitly if it's 1
             skip_unsupported_tp_size(int(tp_size), backend)
@@ -272,27 +257,6 @@
     if "mode" in params and params["mode"] in ["cb", "cp", "pc"]:
         max_model_len = params["max_model_len"]
         max_num_seqs = params["max_num_seqs"]
-<<<<<<< HEAD
-        env_dict = {"VLLM_SPYRE_USE_CB": "1", "VLLM_SPYRE_DYNAMO_BACKEND": backend}
-        server_args.extend(
-            ["--max_num_seqs", str(max_num_seqs), "--max-model-len", str(max_model_len)]
-        )
-        # Chunked prefill extra
-        if params["mode"] in ["cp", "pc"]:
-            env_dict.update({"VLLM_SPYRE_USE_CHUNKED_PREFILL": "1"})
-            server_args.extend(
-                [
-                    "--max_num_batched_tokens",
-                    str(128),
-                ]
-            )
-        if params["mode"] == "pc":
-            server_args.extend(
-                [
-                    "--enable-prefix-caching",
-                ]
-            )
-=======
         env_dict = {
             "VLLM_SPYRE_USE_CB": "1",
             "VLLM_SPYRE_DYNAMO_BACKEND": backend
@@ -313,28 +277,33 @@
             server_args.extend([
                 "--enable-prefix-caching",
             ])
->>>>>>> bc9a0b70
 
     else:
-        warmup_shapes = params["warmup_shapes"]
+        warmup_shapes = params['warmup_shapes']
         warmup_prompt_length = [t[0] for t in warmup_shapes]
         warmup_new_tokens = [t[1] for t in warmup_shapes]
         warmup_batch_size = [t[2] for t in warmup_shapes]
         env_dict = {
-            "VLLM_SPYRE_WARMUP_PROMPT_LENS": ",".join(map(str, warmup_prompt_length)),
-            "VLLM_SPYRE_WARMUP_NEW_TOKENS": ",".join(map(str, warmup_new_tokens)),
-            "VLLM_SPYRE_WARMUP_BATCH_SIZES": ",".join(map(str, warmup_batch_size)),
-            "VLLM_SPYRE_DYNAMO_BACKEND": backend,
+            "VLLM_SPYRE_WARMUP_PROMPT_LENS":
+            ','.join(map(str, warmup_prompt_length)),
+            "VLLM_SPYRE_WARMUP_NEW_TOKENS":
+            ','.join(map(str, warmup_new_tokens)),
+            "VLLM_SPYRE_WARMUP_BATCH_SIZES":
+            ','.join(map(str, warmup_batch_size)),
+            "VLLM_SPYRE_DYNAMO_BACKEND":
+            backend,
         }
 
     try:
-        server = get_cached_api_server(model, server_args=server_args, server_env=env_dict)
+        server = get_cached_api_server(model,
+                                       server_args=server_args,
+                                       server_env=env_dict)
         yield server
     except Exception as e:
         pytest.fail(f"Failed to setup server: {e}")
 
 
-@pytest.fixture(scope="session", autouse=True)
+@pytest.fixture(scope='session', autouse=True)
 def teardown_fixture():
     # Session scoped fixture will run once for the entire suite
     yield
@@ -346,7 +315,7 @@
 
 @pytest.fixture
 def set_random_seed(request):
-    func_hash = hashlib.sha256(request.node.originalname.encode("utf-8"))
+    func_hash = hashlib.sha256(request.node.originalname.encode('utf-8'))
     seed = int(func_hash.hexdigest(), 16)
     random.seed(seed)
     yield
@@ -356,7 +325,6 @@
 def temporary_enable_log_propagate():
     """Context manager to temporarily enable log propagation."""
     import logging
-
     logger = logging.getLogger("vllm_spyre")
     logger.propagate = True
     yield
