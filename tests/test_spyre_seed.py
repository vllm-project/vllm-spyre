"""Verification of seeded random sampling to be deterministic

Run `python -m pytest tests/test_spyre_seed.py`.
"""

import math
from typing import Tuple

import pytest
from spyre_util import (generate_spyre_vllm_output, get_spyre_backend_list,
                        get_spyre_model_list)
from vllm import SamplingParams


@pytest.mark.parametrize("model", get_spyre_model_list())
@pytest.mark.parametrize("prompt", [
    "Provide a list of instructions for preparing"
    " chicken soup for a family of four."
])
@pytest.mark.parametrize("temperature", [0.1, 1.0])
@pytest.mark.parametrize("seed", [42])
<<<<<<< HEAD
@pytest.mark.parametrize(
    "warmup_shape", [(64, 20, 4), (64, 20, 8), (128, 20, 4),
                     (128, 20, 8)])  # (prompt_length/new_tokens/batch_size)
@pytest.mark.parametrize(
    "backend",
    ["eager", "inductor", "sendnn_decoder"])  #, "inductor", "sendnn_decoder"])
=======
@pytest.mark.parametrize("warmup_shape", [(64, 20, 4), (64, 20, 8),
                                          (128, 20, 4), (128, 20, 8)]
                         )  # (prompt_length/new_tokens/batch_size)
@pytest.mark.parametrize("backend", get_spyre_backend_list())
>>>>>>> ef0a638a
def test_seed(
    model: str,
    prompt: str,
    temperature: float,
    seed: int,
    warmup_shape: Tuple[int, int, int],
    backend: str,
) -> None:
    '''
    The warmup is based on a single shape. After the warmup,
    output is generated for one request with 16 identical prompts
    using random sampling (non-zero temperature) in combination
    with a seed. The generated output, including text, token ids,
    logprobs is verified to be identical for all 16 sequences.
    '''

    max_new_tokens = warmup_shape[1]

    prompts = [prompt] * 16

    vllm_sampling_params = SamplingParams(
        max_tokens=max_new_tokens,
        temperature=temperature,
        logprobs=0,  # return logprobs of generated tokens only
        ignore_eos=True,
        seed=seed)

    vllm_results = generate_spyre_vllm_output(
        model=model,
        prompts=prompts,
        warmup_shapes=[warmup_shape],
        max_model_len=2048,
        block_size=2048,
        sampling_params=vllm_sampling_params,
        tensor_parallel_size=1,
        backend=backend)

    # compare all generated outputs against the first generated output
    for vllm_result in vllm_results:
        assert vllm_result['text'] == vllm_results[0]['text']

        # compare logprobs for all tokens between
        # the current and the first sequence
        assert len(vllm_result['logprobs']) == len(vllm_results[0]['logprobs'])
        for token_id, logprob, token_id_0, logprob_0 in zip(
                vllm_result['token_ids'], vllm_result['logprobs'],
                vllm_results[0]['token_ids'], vllm_results[0]['logprobs']):
            assert token_id == token_id_0
            assert math.isclose(logprob, logprob_0, rel_tol=0.1)<|MERGE_RESOLUTION|>--- conflicted
+++ resolved
@@ -19,19 +19,10 @@
 ])
 @pytest.mark.parametrize("temperature", [0.1, 1.0])
 @pytest.mark.parametrize("seed", [42])
-<<<<<<< HEAD
-@pytest.mark.parametrize(
-    "warmup_shape", [(64, 20, 4), (64, 20, 8), (128, 20, 4),
-                     (128, 20, 8)])  # (prompt_length/new_tokens/batch_size)
-@pytest.mark.parametrize(
-    "backend",
-    ["eager", "inductor", "sendnn_decoder"])  #, "inductor", "sendnn_decoder"])
-=======
 @pytest.mark.parametrize("warmup_shape", [(64, 20, 4), (64, 20, 8),
                                           (128, 20, 4), (128, 20, 8)]
                          )  # (prompt_length/new_tokens/batch_size)
 @pytest.mark.parametrize("backend", get_spyre_backend_list())
->>>>>>> ef0a638a
 def test_seed(
     model: str,
     prompt: str,
