import inspect
import math
import os
import random
import subprocess
import sys
import time
from pathlib import Path
from typing import Any, Optional, Union

import numpy as np
import openai
import pytest
import requests
import torch
from hf_result_cache import HFResultCache
from sentence_transformers import SentenceTransformer, util
from transformers import AutoModelForCausalLM, AutoTokenizer
from vllm import SamplingParams
from vllm.entrypoints.openai.cli_args import make_arg_parser
from vllm.utils import FlexibleArgumentParser, get_open_port
from vllm.v1.engine import EngineCoreRequest
from vllm.v1.engine.core import EngineCore
from vllm.v1.request import Request

DISABLE_ASSERTS = False  # used for debugging

# TODO: Needs to be separate for quantized models
ISCLOSE_REL_TOL_CPU = 0.35
ISCLOSE_REL_TOL_SPYRE = 0.35

HF_RESULT_CACHE = HFResultCache()

EmbeddingWarmupShapes = list[tuple[int, int]]
DecodeWarmupShapes = list[tuple[int, int, int]]


def patch_environment(use_cb: bool, warmup_shapes: DecodeWarmupShapes | None,
                      backend: str, monkeypatch):
    # Setup the environment correctly for the LLM

    # ---- For static batching ----
    if warmup_shapes:
        assert not use_cb, ("Warmup shapes through environment variables have "
                            "been deprecated in continuous batching")

        patch_warmup_shapes(warmup_shapes, monkeypatch)

    # --------------
    monkeypatch.setenv("VLLM_SPYRE_USE_CB", "1" if use_cb else "0")
    monkeypatch.setenv("VLLM_SPYRE_DYNAMO_BACKEND", backend)


def patch_warmup_shapes(warmup_shapes: DecodeWarmupShapes
                        | EmbeddingWarmupShapes, monkeypatch):
    warmup_prompt_length = [t[0] for t in warmup_shapes]
    warmup_batch_size = [t[-1] for t in warmup_shapes]

    monkeypatch.setenv('VLLM_SPYRE_WARMUP_PROMPT_LENS',
                       ','.join(str(val) for val in warmup_prompt_length))
    monkeypatch.setenv('VLLM_SPYRE_WARMUP_BATCH_SIZES',
                       ','.join(str(val) for val in warmup_batch_size))

    if all(len(s) == 3 for s in warmup_shapes):
        warmup_new_tokens = [t[1] for t in warmup_shapes]
        monkeypatch.setenv('VLLM_SPYRE_WARMUP_NEW_TOKENS',
                           ','.join(str(val) for val in warmup_new_tokens))


class RemoteOpenAIServer:
    """Subprocess wrapper that boots a vllm server with `vllm serve` for testing
    against"""

    DUMMY_API_KEY = "token-abc123"  # vLLM's OpenAI server does not need API key

    def __init__(
        self,
        model: str,
        vllm_serve_args: list[str],
        *,
        env_dict: Optional[dict[str, str]] = None,
        seed: Optional[int] = 0,
        auto_port: bool = True,
        max_wait_seconds: Optional[float] = None,
    ) -> None:
        # NB: This implementation does not ensure that the model is downloaded
        # before booting the server, it should be used with models already
        # cached on disk

        if auto_port:
            if "-p" in vllm_serve_args or "--port" in vllm_serve_args:
                raise ValueError("You have manually specified the port "
                                 "when `auto_port=True`.")

            # Don't mutate the input args
            vllm_serve_args = vllm_serve_args + [
                "--port", str(get_open_port())
            ]
        if seed is not None:
            if "--seed" in vllm_serve_args:
                raise ValueError("You have manually specified the seed "
                                 f"when `seed={seed}`.")

            vllm_serve_args = vllm_serve_args + ["--seed", str(seed)]

        parser = FlexibleArgumentParser(
            description="vLLM's remote OpenAI server.")
        parser = make_arg_parser(parser)
        args = parser.parse_args(["--model", model, *vllm_serve_args])
        self.host = str(args.host or "localhost")
        self.port = int(args.port)

        env = os.environ.copy()
        if env_dict is not None:
            env.update(env_dict)
        self.proc = subprocess.Popen(
            ["vllm", "serve", model, *vllm_serve_args],
            env=env,
            stdout=sys.stdout,
            stderr=sys.stderr,
        )
        max_wait_seconds = max_wait_seconds or 600
        self._wait_for_server(url=self.url_for("health"),
                              timeout=max_wait_seconds)

    def __enter__(self):
        return self

    def __exit__(self, exc_type, exc_value, traceback):
        self.shutdown()

    def shutdown(self):
        self.proc.terminate()
        try:
            self.proc.wait(8)
        except subprocess.TimeoutExpired:
            # force kill if needed
            self.proc.kill()

    def _wait_for_server(self, *, url: str, timeout: float):
        # run health check
        start = time.time()
        while True:
            try:
                if requests.get(url).status_code == 200:
                    break
            except Exception:
                # this exception can only be raised by requests.get,
                # which means the server is not ready yet.
                # the stack trace is not useful, so we suppress it
                # by using `raise from None`.
                result = self.proc.poll()
                if result is not None and result != 0:
                    raise RuntimeError("Server exited unexpectedly.") from None

                time.sleep(0.5)
                if time.time() - start > timeout:
                    raise RuntimeError(
                        "Server failed to start in time.") from None

    @property
    def url_root(self) -> str:
        return f"http://{self.host}:{self.port}"

    def url_for(self, *parts: str) -> str:
        return self.url_root + "/" + "/".join(parts)

    def get_client(self, **kwargs):
        if "timeout" not in kwargs:
            kwargs["timeout"] = 600
        return openai.OpenAI(
            base_url=self.url_for("v1"),
            api_key=self.DUMMY_API_KEY,
            max_retries=0,
            **kwargs,
        )

    def get_async_client(self, **kwargs):
        if "timeout" not in kwargs:
            kwargs["timeout"] = 600
        return openai.AsyncOpenAI(
            base_url=self.url_for("v1"),
            api_key=self.DUMMY_API_KEY,
            max_retries=0,
            **kwargs,
        )


# Hugging Face
def generate_hf_output(
        model: str,
        prompts: Union[list[str], list[list[int]]],  # also accept token ids
        max_new_tokens: Union[int, list[int]],
        ignore_eos: bool = False,
        include_prompt: bool = False) -> list[dict[str, Any]]:
    """Loads and runs the model on cpu with transformers, caching the results.
    Returns cached results if any are found to avoid overhead."""

    if not isinstance(max_new_tokens, list):
        max_new_tokens = [max_new_tokens] * len(prompts)

    results = []
    for prompt, max_tokens in zip(prompts, max_new_tokens):
        results.append(
            HF_RESULT_CACHE.get_cached_result(model, prompt, max_tokens))

    if all(results):
        # Everything hit cache
        return results

    assert os.getenv("GITHUB_ACTIONS", "") != "true", \
        "HF results cache miss during Github Actions run. " \
        "Please run tests locally with `-m 'cpu'` and check in the changes " \
        "to hf_cache.json"

    hf_model = AutoModelForCausalLM.from_pretrained(model)
    hf_tokenizer = AutoTokenizer.from_pretrained(model)
    if ignore_eos:
        hf_model.generation_config.eos_token_id = None

    for prompt_index, prompt in enumerate(prompts):

        if results[prompt_index]:
            # Already have cached result
            continue

        hf_input_tokens = hf_tokenizer(prompt, return_tensors="pt").input_ids \
                    if isinstance(prompt[0], str) \
                    else torch.tensor([prompts[prompt_index]])
        hf_output = hf_model.generate(
            hf_input_tokens,
            do_sample=False,
            max_new_tokens=max_new_tokens[prompt_index],
            return_dict_in_generate=True,
            output_scores=True)

        # decode output tokens after first removing input tokens (prompt)
        hf_generated_text = hf_tokenizer.batch_decode(
            hf_output.sequences[:, len(hf_input_tokens[0]):])[0]
        hf_transition_scores = hf_model.compute_transition_scores(
            hf_output.sequences, hf_output.scores, normalize_logits=True)

        # return HF generated text, tokens, token ids and logprobs
        result = {}
        result['text'] = hf_generated_text
        result['token_ids'] = []
        result['tokens'] = []
        result['logprobs'] = []
        for tok_index, hf_logprob in enumerate(hf_transition_scores[0]):
            hf_token_id = hf_output.sequences[0][tok_index +
                                                 len(hf_input_tokens[0])]
            result['token_ids'].append(hf_token_id.item())
            result['tokens'].append(hf_tokenizer.decode(hf_token_id))
            result['logprobs'].append(hf_logprob.item())
        result['token_ids'] = tuple(result['token_ids'])
        result['tokens'] = tuple(result['tokens'])
        result['logprobs'] = tuple(result['logprobs'])
        if include_prompt:
            result['prompt'] = prompt

        # Save and cache new result
        results[prompt_index] = result
        HF_RESULT_CACHE.add_to_cache(model, prompt,
                                     max_new_tokens[prompt_index], result)

    # Write back to the cache
    HF_RESULT_CACHE.write_cache()
    return results


# compare results
def compare_results(
    model: str,
    tensor_parallel_size: int,
    backend: str,
    vllm_results: list[dict[str, Any]],
    hf_results: list[dict[str, Any]],
    prompts: Optional[list[str]] = None,
):
    if prompts is None:
        prompts = [""] * len(vllm_results)

    print(f"\nmodel:         {model:s}")
    print(f"tp size:       {tensor_parallel_size}")
    print(f"backend:       {backend:s}")
    print(f"\n#prompts:      {len(prompts):d}")
    print(f"#HF results:   {len(hf_results):d}"
          f"{'' if len(hf_results) == len(prompts) else '  ERROR':s}")
    print(f"#vLLM results: {len(vllm_results):d}"
          f"{'' if len(vllm_results) == len(prompts) else '  ERROR':s}")
    print()

    assert DISABLE_ASSERTS or len(hf_results) == len(vllm_results)
    assert DISABLE_ASSERTS or len(hf_results) == len(prompts)

    for prompt_index, (prompt, hf_result, vllm_result) in enumerate(
            zip(prompts, hf_results, vllm_results)):
        if "text" in vllm_result:
            err_msg = '' if hf_result['text'] == vllm_result[
                'text'] else '  ERROR'
            print(f"\nprompt {prompt_index:3d}:    {repr(prompt):s}")
            print("generated:")
            print(f"        HF:    {repr(hf_result['text']):s}")
            print(f"        vLLM:  {repr(vllm_result['text']):s}{err_msg}")
            print()

        if isinstance(hf_result['token_ids'], list):
            hf_result['token_ids'] = tuple(hf_result['token_ids'])

        assert DISABLE_ASSERTS or backend == 'sendnn' or\
            hf_result['token_ids'] == vllm_result['token_ids'], \
            f"Token ids differ: {hf_result['token_ids']} != " \
            f"{vllm_result['token_ids']}"

        if len(hf_result['tokens']) > 0:
            print("   token id. token               logprob      "
                  "   token id. token               logprob")

            logprob_abs_diff_list = []
            logprob_rel_diff_list = []

            for i, (hf_token_id, hf_logprob, vllm_token_id,
                    vllm_logprob) in enumerate(
                        zip(hf_result['token_ids'], hf_result['logprobs'],
                            vllm_result['token_ids'],
                            vllm_result['logprobs'])):
                logprob_abs_diff = math.fabs(hf_logprob - vllm_logprob)
                logprob_abs_diff_list.append(logprob_abs_diff)
                logprob_rel_diff = math.fabs(logprob_abs_diff / hf_logprob)
                logprob_rel_diff_list.append(logprob_rel_diff)

                hf_token = repr(
                    hf_result['tokens'][i]) if 'tokens' in vllm_result else '-'
                vllm_token = repr(vllm_result['tokens']
                                  [i]) if 'tokens' in vllm_result else '-'
                print(
                    f"HF: {hf_token_id:8d} {hf_token:14s} {hf_logprob:14f}  "
                    f"vLLM: {vllm_token_id:8d} {vllm_token:14s} "
                    f"{vllm_logprob:14f}  ",
                    end='')

                if backend == 'sendnn':
                    rel_tol = ISCLOSE_REL_TOL_SPYRE
                else:
                    rel_tol = ISCLOSE_REL_TOL_CPU

                if hf_token_id != vllm_token_id:  # different tokens
                    if backend == 'sendnn' and math.isclose(
                            hf_logprob, vllm_logprob, rel_tol=rel_tol):
                        # probably still OK
                        print('DIVERGING')
                        break
                    else:
                        print('ERROR')
                        assert DISABLE_ASSERTS or False
                        break
                else:  # identical tokens
                    if math.isclose(hf_logprob, vllm_logprob, rel_tol=rel_tol):
                        print()
                    else:
<<<<<<< HEAD
                        print("ERROR")
=======
                        diff_val = abs(hf_logprob - vllm_logprob)
                        max_val = max(abs(hf_logprob), abs(vllm_logprob))
                        rel_tol_diff = (diff_val / max_val) * 100
                        print(f"ERROR (REL_TOL_DIFF = {rel_tol_diff:.2f}%)")
>>>>>>> 203eb21b
                        assert DISABLE_ASSERTS or False
                        break

            print()
            print("logprob absolute differences: "
                  f"average={np.mean(logprob_abs_diff_list):f}  "
                  f"maximum={np.max(logprob_abs_diff_list):f}")
            print("logprob relative differences: "
                  f"average={np.mean(logprob_rel_diff_list):f}  "
                  f"maximum={np.max(logprob_rel_diff_list):f}")

        print()


def check_output_against_hf(model, backend, max_new_tokens, vllm_results,
                            prompts) -> None:
    hf_outputs = generate_hf_output(
        model=model,
        prompts=prompts,
        max_new_tokens=max_new_tokens,
        ignore_eos=True,
    )
    compare_results(
        model=model,
        tensor_parallel_size=1,
        backend=backend,
        vllm_results=vllm_results,
        hf_results=hf_outputs,
    )


# Hugging Face
def st_embeddings(model: str, prompts: list[str]) -> list[dict[str, Any]]:

    model = SentenceTransformer(model)

    results = []
    for prompt in prompts:
        embeddings = model.encode(prompt)

        # return ST generated embeddings
        result = {}
        result['embeddings'] = embeddings
        results.append(result)

    return results


# compare results
def compare_embedding_results(model: str, prompts: list[str],
                              warmup_shapes: EmbeddingWarmupShapes,
                              tensor_parallel_size: int, backend: str,
                              vllm_results: list[dict[str, Any]],
                              hf_results: list[dict[str, Any]]):

    print(f"\nmodel:         {model:s}")
    print(f"warmup shapes: {warmup_shapes}")
    print(f"tp size:       {tensor_parallel_size}")
    print(f"backend:       {backend:s}")
    print(f"\n#prompts:      {len(prompts):d}")
    print(f"#HF results:   {len(hf_results):d}"
          f"{'' if len(hf_results) == len(prompts) else '  ERROR':s}")
    print(f"#vLLM results: {len(vllm_results):d}"
          f"{'' if len(vllm_results) == len(prompts) else '  ERROR':s}")
    print()

    assert DISABLE_ASSERTS or len(hf_results) == len(vllm_results)
    assert DISABLE_ASSERTS or len(hf_results) == len(prompts)

    for hf_result, vllm_result in zip(hf_results, vllm_results):

        sim = util.pytorch_cos_sim(hf_result["embeddings"],
                                   vllm_result["embeddings"])

        assert math.isclose(sim, 1.0, rel_tol=0.05)


# get model directory path from env
# if unset, test model paths are assumed to be either hf hub names or absolute
# paths
def get_spyre_model_dir_path() -> Path:
    model_dir_path = os.environ.get("VLLM_SPYRE_TEST_MODEL_DIR", "")
    return Path(model_dir_path)


# get model backends from env or default to all and add pytest markers
def get_spyre_backend_list():
    user_backend_list = os.environ.get("VLLM_SPYRE_TEST_BACKEND_LIST",
                                       "eager,inductor,sendnn")

    backends = []
    for backend in user_backend_list.split(","):
        backend = backend.strip()
        marks = []
        if backend == "eager":
            marks = [pytest.mark.cpu]
        elif backend == "sendnn":
            marks = [pytest.mark.spyre]

        backends.append(pytest.param(backend, marks=marks, id=backend))
    return backends


# get model names from env, if not set then use default models for each type.
# Multiple models can be specified with a comma separated list in
# VLLM_SPYRE_TEST_MODEL_LIST
def get_spyre_model_list(isEmbeddings=False, isScoring=False):
    user_test_model_list = os.environ.get("VLLM_SPYRE_TEST_MODEL_LIST")
    if not user_test_model_list:
        return _default_test_models(isEmbeddings, isScoring)

    # User overridden model list
    spyre_model_dir_path = get_spyre_model_dir_path()
    if isEmbeddings:
        marks = [pytest.mark.embedding]
    elif isScoring:
        marks = [pytest.mark.scoring]
    else:
        marks = [pytest.mark.decoder]

    test_model_list = []
    for model in user_test_model_list.split(","):
        model_path = str(spyre_model_dir_path / model.strip())
        test_model_list.append(
            pytest.param(model_path, marks=marks, id=model.strip()))
    return test_model_list


def _default_test_models(isEmbeddings=False, isScoring=False):
    """Return the default set of test models as pytest parameterizations"""
    if isEmbeddings:
        model = "sentence-transformers/all-roberta-large-v1"
        return [pytest.param(model, marks=[pytest.mark.embedding], id=model)]

    if isScoring:
        model = "cross-encoder/stsb-roberta-large"
        return [pytest.param(model, marks=[pytest.mark.scoring], id=model)]

    # Decoders
    # We run tests for both the full-precision bf16 and fp8-quantized models,
    # but by default the `pytest.mark.quantized` marker is de-selected unless
    # the test command includes `-m quantized`.
    tinygranite = "ibm-ai-platform/micro-g3.3-8b-instruct-1b"
    tinygranite_fp8 = "ibm-ai-platform/micro-g3.3-8b-instruct-1b-FP8"
    params = [
        pytest.param(tinygranite, marks=[pytest.mark.decoder], id=tinygranite),
        pytest.param(tinygranite_fp8,
                     marks=[pytest.mark.decoder, pytest.mark.quantized],
                     id=tinygranite_fp8)
    ]
    return params


def create_text_prompt(model: str, min_token_length: int,
                       max_token_length: int) -> str:
    """Create a text prompt for the specified model that will tokenize to within
    the specified token length range."""
    tokenizer = AutoTokenizer.from_pretrained(model)
    pepper = "🌶️"
    pepper_tokens = len(tokenizer.encode(pepper, add_special_tokens=False))

    # Find a good starting number of peppers
    prompt = pepper * (min_token_length // pepper_tokens + 1)

    # And add more until we're over the minimum token length
    while len(tokenizer.encode(prompt)) <= min_token_length:
        prompt += pepper

    # Make sure this prompt is within the specified range
    assert min_token_length < len(tokenizer.encode(prompt)) < max_token_length

    return prompt


def create_seq_prompt(model: str, token_length: int) -> str:
    """Create a repeating sequential number prompt for the specified
    model that will tokenize to exactly the specified token length."""

    tokenizer = AutoTokenizer.from_pretrained(model)

    # 20-token pattern
    pattern = "0 1 2 3 4 5 6 7 8 9 "

    # Repeat to token_length
    repeat_count = (token_length // 20) + 1
    text_prompt = pattern * repeat_count

    # Tokenize and slice
    tokens = tokenizer.encode(text_prompt)[:token_length]

    # Assert exact token length
    assert len(tokens) == token_length, \
        f"Token length mismatch: {len(tokens)} != {token_length}"

    return tokenizer.decode(tokens)


def create_random_request(
    request_id: int,
    num_tokens: int,
    sampling_params: SamplingParams,
    from_model_vocab: bool = False,
    model: Optional[str] = None,
) -> Request | EngineCoreRequest:

    tokenizer = AutoTokenizer.from_pretrained(model)
    if from_model_vocab:
        assert model is not None, "Prompt requested to be generated from " \
        "model's vocabulary: need to provide model."

        valid_token_ids = sorted([
            v for v in tokenizer.vocab.values()
            if v not in tokenizer.all_special_ids
        ])
        prompt_token_ids = random.choices(valid_token_ids, k=num_tokens)
    else:
        # start with existing prompts and tokenize them
        prompts = get_longer_chicken_soup_prompts(1)
        tokenized_prompts = tokenizer(prompts)["input_ids"]
        prompt_token_ids = [p[:num_tokens] for p in tokenized_prompts][0]

        # make sure we get enough tokens from the prompts
        assert (len(prompt_token_ids) == num_tokens
                ), f"need {num_tokens} but got {len(prompt_token_ids)}"

    sig = inspect.signature(EngineCore.add_request)
    inputs_renamed = hasattr(EngineCoreRequest, 'mm_kwargs')
    if sig.parameters["request"].annotation == EngineCoreRequest:
        kwargs = {"mm_kwargs" if inputs_renamed else "mm_inputs": None}
        return EngineCoreRequest(
            request_id=str(request_id),
            prompt_token_ids=prompt_token_ids,
            mm_hashes=None,
            mm_placeholders=None,
            sampling_params=sampling_params,
            eos_token_id=None,
            arrival_time=0,
            lora_request=None,
            data_parallel_rank=None,
            pooling_params=None,
            cache_salt=None,
            **kwargs,
        )
    kwargs = {
        "multi_modal_kwargs" if inputs_renamed else "multi_modal_inputs": None
    }
    return Request(
        request_id=str(request_id),
        prompt_token_ids=prompt_token_ids,
        multi_modal_hashes=None,
        multi_modal_placeholders=None,
        sampling_params=sampling_params,
        eos_token_id=None,
        arrival_time=0,
        lora_request=None,
        pooling_params=None,
        cache_salt=None,
        **kwargs,
    )


def skip_unsupported_tp_size(size: int, backend: str):
    if backend in ["eager", "inductor"]:
        # Spyre cards aren't required for running TP on CPU backends
        # But it's really slow to run tp > 2
        if size > 2:
            pytest.skip("Skipping TP test on CPU with TP size > 2")
        return
    cards = int(os.getenv("AIU_WORLD_SIZE", "0"))
    if cards < size:
        pytest.skip(f"Cannot run TP size {size}: "
                    f"only {cards} cards are available")


def get_chicken_soup_prompts(num_prompts: int) -> list[str]:
    template = (
        "Below is an instruction that describes a task. Write a response that "
        "appropriately completes the request. Be polite in your response to the"
        " user.\n\n### Instruction:\n{}\n\n### Response:")

    prompts = [
        template.format("Provide a list of instructions "
                        "for preparing chicken soup."),
        template.format("Provide me a list of things that I can do with my "
                        "new found wealth."),
        template.format(
            "how do I add multiple new columns in m for power query or \
                power bi?"),
        template.format("Convert char to string in Java."),
    ]

    if num_prompts > 4:
        prompts = prompts * (math.ceil(num_prompts / 4))

    return prompts[:num_prompts]


def get_longer_chicken_soup_prompts(num_prompts: int) -> list[str]:
    template = (
        "Below is an instruction that describes a task. Write a response that "
        "appropriately completes the request. Be polite in your response to the"
        " user.\n\n### Instruction:\n{}\n\n### Response:")

    prompts = [
        template.format("Provide a list of instructions "
                        "for preparing chicken soup along with "
                        "rice curry to go with it so that "
                        "the flavor is amazing and make sure to follow the "
                        "recipe that my mum used to make during my "
                        "childhood so that I can relive my good "
                        "memories thanks"),
        template.format("Provide me a list of things that I can do with my "
                        "new found wealth which I have obtained through "
                        "nefarious activities including gambling "
                        "and betting on sports thanks"),
        template.format(
            "how do I add multiple new columns in m for power query or \
                power bi? Can you explain that to me like I'm 5 years old "
            "with thorough step by step explanation and covering all edge "
            "cases thanks"),
        template.format(
            "Convert char to string in Java "
            "and write unit tests for the same, making sure they all pass "
            "and we get amazing test coverage along with high level "
            "correctness so that the PR reviewers have an easy time "
            "reviewing the changes thanks"),
    ]

    if num_prompts > 4:
        prompts = prompts * (math.ceil(num_prompts / 4))

    return prompts[:num_prompts]


def generate_cache_for_test_swap_decode_programs_for_cb(
        model: str, prompts: list[str], parent_path: str):
    '''
    This function bakes the generation of prompts with long contexts. Which
    currently are used in the test 
    `test_spyre_cb::test_swap_decode_programs_for_cb`. 
    '''

    # Generate
    assert len(prompts) == 4

    p8k = 8 * 1024
    p16k = 16 * 1024
    p32k = 32 * 1024

    import pickle
    hf_outputs = generate_hf_output(model=model,
                                    prompts=prompts[0:2],
                                    max_new_tokens=p8k,
                                    ignore_eos=True,
                                    include_prompt=True)
    with open(Path(parent_path) / 'prompts_8k_bs2.pickle', 'wb') as f:
        f.write(pickle.dumps(hf_outputs))

    hf_outputs = generate_hf_output(
        model=model,
        prompts=[prompts[2]],
        max_new_tokens=p16k,
        ignore_eos=True,
        include_prompt=True,
    )
    with open(Path(parent_path) / 'prompts_16k_bs1.pickle', 'wb') as f:
        f.write(pickle.dumps(hf_outputs))

    hf_outputs = generate_hf_output(
        model=model,
        prompts=[prompts[3]],
        max_new_tokens=p32k,
        ignore_eos=True,
        include_prompt=True,
    )
    with open(Path(parent_path) / 'prompts_32k_bs1.pickle', 'wb') as f:
        f.write(pickle.dumps(hf_outputs))<|MERGE_RESOLUTION|>--- conflicted
+++ resolved
@@ -358,14 +358,10 @@
                     if math.isclose(hf_logprob, vllm_logprob, rel_tol=rel_tol):
                         print()
                     else:
-<<<<<<< HEAD
-                        print("ERROR")
-=======
                         diff_val = abs(hf_logprob - vllm_logprob)
                         max_val = max(abs(hf_logprob), abs(vllm_logprob))
                         rel_tol_diff = (diff_val / max_val) * 100
                         print(f"ERROR (REL_TOL_DIFF = {rel_tol_diff:.2f}%)")
->>>>>>> 203eb21b
                         assert DISABLE_ASSERTS or False
                         break
 
