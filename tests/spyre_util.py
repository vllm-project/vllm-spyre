--- conflicted
+++ resolved
@@ -360,11 +360,7 @@
                           sampling_params: SamplingParams,
                           from_model_vocab: bool = False,
                           model: Optional[ModelInfo] = None,
-<<<<<<< HEAD
-                          deterministic: bool = False) -> Request:
-=======
                           seed: int = None) -> Request:
->>>>>>> 4823a7f2
 
     tokenizer = AutoTokenizer.from_pretrained(model.name,
                                               revision=model.revision)
@@ -376,13 +372,8 @@
             v for v in tokenizer.vocab.values()
             if v not in tokenizer.all_special_ids
         ])
-<<<<<<< HEAD
-        if deterministic:
-            random.seed(0)
-=======
         if seed is not None:
             random.seed(seed)
->>>>>>> 4823a7f2
         prompt_token_ids = random.choices(valid_token_ids, k=num_tokens)
     else:
         # start with existing prompts and tokenize them
