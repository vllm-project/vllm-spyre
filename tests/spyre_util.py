import math
import os
import random
import subprocess
import sys
import time
from pathlib import Path
from typing import NamedTuple, Optional

import openai
import pytest
import requests
from transformers import AutoTokenizer
from vllm import SamplingParams
from vllm.entrypoints.openai.cli_args import make_arg_parser
from vllm.utils import FlexibleArgumentParser, get_open_port
from vllm.v1.request import Request

EmbeddingWarmupShapes = list[tuple[int, int]]
DecodeWarmupShapes = list[tuple[int, int, int]]


def patch_environment(use_cb: bool, warmup_shapes: DecodeWarmupShapes | None,
                      backend: str, monkeypatch):
    # Setup the environment correctly for the LLM

    # ---- For static batching ----
    if warmup_shapes:
        assert not use_cb, ("Warmup shapes through environment variables have "
                            "been deprecated in continuous batching")

        patch_warmup_shapes(warmup_shapes, monkeypatch)

    # --------------
    monkeypatch.setenv("VLLM_SPYRE_USE_CB", "1" if use_cb else "0")
    monkeypatch.setenv("VLLM_SPYRE_DYNAMO_BACKEND", backend)


def patch_warmup_shapes(warmup_shapes: DecodeWarmupShapes
                        | EmbeddingWarmupShapes, monkeypatch):
    warmup_prompt_length = [t[0] for t in warmup_shapes]
    warmup_batch_size = [t[-1] for t in warmup_shapes]

    monkeypatch.setenv('VLLM_SPYRE_WARMUP_PROMPT_LENS',
                       ','.join(str(val) for val in warmup_prompt_length))
    monkeypatch.setenv('VLLM_SPYRE_WARMUP_BATCH_SIZES',
                       ','.join(str(val) for val in warmup_batch_size))

    if all(len(s) == 3 for s in warmup_shapes):
        warmup_new_tokens = [t[1] for t in warmup_shapes]
        monkeypatch.setenv('VLLM_SPYRE_WARMUP_NEW_TOKENS',
                           ','.join(str(val) for val in warmup_new_tokens))


class ModelInfo(NamedTuple):
    name: str
    revision: str | None = None
    is_quantized: bool = False

    def __str__(self):
        return f"ModelInfo({self.name}@{self.revision})"


class RemoteOpenAIServer:
    """Subprocess wrapper that boots a vllm server with `vllm serve` for testing
    against"""

    DUMMY_API_KEY = "token-abc123"  # vLLM's OpenAI server does not need API key

    def __init__(
        self,
        model: str | ModelInfo,
        vllm_serve_args: list[str],
        *,
        env_dict: Optional[dict[str, str]] = None,
        seed: Optional[int] = 0,
        auto_port: bool = True,
        max_wait_seconds: Optional[float] = None,
    ) -> None:
        # NB: This implementation does not ensure that the model is downloaded
        # before booting the server, it should be used with models already
        # cached on disk
        if isinstance(model, ModelInfo):
            if model.revision is not None:
                vllm_serve_args = vllm_serve_args + [
                    "--revision", model.revision
                ]
            model_name = model.name
        else:
            model_name = model

        if auto_port:
            if "-p" in vllm_serve_args or "--port" in vllm_serve_args:
                raise ValueError("You have manually specified the port "
                                 "when `auto_port=True`.")

            # Don't mutate the input args
            vllm_serve_args = vllm_serve_args + [
                "--port", str(get_open_port())
            ]
        if seed is not None:
            if "--seed" in vllm_serve_args:
                raise ValueError("You have manually specified the seed "
                                 f"when `seed={seed}`.")

            vllm_serve_args = vllm_serve_args + ["--seed", str(seed)]

        parser = FlexibleArgumentParser(
            description="vLLM's remote OpenAI server.")
        parser = make_arg_parser(parser)
        args = parser.parse_args(["--model", model_name, *vllm_serve_args])
        self.host = str(args.host or "localhost")
        self.port = int(args.port)

        env = os.environ.copy()
        if env_dict is not None:
            env.update(env_dict)
        self.proc = subprocess.Popen(
            ["vllm", "serve", model_name, *vllm_serve_args],
            env=env,
            stdout=sys.stdout,
            stderr=sys.stderr,
        )
        max_wait_seconds = max_wait_seconds or 600
        self._wait_for_server(url=self.url_for("health"),
                              timeout=max_wait_seconds)

    def __enter__(self):
        return self

    def __exit__(self, exc_type, exc_value, traceback):
        self.shutdown()

    def shutdown(self):
        self.proc.terminate()
        try:
            self.proc.wait(8)
        except subprocess.TimeoutExpired:
            # force kill if needed
            self.proc.kill()

    def _wait_for_server(self, *, url: str, timeout: float):
        # run health check
        start = time.time()
        while True:
            try:
                if requests.get(url).status_code == 200:
                    break
            except Exception:
                # this exception can only be raised by requests.get,
                # which means the server is not ready yet.
                # the stack trace is not useful, so we suppress it
                # by using `raise from None`.
                result = self.proc.poll()
                if result is not None and result != 0:
                    raise RuntimeError("Server exited unexpectedly.") from None

                time.sleep(0.5)
                if time.time() - start > timeout:
                    raise RuntimeError(
                        "Server failed to start in time.") from None

    @property
    def url_root(self) -> str:
        return f"http://{self.host}:{self.port}"

    def url_for(self, *parts: str) -> str:
        return self.url_root + "/" + "/".join(parts)

    def get_client(self, **kwargs):
        if "timeout" not in kwargs:
            kwargs["timeout"] = 600
        return openai.OpenAI(
            base_url=self.url_for("v1"),
            api_key=self.DUMMY_API_KEY,
            max_retries=0,
            **kwargs,
        )

    def get_async_client(self, **kwargs):
        if "timeout" not in kwargs:
            kwargs["timeout"] = 600
        return openai.AsyncOpenAI(
            base_url=self.url_for("v1"),
            api_key=self.DUMMY_API_KEY,
            max_retries=0,
            **kwargs,
        )


# get model directory path from env
# if unset, test model paths are assumed to be either hf hub names or absolute
# paths
def get_spyre_model_dir_path() -> Path:
    model_dir_path = os.environ.get("VLLM_SPYRE_TEST_MODEL_DIR", "")
    return Path(model_dir_path)


# get model backends from env or default to all and add pytest markers
def get_spyre_backend_list():
    user_backend_list = os.environ.get("VLLM_SPYRE_TEST_BACKEND_LIST",
                                       "eager,inductor,sendnn")

    backends = []
    for backend in user_backend_list.split(","):
        backend = backend.strip()
        marks = []
        if backend == "eager":
            marks = [pytest.mark.cpu]
        elif backend == "sendnn":
            marks = [pytest.mark.spyre]

        backends.append(pytest.param(backend, marks=marks, id=backend))
    return backends


# get model names from env, if not set then use default models for each type.
# Multiple models can be specified with a comma separated list in
# VLLM_SPYRE_TEST_MODEL_LIST
def get_spyre_model_list(isEmbeddings=False, isScoring=False):
    """Returns a list of pytest.params. The values are NamedTuples with a name
    and revision field."""
    user_test_model_list = os.environ.get("VLLM_SPYRE_TEST_MODEL_LIST")
    if not user_test_model_list:
        return _default_test_models(isEmbeddings, isScoring)

    # User overridden model list
    spyre_model_dir_path = get_spyre_model_dir_path()
    if isEmbeddings:
        marks = [pytest.mark.embedding]
    elif isScoring:
        marks = [pytest.mark.scoring]
    else:
        marks = [pytest.mark.decoder]

    test_model_list = []
    for model in user_test_model_list.split(","):
        model_path = str(spyre_model_dir_path / model.strip())
        test_model_list.append(
            pytest.param(ModelInfo(name=model_path),
                         marks=marks,
                         id=model.strip()))
    return test_model_list


def _default_test_models(isEmbeddings=False, isScoring=False):
    """Return the default set of test models as pytest parameterizations"""
    if isEmbeddings:
        model = ModelInfo(name="sentence-transformers/all-roberta-large-v1",
                          revision="cf74d8acd4f198de950bf004b262e6accfed5d2c")
        return [
            pytest.param(model, marks=[pytest.mark.embedding], id=model.name)
        ]

    if isScoring:
        model = ModelInfo(name="cross-encoder/stsb-roberta-large",
                          revision="2b12c2c0088918e76151fd5937b7bba986ef1f98")
        return [
            pytest.param(model, marks=[pytest.mark.scoring], id=model.name)
        ]

    # Decoders
    # We run tests for both the full-precision bf16 and fp8-quantized models,
    # but by default the `pytest.mark.quantized` marker is de-selected unless
    # the test command includes `-m quantized`.
    tinygranite = ModelInfo(
        name="ibm-ai-platform/micro-g3.3-8b-instruct-1b",
        revision="6e9c6465a9d7e5e9fa35004a29f0c90befa7d23f")
    tinygranite_fp8 = ModelInfo(
        name="ibm-ai-platform/micro-g3.3-8b-instruct-1b-FP8",
        revision="0dff8bacb968836dbbc7c2895c6d9ead0a05dc9e",
        is_quantized=True)
    params = [
        pytest.param(tinygranite,
                     marks=[pytest.mark.decoder],
                     id=tinygranite.name),
        pytest.param(tinygranite_fp8,
                     marks=[pytest.mark.decoder, pytest.mark.quantized],
                     id=tinygranite_fp8.name)
    ]
    return params


def create_text_prompt(model: str, min_token_length: int,
                       max_token_length: int) -> str:
    """Create a text prompt for the specified model that will tokenize to within
    the specified token length range."""
    tokenizer = AutoTokenizer.from_pretrained(model)
    pepper = "🌶️"
    pepper_tokens = len(tokenizer.encode(pepper, add_special_tokens=False))

    # Find a good starting number of peppers
    prompt = pepper * (min_token_length // pepper_tokens + 1)

    # And add more until we're over the minimum token length
    while len(tokenizer.encode(prompt)) <= min_token_length:
        prompt += pepper

    # Make sure this prompt is within the specified range
    assert min_token_length < len(tokenizer.encode(prompt)) < max_token_length

    return prompt


def create_seq_prompt(model: str, token_length: int) -> str:
    """Create a repeating sequential number prompt for the specified
    model that will tokenize to exactly the specified token length."""

    tokenizer = AutoTokenizer.from_pretrained(model)

    # 20-token pattern
    pattern = "0 1 2 3 4 5 6 7 8 9 "

    # Repeat to token_length
    repeat_count = (token_length // 20) + 1
    text_prompt = pattern * repeat_count

    # Tokenize and slice
    tokens = tokenizer.encode(text_prompt)[:token_length]

    # Assert exact token length
    assert len(tokens) == token_length, \
        f"Token length mismatch: {len(tokens)} != {token_length}"

    return tokenizer.decode(tokens)


def create_random_request(
    request_id: int,
    num_tokens: int,
    sampling_params: SamplingParams,
    from_model_vocab: bool = False,
    model: Optional[str] = None,
) -> Request:

    tokenizer = AutoTokenizer.from_pretrained(model)
    if from_model_vocab:
        assert model is not None, "Prompt requested to be generated from " \
        "model's vocabulary: need to provide model."

        valid_token_ids = sorted([
            v for v in tokenizer.vocab.values()
            if v not in tokenizer.all_special_ids
        ])
        prompt_token_ids = random.choices(valid_token_ids, k=num_tokens)
    else:
        # start with existing prompts and tokenize them
        prompts = get_longer_chicken_soup_prompts(1)
        tokenized_prompts = tokenizer(prompts)["input_ids"]
        prompt_token_ids = [p[:num_tokens] for p in tokenized_prompts][0]

        # make sure we get enough tokens from the prompts
        assert (len(prompt_token_ids) == num_tokens
                ), f"need {num_tokens} but got {len(prompt_token_ids)}"

<<<<<<< HEAD
    sig = inspect.signature(EngineCore.add_request)
    inputs_renamed = hasattr(EngineCoreRequest, 'mm_kwargs')
    if sig.parameters["request"].annotation == EngineCoreRequest:
        kwargs = {"mm_kwargs" if inputs_renamed else "mm_inputs": None}
        return EngineCoreRequest(
            request_id=str(request_id),
            prompt_token_ids=prompt_token_ids,
            mm_hashes=None,
            mm_placeholders=None,
            sampling_params=sampling_params,
            eos_token_id=None,
            arrival_time=0,
            lora_request=None,
            data_parallel_rank=None,
            pooling_params=None,
            cache_salt=None,
            **kwargs,
        )
    kwargs = {}
    if inputs_renamed:
        kwargs = {"multi_modal_kwargs"}
=======
>>>>>>> 12489a95
    return Request(
        request_id=str(request_id),
        prompt_token_ids=prompt_token_ids,
        sampling_params=sampling_params,
        eos_token_id=None,
        arrival_time=0,
        lora_request=None,
        pooling_params=None,
        cache_salt=None,
        multi_modal_kwargs=None,
    )


def skip_unsupported_tp_size(size: int, backend: str):
    if backend in ["eager", "inductor"]:
        # Spyre cards aren't required for running TP on CPU backends
        # But it's really slow to run tp > 2
        if size > 2:
            pytest.skip("Skipping TP test on CPU with TP size > 2")
        return
    cards = int(os.getenv("AIU_WORLD_SIZE", "0"))
    if cards < size:
        pytest.skip(f"Cannot run TP size {size}: "
                    f"only {cards} cards are available")


def get_chicken_soup_prompts(num_prompts: int) -> list[str]:
    template = (
        "Below is an instruction that describes a task. Write a response that "
        "appropriately completes the request. Be polite in your response to the"
        " user.\n\n### Instruction:\n{}\n\n### Response:")

    prompts = [
        template.format("Provide a list of instructions "
                        "for preparing chicken soup."),
        template.format("Provide me a list of things that I can do with my "
                        "new found wealth."),
        template.format(
            "how do I add multiple new columns in m for power query or \
                power bi?"),
        template.format("Convert char to string in Java."),
    ]

    if num_prompts > 4:
        prompts = prompts * (math.ceil(num_prompts / 4))

    return prompts[:num_prompts]


def get_longer_chicken_soup_prompts(num_prompts: int) -> list[str]:
    template = (
        "Below is an instruction that describes a task. Write a response that "
        "appropriately completes the request. Be polite in your response to the"
        " user.\n\n### Instruction:\n{}\n\n### Response:")

    prompts = [
        template.format("Provide a list of instructions "
                        "for preparing chicken soup along with "
                        "rice curry to go with it so that "
                        "the flavor is amazing and make sure to follow the "
                        "recipe that my mum used to make during my "
                        "childhood so that I can relive my good "
                        "memories thanks"),
        template.format("Provide me a list of things that I can do with my "
                        "new found wealth which I have obtained through "
                        "nefarious activities including gambling "
                        "and betting on sports thanks"),
        template.format(
            "how do I add multiple new columns in m for power query or \
                power bi? Can you explain that to me like I'm 5 years old "
            "with thorough step by step explanation and covering all edge "
            "cases thanks"),
        template.format(
            "Convert char to string in Java "
            "and write unit tests for the same, making sure they all pass "
            "and we get amazing test coverage along with high level "
            "correctness so that the PR reviewers have an easy time "
            "reviewing the changes thanks"),
    ]

    if num_prompts > 4:
        prompts = prompts * (math.ceil(num_prompts / 4))

    return prompts[:num_prompts]<|MERGE_RESOLUTION|>--- conflicted
+++ resolved
@@ -353,30 +353,6 @@
         assert (len(prompt_token_ids) == num_tokens
                 ), f"need {num_tokens} but got {len(prompt_token_ids)}"
 
-<<<<<<< HEAD
-    sig = inspect.signature(EngineCore.add_request)
-    inputs_renamed = hasattr(EngineCoreRequest, 'mm_kwargs')
-    if sig.parameters["request"].annotation == EngineCoreRequest:
-        kwargs = {"mm_kwargs" if inputs_renamed else "mm_inputs": None}
-        return EngineCoreRequest(
-            request_id=str(request_id),
-            prompt_token_ids=prompt_token_ids,
-            mm_hashes=None,
-            mm_placeholders=None,
-            sampling_params=sampling_params,
-            eos_token_id=None,
-            arrival_time=0,
-            lora_request=None,
-            data_parallel_rank=None,
-            pooling_params=None,
-            cache_salt=None,
-            **kwargs,
-        )
-    kwargs = {}
-    if inputs_renamed:
-        kwargs = {"multi_modal_kwargs"}
-=======
->>>>>>> 12489a95
     return Request(
         request_id=str(request_id),
         prompt_token_ids=prompt_token_ids,
