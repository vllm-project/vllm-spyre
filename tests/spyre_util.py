import json
import math
import os
import random
import subprocess
import sys
import time
from pathlib import Path
from typing import NamedTuple

import openai
import pytest
import requests
from transformers import AutoTokenizer
from vllm import SamplingParams
from vllm.entrypoints.openai.cli_args import make_arg_parser
from vllm.utils import FlexibleArgumentParser, get_open_port
from vllm.v1.request import Request

EmbeddingWarmupShapes = list[tuple[int, int]]
DecodeWarmupShapes = list[tuple[int, int, int]]


<<<<<<< HEAD
def patch_environment(
    use_cb: bool, warmup_shapes: DecodeWarmupShapes | None, backend: str, monkeypatch
):
=======
def patch_environment(use_cb: bool,
                      warmup_shapes: DecodeWarmupShapes | None,
                      backend: str,
                      monkeypatch,
                      use_chunked_prefill: bool = False):
>>>>>>> a2801661
    # Setup the environment correctly for the LLM

    # ---- For static batching ----
    if warmup_shapes:
        assert not use_cb, (
            "Warmup shapes through environment variables have "
            "been deprecated in continuous batching"
        )

        patch_warmup_shapes(warmup_shapes, monkeypatch)

    # --------------
    monkeypatch.setenv("VLLM_SPYRE_USE_CB", "1" if use_cb else "0")
    monkeypatch.setenv("VLLM_SPYRE_DYNAMO_BACKEND", backend)
    monkeypatch.setenv("VLLM_SPYRE_USE_CHUNKED_PREFILL",
                       "1" if use_chunked_prefill else "0")


def patch_warmup_shapes(warmup_shapes: DecodeWarmupShapes | EmbeddingWarmupShapes, monkeypatch):
    warmup_prompt_length = [t[0] for t in warmup_shapes]
    warmup_batch_size = [t[-1] for t in warmup_shapes]

    monkeypatch.setenv(
        "VLLM_SPYRE_WARMUP_PROMPT_LENS", ",".join(str(val) for val in warmup_prompt_length)
    )
    monkeypatch.setenv(
        "VLLM_SPYRE_WARMUP_BATCH_SIZES", ",".join(str(val) for val in warmup_batch_size)
    )

    if all(len(s) == 3 for s in warmup_shapes):
        warmup_new_tokens = [t[1] for t in warmup_shapes]
        monkeypatch.setenv(
            "VLLM_SPYRE_WARMUP_NEW_TOKENS", ",".join(str(val) for val in warmup_new_tokens)
        )


class ModelInfo(NamedTuple):
    name: str
    revision: str | None = None
    is_quantized: bool = False

    def __str__(self):
        return f"ModelInfo({self.name}@{self.revision})"


class RemoteOpenAIServer:
    """Subprocess wrapper that boots a vllm server with `vllm serve` for testing
    against"""

    DUMMY_API_KEY = "token-abc123"  # vLLM's OpenAI server does not need API key

    def __init__(
        self,
        model: str | ModelInfo,
        vllm_serve_args: list[str],
        *,
        env_dict: dict[str, str] | None = None,
        seed: int | None = 0,
        auto_port: bool = True,
        max_wait_seconds: float | None = None,
    ) -> None:
        # NB: This implementation does not ensure that the model is downloaded
        # before booting the server, it should be used with models already
        # cached on disk
        if isinstance(model, ModelInfo):
            if model.revision is not None:
                vllm_serve_args = vllm_serve_args + ["--revision", model.revision]
            model_name = model.name
        else:
            model_name = model

        if auto_port:
            if "-p" in vllm_serve_args or "--port" in vllm_serve_args:
                raise ValueError("You have manually specified the port when `auto_port=True`.")

            # Don't mutate the input args
            vllm_serve_args = vllm_serve_args + ["--port", str(get_open_port())]
        if seed is not None:
            if "--seed" in vllm_serve_args:
                raise ValueError(f"You have manually specified the seed when `seed={seed}`.")

            vllm_serve_args = vllm_serve_args + ["--seed", str(seed)]

        parser = FlexibleArgumentParser(description="vLLM's remote OpenAI server.")
        parser = make_arg_parser(parser)
        args = parser.parse_args(["--model", model_name, *vllm_serve_args])
        self.host = str(args.host or "localhost")
        self.port = int(args.port)

        env = os.environ.copy()
        if env_dict is not None:
            env.update(env_dict)
        self.proc = subprocess.Popen(
            ["vllm", "serve", model_name, *vllm_serve_args],
            env=env,
            stdout=sys.stdout,
            stderr=sys.stderr,
        )
        max_wait_seconds = max_wait_seconds or 600
        self._wait_for_server(url=self.url_for("health"), timeout=max_wait_seconds)

    def __enter__(self):
        return self

    def __exit__(self, exc_type, exc_value, traceback):
        self.shutdown()

    def shutdown(self):
        self.proc.terminate()
        try:
            self.proc.wait(8)
        except subprocess.TimeoutExpired:
            # force kill if needed
            self.proc.kill()

    def _wait_for_server(self, *, url: str, timeout: float):
        # run health check
        start = time.time()
        while True:
            try:
                if requests.get(url).status_code == 200:
                    break
            except Exception:
                # this exception can only be raised by requests.get,
                # which means the server is not ready yet.
                # the stack trace is not useful, so we suppress it
                # by using `raise from None`.
                result = self.proc.poll()
                if result is not None and result != 0:
                    raise RuntimeError("Server exited unexpectedly.") from None

                time.sleep(0.5)
                if time.time() - start > timeout:
                    raise RuntimeError("Server failed to start in time.") from None

    @property
    def url_root(self) -> str:
        return f"http://{self.host}:{self.port}"

    def url_for(self, *parts: str) -> str:
        return self.url_root + "/" + "/".join(parts)

    def get_client(self, **kwargs):
        if "timeout" not in kwargs:
            kwargs["timeout"] = 600
        return openai.OpenAI(
            base_url=self.url_for("v1"),
            api_key=self.DUMMY_API_KEY,
            max_retries=0,
            **kwargs,
        )

    def get_async_client(self, **kwargs):
        if "timeout" not in kwargs:
            kwargs["timeout"] = 600
        return openai.AsyncOpenAI(
            base_url=self.url_for("v1"),
            api_key=self.DUMMY_API_KEY,
            max_retries=0,
            **kwargs,
        )


# get model directory path from env
# if unset, test model paths are assumed to be either hf hub names or absolute
# paths
def get_spyre_model_dir_path() -> Path:
    model_dir_path = os.environ.get("VLLM_SPYRE_TEST_MODEL_DIR", "")
    return Path(model_dir_path)


# add pytest markers to supported different backends
def get_spyre_backend_list():
    backend_list = ["eager", "inductor", "sendnn"]

    backends = []
    for backend in backend_list:
        marks = []
        if backend == "eager":
            marks = [pytest.mark.cpu]
        elif backend == "sendnn":
            marks = [pytest.mark.spyre]

        backends.append(pytest.param(backend, marks=marks, id=backend))
    return backends


# get model names from env, if not set then use default models for each type.
# Multiple models can be specified with a comma separated list in
# VLLM_SPYRE_TEST_MODEL_LIST
def get_spyre_model_list(isEmbeddings=False, isScoring=False, full_size_models=False):
    """Returns a list of pytest.params. The values are NamedTuples with a name
    and revision field."""
    user_test_model_list = os.environ.get("VLLM_SPYRE_TEST_MODEL_LIST")
    if not user_test_model_list:
        return _default_test_models(isEmbeddings, isScoring, full_size_models)

    # User overridden model list
    spyre_model_dir_path = get_spyre_model_dir_path()
    if isEmbeddings:
        marks = [pytest.mark.embedding]
    elif isScoring:
        marks = [pytest.mark.scoring]
    else:
        marks = [pytest.mark.decoder]

    test_model_list = []
    for model in user_test_model_list.split(","):
        model_path = str(spyre_model_dir_path / model.strip())
        test_model_list.append(
            pytest.param(ModelInfo(name=model_path), marks=marks, id=model.strip())
        )
    return test_model_list


def _default_test_models(isEmbeddings=False, isScoring=False, full_size_models=False):
    """Return the default set of test models as pytest parameterizations"""
    if isEmbeddings:
        model = ModelInfo(
            name="sentence-transformers/all-roberta-large-v1",
            revision="cf74d8acd4f198de950bf004b262e6accfed5d2c",
        )
        return [pytest.param(model, marks=[pytest.mark.embedding], id=model.name)]

    if isScoring:
        model = ModelInfo(
            name="cross-encoder/stsb-roberta-large",
            revision="2b12c2c0088918e76151fd5937b7bba986ef1f98",
        )
        return [pytest.param(model, marks=[pytest.mark.scoring], id=model.name)]

    # Decoders
    # We run tests for both the full-precision bf16 and fp8-quantized models,
    # but by default the `pytest.mark.quantized` marker is de-selected unless
    # the test command includes `-m quantized`.
    if not full_size_models:
        tinygranite = ModelInfo(
            name="ibm-ai-platform/micro-g3.3-8b-instruct-1b",
            revision="6e9c6465a9d7e5e9fa35004a29f0c90befa7d23f",
        )
        tinygranite_fp8 = ModelInfo(
            name="ibm-ai-platform/micro-g3.3-8b-instruct-1b-FP8",
            revision="0dff8bacb968836dbbc7c2895c6d9ead0a05dc9e",
            is_quantized=True,
        )
        params = [
            pytest.param(tinygranite, marks=[pytest.mark.decoder], id=tinygranite.name),
            pytest.param(
                tinygranite_fp8,
                marks=[pytest.mark.decoder, pytest.mark.quantized],
                id=tinygranite_fp8.name,
            ),
        ]
        return params

<<<<<<< HEAD
    # Full sized decoders
    # The granite 8b fp8 model is not publicly available yet
    granite = ModelInfo(
        name="ibm-granite/granite-3.3-8b-instruct",
        revision="51dd4bc2ade4059a6bd87649d68aa11e4fb2529b",
    )
=======
    # Full-size decoders
    granite = ModelInfo(name="ibm-granite/granite-3.3-8b-instruct",
                        revision="51dd4bc2ade4059a6bd87649d68aa11e4fb2529b")
    granite_fp8 = ModelInfo(
        name="ibm-granite/granite-3.3-8b-instruct-FP8",
        revision="4b5990b8d402a75febe0086abbf1e490af494e3d")
>>>>>>> a2801661
    params = [
        pytest.param(granite, marks=[pytest.mark.decoder], id=granite.name),
        pytest.param(granite_fp8,
                     marks=[pytest.mark.decoder, pytest.mark.quantized],
                     id=granite_fp8.name)
    ]
    return params


def create_text_prompt(model: ModelInfo, min_token_length: int, max_token_length: int) -> str:
    """Create a text prompt for the specified model that will tokenize to within
    the specified token length range."""
    tokenizer = AutoTokenizer.from_pretrained(model.name, revision=model.revision)
    pepper = "🌶️"
    pepper_tokens = len(tokenizer.encode(pepper, add_special_tokens=False))

    # Find a good starting number of peppers
    prompt = pepper * (min_token_length // pepper_tokens + 1)

    # And add more until we're over the minimum token length
    while len(tokenizer.encode(prompt)) <= min_token_length:
        prompt += pepper

    # Make sure this prompt is within the specified range
    assert min_token_length < len(tokenizer.encode(prompt)) < max_token_length

    return prompt


def create_seq_prompt(model: ModelInfo, token_length: int) -> str:
    """Create a repeating sequential number prompt for the specified
    model that will tokenize to exactly the specified token length."""

    tokenizer = AutoTokenizer.from_pretrained(model.name, revision=model.revision)

    # 20-token pattern
    pattern = "0 1 2 3 4 5 6 7 8 9 "

    # Repeat to token_length
    repeat_count = (token_length // 20) + 1
    text_prompt = pattern * repeat_count

    # Tokenize and slice
    tokens = tokenizer.encode(text_prompt)[:token_length]

    # Assert exact token length
    assert len(tokens) == token_length, f"Token length mismatch: {len(tokens)} != {token_length}"

    return tokenizer.decode(tokens)


def create_random_request(
    request_id: int,
    num_tokens: int,
    sampling_params: SamplingParams,
    from_model_vocab: bool = False,
    model: ModelInfo | None = None,
) -> Request:
    tokenizer = AutoTokenizer.from_pretrained(model.name, revision=model.revision)
    if from_model_vocab:
        assert model is not None, (
            "Prompt requested to be generated from model's vocabulary: need to provide model."
        )

        valid_token_ids = sorted(
            [v for v in tokenizer.vocab.values() if v not in tokenizer.all_special_ids]
        )
        prompt_token_ids = random.choices(valid_token_ids, k=num_tokens)
    else:
        # start with existing prompts and tokenize them
        prompts = get_longer_chicken_soup_prompts(1)
        tokenized_prompts = tokenizer(prompts)["input_ids"]
        prompt_token_ids = [p[:num_tokens] for p in tokenized_prompts][0]

        # make sure we get enough tokens from the prompts
        assert len(prompt_token_ids) == num_tokens, (
            f"need {num_tokens} but got {len(prompt_token_ids)}"
        )

    return Request(
        request_id=str(request_id),
        prompt_token_ids=prompt_token_ids,
        sampling_params=sampling_params,
        eos_token_id=None,
        arrival_time=0,
        lora_request=None,
        pooling_params=None,
        cache_salt=None,
    )


def skip_unsupported_tp_size(size: int, backend: str):
    if backend in ["eager", "inductor"]:
        # Spyre cards aren't required for running TP on CPU backends
        # But it's really slow to run tp > 2
        if size > 2:
            pytest.skip("Skipping TP test on CPU with TP size > 2")
        return
    cards = int(os.getenv("AIU_WORLD_SIZE", "0"))
    if cards < size:
        pytest.skip(f"Cannot run TP size {size}: only {cards} cards are available")


def get_chicken_soup_prompts(num_prompts: int) -> list[str]:
    template = (
        "Below is an instruction that describes a task. Write a response that "
        "appropriately completes the request. Be polite in your response to the"
        " user.\n\n### Instruction:\n{}\n\n### Response:"
    )

    prompts = [
        template.format("Provide a list of instructions for preparing chicken soup."),
        template.format("Provide me a list of things that I can do with my new found wealth."),
        template.format(
            "how do I add multiple new columns in m for power query or \
                power bi?"
        ),
        template.format("Convert char to string in Java."),
    ]

    if num_prompts > 4:
        prompts = prompts * (math.ceil(num_prompts / 4))

    return prompts[:num_prompts]


def get_longer_chicken_soup_prompts(num_prompts: int) -> list[str]:
    template = (
        "Below is an instruction that describes a task. Write a response that "
        "appropriately completes the request. Be polite in your response to the"
        " user.\n\n### Instruction:\n{}\n\n### Response:"
    )

    prompts = [
        template.format(
            "Provide a list of instructions "
            "for preparing chicken soup along with "
            "rice curry to go with it so that "
            "the flavor is amazing and make sure to follow the "
            "recipe that my mum used to make during my "
            "childhood so that I can relive my good "
            "memories thanks"
        ),
        template.format(
            "Provide me a list of things that I can do with my "
            "new found wealth which I have obtained through "
            "nefarious activities including gambling "
            "and betting on sports thanks"
        ),
        template.format(
            "how do I add multiple new columns in m for power query or \
                power bi? Can you explain that to me like I'm 5 years old "
            "with thorough step by step explanation and covering all edge "
            "cases thanks"
        ),
        template.format(
            "Convert char to string in Java "
            "and write unit tests for the same, making sure they all pass "
            "and we get amazing test coverage along with high level "
            "correctness so that the PR reviewers have an easy time "
            "reviewing the changes thanks"
        ),
    ]

    if num_prompts > 4:
        prompts = prompts * (math.ceil(num_prompts / 4))

    return prompts[:num_prompts]


def write_sample_model_config(tmp_path, data, filename="model_compile.log.json"):
    """Helper to write a sample model_compile.log.json in tmp_path."""
    config_path = tmp_path / filename
    config_path.write_text(json.dumps(data))
    return config_path<|MERGE_RESOLUTION|>--- conflicted
+++ resolved
@@ -21,17 +21,11 @@
 DecodeWarmupShapes = list[tuple[int, int, int]]
 
 
-<<<<<<< HEAD
-def patch_environment(
-    use_cb: bool, warmup_shapes: DecodeWarmupShapes | None, backend: str, monkeypatch
-):
-=======
 def patch_environment(use_cb: bool,
                       warmup_shapes: DecodeWarmupShapes | None,
                       backend: str,
                       monkeypatch,
                       use_chunked_prefill: bool = False):
->>>>>>> a2801661
     # Setup the environment correctly for the LLM
 
     # ---- For static batching ----
@@ -287,21 +281,12 @@
         ]
         return params
 
-<<<<<<< HEAD
-    # Full sized decoders
-    # The granite 8b fp8 model is not publicly available yet
-    granite = ModelInfo(
-        name="ibm-granite/granite-3.3-8b-instruct",
-        revision="51dd4bc2ade4059a6bd87649d68aa11e4fb2529b",
-    )
-=======
     # Full-size decoders
     granite = ModelInfo(name="ibm-granite/granite-3.3-8b-instruct",
                         revision="51dd4bc2ade4059a6bd87649d68aa11e4fb2529b")
     granite_fp8 = ModelInfo(
         name="ibm-granite/granite-3.3-8b-instruct-FP8",
         revision="4b5990b8d402a75febe0086abbf1e490af494e3d")
->>>>>>> a2801661
     params = [
         pytest.param(granite, marks=[pytest.mark.decoder], id=granite.name),
         pytest.param(granite_fp8,
