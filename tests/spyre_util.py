--- conflicted
+++ resolved
@@ -151,7 +151,6 @@
 
 
 # vLLM / Spyre
-<<<<<<< HEAD
 def generate_spyre_vllm_output(
     model: str,
     prompts: list[str],
@@ -160,21 +159,11 @@
     sampling_params: Union[SamplingParams, list[SamplingParams]],
     tensor_parallel_size: int,
     backend: str,
-    vllm_version: str,
     monkeypatch: pytest.MonkeyPatch,
     warmup_shapes: Optional[list[tuple[int, int, int]]] = None,
     max_num_seqs: Optional[int] = None,
     use_cb: bool = False,
 ) -> list[dict[str, Any]]:
-=======
-def generate_spyre_vllm_output(model: str, prompts: list[str],
-                               warmup_shapes: list[tuple[int, int, int]],
-                               max_model_len: int, block_size: int,
-                               sampling_params: Union[SamplingParams,
-                                                      list[SamplingParams]],
-                               tensor_parallel_size: int,
-                               backend: str) -> list[dict[str, Any]]:
->>>>>>> 95119826
 
     # ---- For static batching ----
     if warmup_shapes:
@@ -193,20 +182,9 @@
                            ",".join(str(val) for val in warmup_batch_size))
     # --------------
     monkeypatch.setenv("VLLM_SPYRE_USE_CB", "1" if use_cb else "0")
-    monkeypatch.setenv("VLLM_USE_V1", "1" if vllm_version == "V1" else "0")
+    monkeypatch.setenv("VLLM_USE_V1", "1")
     monkeypatch.setenv("VLLM_SPYRE_DYNAMO_BACKEND", backend)
 
-<<<<<<< HEAD
-=======
-    os.environ['VLLM_SPYRE_WARMUP_PROMPT_LENS'] = ','.join(
-        str(val) for val in warmup_prompt_length)
-    os.environ['VLLM_SPYRE_WARMUP_NEW_TOKENS'] = ','.join(
-        str(val) for val in warmup_new_tokens)
-    os.environ['VLLM_SPYRE_WARMUP_BATCH_SIZES'] = ','.join(
-        str(val) for val in warmup_batch_size)
-    os.environ['VLLM_SPYRE_DYNAMO_BACKEND'] = backend
-    os.environ['VLLM_USE_V1'] = "1"
->>>>>>> 95119826
     # Allows to run multiprocess V1 engine without dumping meaningless logs at
     # shutdown engine this context.
     monkeypatch.setenv("VLLM_SPYRE_OVERRIDE_SIGNALS_HANDLER", "1")
