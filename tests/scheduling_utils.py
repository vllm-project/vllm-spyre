import copy
import os
from collections import defaultdict, deque
from typing import Any

import pytest
from llm_cache import get_cached_engine
from output_util import (ISCLOSE_ABS_TOL, ISCLOSE_ABS_TOL_QUANTIZATION,
                         compare_results, generate_hf_output)
from spyre_util import ModelInfo, create_random_request
from vllm import SamplingParams
from vllm.transformers_utils.tokenizer import get_tokenizer
from vllm.v1.engine import EngineCoreRequest
from vllm.v1.engine.core import EngineCore

from vllm_spyre.v1.core.scheduler import ContinuousBatchingSpyreScheduler

DISABLE_ASSERTS = False  # used for debugging


def augment_checked_steps(
        checked_steps: list[dict[str, Any]]) -> deque[dict[str, Any]]:
    # Augment checked_steps: add in-between normal decode steps
    checked_steps = deque(checked_steps)
    all_checked_steps = deque()
    prev_step = None
    for step in range(checked_steps[-1]["step"] + 1):
        if checked_steps and step == checked_steps[0]["step"]:
            prev_step = checked_steps.popleft()
            all_checked_steps.append(prev_step)
        elif prev_step is not None:
            assert prev_step["step"] == step - 1
            new_step = copy.deepcopy(prev_step)
            new_step["step"] = step
            new_step["tkv"] += 1
            all_checked_steps.append(new_step)
            prev_step = new_step
    return all_checked_steps


def generate_prompts(model: ModelInfo,
                     steps_add_reqs: list[int],
                     seqs_max_tokens: list[int],
                     prompts_lengths: list[int],
                     from_model_vocab: bool = False,
<<<<<<< HEAD
                     deterministic: bool = False):
=======
                     seeds: list[int] = None):
>>>>>>> 4823a7f2
    generated_prompts = []

    # Create random requests of specified lengths and max_tokens
    # Need to do before setting up the vLLM engine, otherwise test random seed
    # will be overridden
    sorted_reqs_params = zip(steps_add_reqs, seqs_max_tokens, prompts_lengths)
    requests: deque[tuple[int, EngineCoreRequest]] = deque()

    # seeds for random (repeated) prompts generation to test prefix caching
    if seeds:
        assert from_model_vocab, \
            "when providing seeds we create random prompts"
        assert len(seeds) == len(steps_add_reqs), \
            "number of seeds must be equal to the number of prompts"
    else:
        seeds = [None] * len(steps_add_reqs)

    for i, (add_step, max_tokens,
            prompt_length) in enumerate(sorted_reqs_params):
        # ignoring eos because we want to force the decoding to finish
        # after max_tokens exactly
        sampling_params = SamplingParams(max_tokens=max_tokens,
                                         temperature=0.0,
                                         logprobs=0,
                                         ignore_eos=True)
        request = create_random_request(request_id=i,
                                        num_tokens=prompt_length,
                                        sampling_params=sampling_params,
                                        model=model,
                                        from_model_vocab=from_model_vocab,
<<<<<<< HEAD
                                        deterministic=deterministic)
=======
                                        seed=seeds[i])
>>>>>>> 4823a7f2
        requests.append((add_step, request))
        # NOTE: It is going to be decoded later
        generated_prompts.append(request.prompt_token_ids)

    return generated_prompts, requests


def check_scheduler_inference_steps(
    model: ModelInfo,
    backend: str,
    monkeypatch: pytest.MonkeyPatch,
    seqs_max_tokens: list[int],
    prompts_lengths: list[int],
    steps_add_reqs: list[int],
    checked_steps: list[dict[str, Any]],
    max_num_seqs: int,
    max_model_len: int,
    available_blocks: int,
    max_batch_tkv_limit: int = -1,
    use_cb: bool = True,
    max_num_batched_tokens: int = None,
    random_prompts: bool = False,
    prefix_caching: bool = False,
<<<<<<< HEAD
=======
    seeds: list[int] = None,
>>>>>>> 4823a7f2
):
    """
    Test the scheduler execution by comparing the scheduler attributes at each 
    step with the provided reference values in 'checked_steps'.
    
    The missing steps from 'checked_steps' are automatically generated as decode
    steps, based on the existing elements in the list. For that to work, all the
    prefill steps and the first decode step after them needs be added to 
    'checked_steps'
    """

    # Input parameters sanity check, not actual testing
    # ------
    if not (len(prompts_lengths) == len(seqs_max_tokens)
            and len(prompts_lengths) == len(steps_add_reqs)):
        raise ValueError(
            "Number of prompts should be consistent with number of max tokens."
        )

    if not (steps_add_reqs == sorted(steps_add_reqs)
            and steps_add_reqs[0] == 0):
        raise ValueError(
            "The list of steps where requests are added should be increasing "
            "start with 0")

    if not (checked_steps == sorted(checked_steps, key=lambda x: x["step"])
            and len(checked_steps) == len(set(x["step"]
                                              for x in checked_steps))):
        raise ValueError(
            "List of checked steps needs to be of increasing order of step")
    # ------

    collected_outputs = defaultdict(lambda: {
        "token_ids": [],
        "logprobs": [],
        "text": "",
        "tokens": []
    })

    prompts, requests = generate_prompts(model,
                                         steps_add_reqs,
                                         seqs_max_tokens,
                                         prompts_lengths,
                                         from_model_vocab=random_prompts,
<<<<<<< HEAD
                                         deterministic=prefix_caching)
=======
                                         seeds=seeds)
>>>>>>> 4823a7f2

    hf_results = generate_hf_output(
        model=model,
        prompts=prompts,
        max_new_tokens=seqs_max_tokens,
        ignore_eos=True,
    )

    abs_tol = ISCLOSE_ABS_TOL_QUANTIZATION if model.is_quantized \
         else ISCLOSE_ABS_TOL
    # inject expectation.
    # json is fine to transfer between vllm subprocesses using pickle
    for idx, (req, hf) in enumerate(zip(requests, hf_results)):
        req[1].sampling_params.extra_args = {
            "golden_token_injector": {
                "expected_token_ids": hf['token_ids'],
                "expected_logprobs": hf['logprobs'],
                "error_threshold": abs_tol,
                "label": f"#{idx}"
            }
        }

    # Setup the engine
    engine_core: EngineCore = get_cached_engine(
        model=model,
        max_model_len=max_model_len,
        max_num_seqs=max_num_seqs,
        max_num_batched_tokens=max_num_batched_tokens,
        use_pc=prefix_caching,
        available_blocks=available_blocks,
        backend=backend,
        monkeypatch=monkeypatch)
    scheduler: ContinuousBatchingSpyreScheduler = engine_core.scheduler

    tokenizer = get_tokenizer(model.name, revision=model.revision)
    # clear the cache of function scheduler.check_batch_tkv_limit()
    scheduler._cache_check_batch_tkv_limit.clear()

    # Override the TKV limit in the scheduler if needed
    if max_batch_tkv_limit >= 0:
        scheduler.max_batch_tkv_limit = max_batch_tkv_limit
    else:
        # This default value is set by platform.py
        scheduler.max_batch_tkv_limit = int(
            os.getenv("VLLM_DT_MAX_BATCH_TKV_LIMIT"))

    scheduler.do_interleaving = bool(
        int(os.getenv("VLLM_SPYRE_CP_INTERLEAVE_STEPS", "1")))

    # In-between steps are added as normal decode steps
    checked_steps = augment_checked_steps(checked_steps)

    # Run steps, until last step from 'checked_steps' is reached
    request_outputs = []
    requested_blocks, reserved_blocks = {}, {}
    for step in range(checked_steps[-1]['step'] + 1):
        # Add requests for this step
        while requests and requests[0][0] == step:
            engine_core.add_request(requests.popleft()[1])

        # Check step if it is in the provided list of steps to check
        if checked_steps and step == checked_steps[0]["step"]:
            step_ref = checked_steps.popleft()

            waiting = [r.request_id for r in scheduler.waiting]
            running = [r.request_id for r in scheduler.running]
            out_reqs_ids = [r.request_id for r in request_outputs]
            out_reqs_finished = [
                r.request_id for r in request_outputs if r.finished
            ]

            assert DISABLE_ASSERTS or (scheduler.tkv == step_ref["tkv"]
                                       ), f"Step {step}, tkv: {scheduler.tkv}"
            assert (DISABLE_ASSERTS or waiting
                    == step_ref["waiting"]), f"Step {step}, waiting: {waiting}"
            assert (DISABLE_ASSERTS or running
                    == step_ref["running"]), f"Step {step}, running: {running}"
            assert DISABLE_ASSERTS or (
                out_reqs_ids == step_ref["request_outputs"]
            ), f"Step {step}, request outputs: {out_reqs_ids}"

            ref_finished_reqs = step_ref.get("finished_requests", [])
            assert DISABLE_ASSERTS or (
                out_reqs_finished == ref_finished_reqs
            ), f"Step {step}, finished request output: {out_reqs_finished}"

            # checking the scheduler handling of free and reserved blocks
            n_blocks = (engine_core.model_executor.driver_worker.worker.
                        model_runner.n_blocks)
            n_reserved_blocks = n_blocks - scheduler.n_free_blocks

            kv_cache_manager = (engine_core.model_executor.driver_worker.
                                worker.model_runner.kv_cache_manager)

            req_ids2blocks = {
                req_id: [block.block_id for block in blocks]
                for req_id, blocks in kv_cache_manager.req_to_blocks.items()
                if blocks
            }
            req_ids2num_reserved_blocks = (
                engine_core.model_executor.driver_worker.worker.model_runner.
                req_ids2num_reserved_blocks)
            n_used_blocks = sum(
                [len(blocks) for blocks in req_ids2blocks.values()])

            if prefix_caching:
                reqs = (engine_core.model_executor.driver_worker.worker.
                        model_runner.requests)
                prefix_hits = [
                    reqs[r_id].num_cached_tokens
                    > reqs[r_id].num_computed_tokens for r_id in req_ids2blocks
                ]
                n_prefix_hits = sum(prefix_hits)

            if step > 0:
                if DISABLE_ASSERTS:
                    print(
                        f"{step=}, {n_reserved_blocks=}, {n_used_blocks=}, "
                        f"{scheduler.tkv=}, {waiting=}, {out_reqs_finished=}, "
                        f"{running=}, {out_reqs_ids=}, {n_prefix_hits=}")
                assert DISABLE_ASSERTS or (
                    n_reserved_blocks == step_ref["n_reserved_blocks"]
                ), f"Step {step}, n_reserved_blocks: {n_reserved_blocks}"
                assert DISABLE_ASSERTS or (
                    n_used_blocks == step_ref["n_used_blocks"]
                ), f"Step {step}, n_used_blocks: {n_used_blocks}"
                assert DISABLE_ASSERTS or "n_prefix_hits" not in step_ref or (
                    n_prefix_hits == step_ref["n_prefix_hits"]
                ), f"Step {step}, n_prefix_hits: {n_prefix_hits}"

            assert DISABLE_ASSERTS or len(req_ids2blocks) == len(
                req_ids2num_reserved_blocks)
            for req_id in req_ids2blocks:
                # current number of used blocks should be less than reserved
                assert (DISABLE_ASSERTS or len(req_ids2blocks[req_id])
                        <= req_ids2num_reserved_blocks[req_id])
                # update requested/reserved blocks to check in last step
                # Note: overwrite and not max
                # because of reduce_left_padding()
                requested_blocks[req_id] = len(req_ids2blocks[req_id])
                reserved_blocks[req_id] = req_ids2num_reserved_blocks[req_id]

        # last step: check that sequences used all their reserved blocks
        # Note: no early stopping, all sequences produce max_num_tokens
        if len(checked_steps) == 0:
            for req_id in requested_blocks:
                assert (DISABLE_ASSERTS
                        or requested_blocks[req_id] == reserved_blocks[req_id])

        # Perform next step
        step_output = engine_core.step()
        engine_core_output = step_output[0].get(0)
        request_outputs = (engine_core_output.outputs
                           if engine_core_output is not None else [])

        for output in request_outputs:
            new_token_ids = output.new_token_ids
            new_logprobs = output.new_logprobs.logprobs
            assert DISABLE_ASSERTS or len(new_token_ids) == 1 and len(
                new_logprobs) == 1

            collected_outputs[output.request_id]["token_ids"].append(
                new_token_ids[0])
            collected_outputs[output.request_id]["logprobs"].append(
                new_logprobs[0][0])
            collected_outputs[output.request_id]["tokens"].append(
                tokenizer.decode(new_token_ids[0]))

    for k in collected_outputs:
        collected_outputs[k]['text'] = tokenizer.decode(
            collected_outputs[k]['token_ids'])
    output_keys = sorted(int(k) for k in collected_outputs)
    assert (DISABLE_ASSERTS
            or output_keys[0] == 0 and output_keys[-1] == len(output_keys) - 1)

    # convert dict of dicts to ordered list and make values immutable
    vllm_results = []
    for k in output_keys:
        output = collected_outputs[str(k)]
        for k, list_values in output.items():
            if isinstance(list_values, list):
                output[k] = tuple(list_values)
        vllm_results.append(output)

    compare_results(model=model,
                    tensor_parallel_size=1,
                    backend=backend,
                    vllm_results=vllm_results,
                    hf_results=hf_results,
                    prompts=prompts)<|MERGE_RESOLUTION|>--- conflicted
+++ resolved
@@ -43,11 +43,7 @@
                      seqs_max_tokens: list[int],
                      prompts_lengths: list[int],
                      from_model_vocab: bool = False,
-<<<<<<< HEAD
-                     deterministic: bool = False):
-=======
                      seeds: list[int] = None):
->>>>>>> 4823a7f2
     generated_prompts = []
 
     # Create random requests of specified lengths and max_tokens
@@ -78,11 +74,7 @@
                                         sampling_params=sampling_params,
                                         model=model,
                                         from_model_vocab=from_model_vocab,
-<<<<<<< HEAD
-                                        deterministic=deterministic)
-=======
                                         seed=seeds[i])
->>>>>>> 4823a7f2
         requests.append((add_step, request))
         # NOTE: It is going to be decoded later
         generated_prompts.append(request.prompt_token_ids)
@@ -106,10 +98,7 @@
     max_num_batched_tokens: int = None,
     random_prompts: bool = False,
     prefix_caching: bool = False,
-<<<<<<< HEAD
-=======
     seeds: list[int] = None,
->>>>>>> 4823a7f2
 ):
     """
     Test the scheduler execution by comparing the scheduler attributes at each 
@@ -154,11 +143,7 @@
                                          seqs_max_tokens,
                                          prompts_lengths,
                                          from_model_vocab=random_prompts,
-<<<<<<< HEAD
-                                         deterministic=prefix_caching)
-=======
                                          seeds=seeds)
->>>>>>> 4823a7f2
 
     hf_results = generate_hf_output(
         model=model,
