--- conflicted
+++ resolved
@@ -157,16 +157,13 @@
     return generated_prompts, requests
 
 
-<<<<<<< HEAD
 def dummy_assert_func(engine_core: EngineCore, step_num: int,
                       step_ref: dict[str, Any], disable_asserts: bool):
     pass
 
 
-=======
 @deprecated(
     "This function is deprecated. Use validate_scheduler_steps instead.")
->>>>>>> dfdd330c
 def check_scheduler_inference_steps(
     model: ModelInfo,
     backend: str,
@@ -262,7 +259,8 @@
                              available_blocks=available_blocks,
                              max_batch_tkv_limit=max_batch_tkv_limit,
                              max_num_batched_tokens=max_num_batched_tokens,
-                             prefix_caching=prefix_caching)
+                             prefix_caching=prefix_caching,
+                             extra_assert_func=extra_assert_func)
 
 
 def validate_scheduler_steps(
@@ -277,6 +275,8 @@
     max_batch_tkv_limit: int = -1,
     max_num_batched_tokens: int = None,
     prefix_caching: bool = False,
+    extra_assert_func: Callable[[EngineCore, int, dict[str, Any], bool],
+                                Any] = dummy_assert_func,
 ):
     """
     Creates a vllm.v1.engine and runs it step-by-step for the provided requests.
