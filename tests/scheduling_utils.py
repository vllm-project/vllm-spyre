--- conflicted
+++ resolved
@@ -119,12 +119,9 @@
         monkeypatch=monkeypatch)
     scheduler: ContinuousBatchingSpyreScheduler = engine_core.scheduler
 
-<<<<<<< HEAD
     tokenizer = get_tokenizer(model)
-=======
     # clear the cache of function scheduler.check_batch_tkv_limit()
     scheduler._cache_check_batch_tkv_limit.clear()
->>>>>>> e1246f98
 
     # Override the TKV limit in the scheduler if needed
     if max_batch_tkv_limit >= 0:
