--- conflicted
+++ resolved
@@ -44,13 +44,9 @@
                      seqs_max_tokens: list[int],
                      prompts_lengths: list[int],
                      from_model_vocab: bool = False,
-<<<<<<< HEAD
                      seeds: list[int] = None,
                      prefix_lens: list[int] = None,
                      n_lookaheads: list[int] = None):
-=======
-                     seeds: list[int] = None):
->>>>>>> 9cace6f7
     generated_prompts = []
 
     # Create random requests of specified lengths and max_tokens
@@ -68,7 +64,6 @@
     else:
         seeds = [None] * len(steps_add_reqs)
 
-<<<<<<< HEAD
     # prefix lengths for random (repeated) prompts generation
     if prefix_lens:
         assert seeds[0] is not None, \
@@ -95,8 +90,6 @@
                         zip(prefix_lens, n_lookaheads, prompts_lengths)]), \
             "the prefix length must be less or equal than the prompt length"
 
-=======
->>>>>>> 9cace6f7
     for i, (add_step, max_tokens,
             prompt_length) in enumerate(sorted_reqs_params):
         # ignoring eos because we want to force the decoding to finish
@@ -105,7 +98,6 @@
                                          temperature=0.0,
                                          logprobs=0,
                                          ignore_eos=True)
-<<<<<<< HEAD
         request = create_random_request(
             request_id=i,
             num_tokens=prompt_length,
@@ -116,14 +108,6 @@
             prefix_len=prefix_lens[i],
             n_lookahead=n_lookaheads[i],
         )
-=======
-        request = create_random_request(request_id=i,
-                                        num_tokens=prompt_length,
-                                        sampling_params=sampling_params,
-                                        model=model,
-                                        from_model_vocab=from_model_vocab,
-                                        seed=seeds[i])
->>>>>>> 9cace6f7
         requests.append((add_step, request))
         # NOTE: It is going to be decoded later
         generated_prompts.append(request.prompt_token_ids)
@@ -148,11 +132,8 @@
     random_prompts: bool = False,
     prefix_caching: bool = False,
     seeds: list[int] = None,
-<<<<<<< HEAD
     prefix_lens: list[int] = None,
     n_lookaheads: list[int] = None,
-=======
->>>>>>> 9cace6f7
 ):
     """
     Test the scheduler execution by comparing the scheduler attributes at each 
@@ -192,7 +173,6 @@
         "tokens": []
     })
 
-<<<<<<< HEAD
     prompts, requests = generate_prompts(
         model,
         steps_add_reqs,
@@ -203,14 +183,6 @@
         prefix_lens=prefix_lens,
         n_lookaheads=n_lookaheads,
     )
-=======
-    prompts, requests = generate_prompts(model,
-                                         steps_add_reqs,
-                                         seqs_max_tokens,
-                                         prompts_lengths,
-                                         from_model_vocab=random_prompts,
-                                         seeds=seeds)
->>>>>>> 9cace6f7
 
     hf_results = generate_hf_output(
         model=model,
