import copy
from collections import defaultdict, deque
from typing import Any

import pytest
from spyre_util import create_random_request
from vllm import EngineArgs, SamplingParams
from vllm.v1.engine import EngineCoreRequest
from vllm.v1.engine.core import EngineCore
from vllm.v1.executor.abstract import Executor

from vllm_spyre.v1.core.scheduler import ContinuousBatchingSpyreScheduler

DISABLE_ASSERTS = False  # used for debugging


def augment_checked_steps(
        checked_steps: list[dict[str, Any]]) -> deque[dict[str, Any]]:
    # Augment checked_steps: add in-between normal decode steps
    checked_steps = deque(checked_steps)
    all_checked_steps = deque()
    prev_step = None
    for step in range(checked_steps[-1]["step"] + 1):
        if checked_steps and step == checked_steps[0]["step"]:
            prev_step = checked_steps.popleft()
            all_checked_steps.append(prev_step)
        elif prev_step is not None:
            assert prev_step["step"] == step - 1
            new_step = copy.deepcopy(prev_step)
            new_step["step"] = step
            new_step["tkv"] += 1
            all_checked_steps.append(new_step)
            prev_step = new_step
    return all_checked_steps


def check_scheduler_inference_steps(
    model: str,
    backend: str,
    monkeypatch: pytest.MonkeyPatch,
    seqs_max_tokens: list[int],
    prompts_lengths: list[int],
    steps_add_reqs: list[int],
    checked_steps: list[dict[str, Any]],
    max_num_seqs: int,
    max_model_len: int,
    available_blocks: int,
    use_cb: bool = True,
):
    """
    Test the scheduler execution by comparing the scheduler attributes at each 
    step with the provided reference values in 'checked_steps'.
    
    The missing steps from 'checked_steps' are automatically generated as decode
    steps, based on the existing elements in the list. For that to work, all the
    prefill steps and the first decode step after them needs be added to 
    'checked_steps'
    """

    # set env vars
    monkeypatch.setenv("VLLM_SPYRE_DYNAMO_BACKEND", backend)
    if use_cb:
        monkeypatch.setenv("VLLM_SPYRE_USE_CB", "1")

    # Input parameters sanity check, not actual testing
    # ------
    if not (len(prompts_lengths) == len(seqs_max_tokens)
            and len(prompts_lengths) == len(steps_add_reqs)):
        raise ValueError(
            "Number of prompts should be consistent with number of max tokens."
        )

    if not (steps_add_reqs == sorted(steps_add_reqs)
            and steps_add_reqs[0] == 0):
        raise ValueError(
            "The list of steps where requests are added should be increasing "
            "start with 0")

    if not (checked_steps == sorted(checked_steps, key=lambda x: x["step"])
            and len(checked_steps) == len(set(x["step"]
                                              for x in checked_steps))):
        raise ValueError(
            "List of checked steps needs to be of increasing order of step")
    # ------

    collected_outputs = defaultdict(lambda: {"token_ids": [], "logprobs": []})
    generated_prompts = []

    # Create random requests of specified lengths and max_tokens
    # Need to do before setting up the vLLM engine, otherwise test random seed
    # will be overridden
    sorted_reqs_params = zip(steps_add_reqs, seqs_max_tokens, prompts_lengths)
    requests: deque[tuple[int, EngineCoreRequest]] = deque()
    for i, (add_step, max_tokens,
            prompt_length) in enumerate(sorted_reqs_params):
        # ignoring eos because we want to force the decoding to finish
        # after max_tokens exactly
        sampling_params = SamplingParams(max_tokens=max_tokens,
                                         temperature=0.0,
                                         logprobs=0,
                                         ignore_eos=True)
        request = create_random_request(request_id=i,
                                        num_tokens=prompt_length,
                                        sampling_params=sampling_params,
                                        model=model)
        requests.append((add_step, request))
        generated_prompts.append(request.prompt_token_ids)

    # Setup the engine
<<<<<<< HEAD
    engine_args = EngineArgs(
        model=model,
        tokenizer=model,
        max_model_len=max_model_len,
        block_size=max_model_len,
        max_num_seqs=max_num_seqs,
        num_gpu_blocks_override=available_blocks,
    )
=======
    engine_args = EngineArgs(model=model,
                             tokenizer=model,
                             max_model_len=max_model_len,
                             max_num_seqs=max_num_seqs,
                             num_gpu_blocks_override=available_blocks)
>>>>>>> 2d1d7da3
    vllm_config = engine_args.create_engine_config()
    executor_class = Executor.get_class(vllm_config)
    engine_core = EngineCore(vllm_config=vllm_config,
                             executor_class=executor_class,
                             log_stats=False)
    scheduler: ContinuousBatchingSpyreScheduler = engine_core.scheduler

    # In-between steps are added as normal decode steps
    checked_steps = augment_checked_steps(checked_steps)

    # Run steps, until last step from 'checked_steps' is reached
    request_outputs = []
    requested_blocks, reserved_blocks = {}, {}
    for step in range(checked_steps[-1]['step'] + 1):
        # Add requests for this step
        while requests and requests[0][0] == step:
            engine_core.add_request(requests.popleft()[1])

        # Check step if it is in the provided list of steps to check
        if checked_steps and step == checked_steps[0]["step"]:
            step_ref = checked_steps.popleft()

            waiting = [r.request_id for r in scheduler.waiting]
            running = [r.request_id for r in scheduler.running]
            out_reqs_ids = [r.request_id for r in request_outputs]
            out_reqs_finished = [
                r.request_id for r in request_outputs if r.finished
            ]

            assert DISABLE_ASSERTS or (scheduler.tkv == step_ref["tkv"]
                                       ), f"Step {step}, tkv: {scheduler.tkv}"
            assert (DISABLE_ASSERTS or waiting
                    == step_ref["waiting"]), f"Step {step}, waiting: {waiting}"
            assert (DISABLE_ASSERTS or running
                    == step_ref["running"]), f"Step {step}, running: {running}"
            assert DISABLE_ASSERTS or (
                out_reqs_ids == step_ref["request_outputs"]
            ), f"Step {step}, request outputs: {out_reqs_ids}"

            ref_finished_reqs = step_ref.get("finished_requests", [])
            assert DISABLE_ASSERTS or (
                out_reqs_finished == ref_finished_reqs
            ), f"Step {step}, finished request output: {out_reqs_finished}"

            # checking the scheduler handling of free and reserved blocks
            n_blocks = (engine_core.model_executor.driver_worker.worker.
                        model_runner.n_blocks)
            n_reserved_blocks = n_blocks - scheduler.n_free_blocks
            req_ids2blocks = (engine_core.model_executor.driver_worker.worker.
                              model_runner.req_ids2blocks)
            req_ids2reserved_blocks = (
                engine_core.model_executor.driver_worker.worker.model_runner.
                req_ids2reserved_blocks)
            n_used_blocks = sum(
                [len(blocks) for blocks in req_ids2blocks.values()])

            if step > 0:
                assert DISABLE_ASSERTS or (
                    n_reserved_blocks == step_ref["n_reserved_blocks"]
                ), f"Step {step}, n_reserved_blocks: {n_reserved_blocks}"
                assert DISABLE_ASSERTS or (
                    n_used_blocks == step_ref["n_used_blocks"]
                ), f"Step {step}, n_used_blocks: {n_used_blocks}"

            assert DISABLE_ASSERTS or len(req_ids2blocks) == len(
                req_ids2reserved_blocks)
            for req_id in req_ids2blocks:
                # current number of used blocks should be less than reserved
                assert (DISABLE_ASSERTS or len(req_ids2blocks[req_id])
                        <= req_ids2reserved_blocks[req_id])
                # update requested/reserved blocks to check in last step
                # Note: overwrite and not max
                # because of reduce_left_padding()
                requested_blocks[req_id] = len(req_ids2blocks[req_id])
                reserved_blocks[req_id] = req_ids2reserved_blocks[req_id]

        # last step: check that sequences used all their reserved blocks
        # Note: no early stopping, all sequences produce max_num_tokens
        if len(checked_steps) == 0:
            for req_id in requested_blocks:
                assert (DISABLE_ASSERTS
                        or requested_blocks[req_id] == reserved_blocks[req_id])

        # Perform next step
        step_output = engine_core.step()
        engine_core_output = step_output[0].get(0)
        request_outputs = (engine_core_output.outputs
                           if engine_core_output is not None else [])

        for output in request_outputs:
            new_token_ids = output.new_token_ids
            new_logprobs = output.new_logprobs.logprobs
            assert DISABLE_ASSERTS or len(new_token_ids) == 1 and len(
                new_logprobs) == 1

            collected_outputs[output.request_id]["token_ids"].append(
                new_token_ids[0])
            collected_outputs[output.request_id]["logprobs"].append(
                new_logprobs[0][0])

    output_keys = sorted(int(k) for k in collected_outputs)
    assert (DISABLE_ASSERTS
            or output_keys[0] == 0 and output_keys[-1] == len(output_keys) - 1)

    # convert dict of dicts to ordered list and make values immutable
    collected_outputs_new = []
    for k in output_keys:
        output = collected_outputs[str(k)]
        for k, list_values in output.items():
            if isinstance(list_values, list):
                output[k] = tuple(list_values)
        collected_outputs_new.append(output)

    # good practice?
    engine_core.shutdown()
    return collected_outputs_new, generated_prompts<|MERGE_RESOLUTION|>--- conflicted
+++ resolved
@@ -107,22 +107,13 @@
         generated_prompts.append(request.prompt_token_ids)
 
     # Setup the engine
-<<<<<<< HEAD
     engine_args = EngineArgs(
         model=model,
         tokenizer=model,
         max_model_len=max_model_len,
-        block_size=max_model_len,
         max_num_seqs=max_num_seqs,
         num_gpu_blocks_override=available_blocks,
     )
-=======
-    engine_args = EngineArgs(model=model,
-                             tokenizer=model,
-                             max_model_len=max_model_len,
-                             max_num_seqs=max_num_seqs,
-                             num_gpu_blocks_override=available_blocks)
->>>>>>> 2d1d7da3
     vllm_config = engine_args.create_engine_config()
     executor_class = Executor.get_class(vllm_config)
     engine_core = EngineCore(vllm_config=vllm_config,
