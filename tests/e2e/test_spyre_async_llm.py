import asyncio
from contextlib import ExitStack

import pytest
<<<<<<< HEAD
from spyre_util import DecodeWarmupShapes, ModelInfo, get_chicken_soup_prompts, patch_environment
=======
from spyre_util import (DecodeWarmupShapes, ModelInfo,
                        get_chicken_soup_prompts, patch_environment)
>>>>>>> bc9a0b70
from vllm import PromptType, SamplingParams
from vllm.engine.arg_utils import AsyncEngineArgs
from vllm.engine.async_llm_engine import AsyncLLMEngine
from vllm.sampling_params import RequestOutputKind
from vllm.v1.engine.async_llm import AsyncLLM


async def generate(
    engine: AsyncLLM | AsyncLLMEngine,
    request_id: str,
    prompt: PromptType,
    output_kind: RequestOutputKind,
    max_tokens: int,
    n: int = 1,
) -> tuple[int, str]:
    # Ensure generate doesn't complete too fast for cancellation test.
    await asyncio.sleep(0.2)

    count = 0
    sampling_params = SamplingParams(
        max_tokens=max_tokens,
        ignore_eos=True,
        output_kind=output_kind,
        seed=42,
        n=n,
    )
    async for out in engine.generate(
        request_id=request_id, prompt=prompt, sampling_params=sampling_params
    ):
        num_tokens = sum(len(output.token_ids) for output in out.outputs)
        if output_kind == RequestOutputKind.DELTA:
            count += num_tokens
        else:
            count = num_tokens

        await asyncio.sleep(0.01)

    return count, request_id


@pytest.mark.parametrize("output_kind", [RequestOutputKind.DELTA, RequestOutputKind.FINAL_ONLY])
@pytest.mark.asyncio
<<<<<<< HEAD
async def test_abort(
    model: ModelInfo,
    backend: str,
    mode: str,
    max_model_len: int,
    max_num_seqs: int,
    max_num_batched_tokens: int,
    warmup_shapes: DecodeWarmupShapes,
    output_kind: RequestOutputKind,
    monkeypatch: pytest.MonkeyPatch,
):
    """Test handling of cancelled requests"""
    with monkeypatch.context() as m, ExitStack() as after:
        patch_kwargs = (
            {
                "use_cb": True,
                "warmup_shapes": None,
                "use_chunked_prefill": mode in ["cp", "pc"],
            }
            if mode in ["cb", "cp", "pc"]
            else {
                "use_cb": False,
                "warmup_shapes": warmup_shapes,
            }
        )
=======
async def test_abort(model: ModelInfo, backend: str, mode: str,
                     max_model_len: int, max_num_seqs: int,
                     max_num_batched_tokens: int,
                     warmup_shapes: DecodeWarmupShapes,
                     output_kind: RequestOutputKind,
                     monkeypatch: pytest.MonkeyPatch):
    """Test handling of cancelled requests"""
    with monkeypatch.context() as m, ExitStack() as after:
        patch_kwargs = ({
            "use_cb": True,
            "warmup_shapes": None,
            "use_chunked_prefill": mode in ["cp", "pc"],
        } if mode in ["cb", "cp", "pc"] else {
            "use_cb": False,
            "warmup_shapes": warmup_shapes,
        })
>>>>>>> bc9a0b70
        patch_environment(
            **patch_kwargs,
            backend=backend,
            monkeypatch=m,
        )

        # Async LLM API is a little different between v0 and V1
        engine = AsyncLLM.from_engine_args(
            AsyncEngineArgs(
                model=model.name,
                tokenizer=model.name,
                max_model_len=max_model_len,
                max_num_seqs=max_num_seqs,
<<<<<<< HEAD
                max_num_batched_tokens=max_num_batched_tokens if mode in ["cp", "pc"] else None,
                enable_prefix_caching=mode == "pc",
                revision=model.revision,
                tokenizer_revision=model.revision,
            )
        )
        has_unfinished_requests = engine.output_processor.has_unfinished_requests
=======
                max_num_batched_tokens=max_num_batched_tokens
                if mode in ["cp", "pc"] else None,
                enable_prefix_caching=mode == "pc",
                revision=model.revision,
                tokenizer_revision=model.revision,
            ))
        has_unfinished_requests = \
            engine.output_processor.has_unfinished_requests
>>>>>>> bc9a0b70
        after.callback(engine.shutdown)

        # Test structure here mirrors upstream vLLM test_abort:
        # https://github.com/vllm-project/vllm/blob/e6aab5de2999187c6cf0206f2d63ab6d7a0b6964/tests/v1/engine/test_async_llm.py#L160
        NUM_REQUESTS = 15
        NUM_EXPECTED_TOKENS = 5
        REQUEST_IDS_TO_ABORT = range(1, NUM_REQUESTS, 3)
        PARALLEL_SAMPLE_REQ_IDS = range(1, NUM_REQUESTS, 5)

        request_ids = [f"request-{i}" for i in range(NUM_REQUESTS)]

        # Create concurrent requests
        tasks: list[asyncio.Task] = []
        prompt = get_chicken_soup_prompts(1)[0]
        for idx, request_id in enumerate(request_ids):
            max_tokens = NUM_EXPECTED_TOKENS
            n = 2 if idx in PARALLEL_SAMPLE_REQ_IDS else 1
            tasks.append(
                asyncio.create_task(
                    generate(engine, request_id, prompt, output_kind, max_tokens, n)
                )
            )

        # Simulate cancellation from API server client disconnect
        for idx in REQUEST_IDS_TO_ABORT:
            tasks[idx].cancel()
            await asyncio.sleep(0.1)

        # Confirm that requests actually cancelled and that the other requests
        # are not impacted
        for idx, task in enumerate(tasks):
            if idx in REQUEST_IDS_TO_ABORT:
                with pytest.raises(asyncio.CancelledError):
                    await task
            else:
                num_generated_tokens, request_id = await task
                n = 2 if idx in PARALLEL_SAMPLE_REQ_IDS else 1
                expected_tokens = NUM_EXPECTED_TOKENS * n
                assert num_generated_tokens == expected_tokens, (
                    f"{request_id} generated {num_generated_tokens} but expected {expected_tokens}"
                )

        # Make sure all aborted requests were really aborted
        assert not has_unfinished_requests()

        # Confirm that the server is still up and functioning
        request_id = f"request-{REQUEST_IDS_TO_ABORT[0]}"
        task = asyncio.create_task(
            generate(engine, request_id, prompt, output_kind, NUM_EXPECTED_TOKENS)
        )
        num_generated_tokens, request_id = await task
        assert num_generated_tokens == NUM_EXPECTED_TOKENS
        assert not has_unfinished_requests()<|MERGE_RESOLUTION|>--- conflicted
+++ resolved
@@ -2,12 +2,8 @@
 from contextlib import ExitStack
 
 import pytest
-<<<<<<< HEAD
-from spyre_util import DecodeWarmupShapes, ModelInfo, get_chicken_soup_prompts, patch_environment
-=======
 from spyre_util import (DecodeWarmupShapes, ModelInfo,
                         get_chicken_soup_prompts, patch_environment)
->>>>>>> bc9a0b70
 from vllm import PromptType, SamplingParams
 from vllm.engine.arg_utils import AsyncEngineArgs
 from vllm.engine.async_llm_engine import AsyncLLMEngine
@@ -34,9 +30,10 @@
         seed=42,
         n=n,
     )
-    async for out in engine.generate(
-        request_id=request_id, prompt=prompt, sampling_params=sampling_params
-    ):
+    async for out in engine.generate(request_id=request_id,
+                                     prompt=prompt,
+                                     sampling_params=sampling_params):
+
         num_tokens = sum(len(output.token_ids) for output in out.outputs)
         if output_kind == RequestOutputKind.DELTA:
             count += num_tokens
@@ -48,35 +45,9 @@
     return count, request_id
 
 
-@pytest.mark.parametrize("output_kind", [RequestOutputKind.DELTA, RequestOutputKind.FINAL_ONLY])
+@pytest.mark.parametrize(
+    "output_kind", [RequestOutputKind.DELTA, RequestOutputKind.FINAL_ONLY])
 @pytest.mark.asyncio
-<<<<<<< HEAD
-async def test_abort(
-    model: ModelInfo,
-    backend: str,
-    mode: str,
-    max_model_len: int,
-    max_num_seqs: int,
-    max_num_batched_tokens: int,
-    warmup_shapes: DecodeWarmupShapes,
-    output_kind: RequestOutputKind,
-    monkeypatch: pytest.MonkeyPatch,
-):
-    """Test handling of cancelled requests"""
-    with monkeypatch.context() as m, ExitStack() as after:
-        patch_kwargs = (
-            {
-                "use_cb": True,
-                "warmup_shapes": None,
-                "use_chunked_prefill": mode in ["cp", "pc"],
-            }
-            if mode in ["cb", "cp", "pc"]
-            else {
-                "use_cb": False,
-                "warmup_shapes": warmup_shapes,
-            }
-        )
-=======
 async def test_abort(model: ModelInfo, backend: str, mode: str,
                      max_model_len: int, max_num_seqs: int,
                      max_num_batched_tokens: int,
@@ -93,7 +64,6 @@
             "use_cb": False,
             "warmup_shapes": warmup_shapes,
         })
->>>>>>> bc9a0b70
         patch_environment(
             **patch_kwargs,
             backend=backend,
@@ -107,15 +77,6 @@
                 tokenizer=model.name,
                 max_model_len=max_model_len,
                 max_num_seqs=max_num_seqs,
-<<<<<<< HEAD
-                max_num_batched_tokens=max_num_batched_tokens if mode in ["cp", "pc"] else None,
-                enable_prefix_caching=mode == "pc",
-                revision=model.revision,
-                tokenizer_revision=model.revision,
-            )
-        )
-        has_unfinished_requests = engine.output_processor.has_unfinished_requests
-=======
                 max_num_batched_tokens=max_num_batched_tokens
                 if mode in ["cp", "pc"] else None,
                 enable_prefix_caching=mode == "pc",
@@ -124,7 +85,6 @@
             ))
         has_unfinished_requests = \
             engine.output_processor.has_unfinished_requests
->>>>>>> bc9a0b70
         after.callback(engine.shutdown)
 
         # Test structure here mirrors upstream vLLM test_abort:
@@ -144,9 +104,8 @@
             n = 2 if idx in PARALLEL_SAMPLE_REQ_IDS else 1
             tasks.append(
                 asyncio.create_task(
-                    generate(engine, request_id, prompt, output_kind, max_tokens, n)
-                )
-            )
+                    generate(engine, request_id, prompt, output_kind,
+                             max_tokens, n)))
 
         # Simulate cancellation from API server client disconnect
         for idx in REQUEST_IDS_TO_ABORT:
@@ -164,8 +123,8 @@
                 n = 2 if idx in PARALLEL_SAMPLE_REQ_IDS else 1
                 expected_tokens = NUM_EXPECTED_TOKENS * n
                 assert num_generated_tokens == expected_tokens, (
-                    f"{request_id} generated {num_generated_tokens} but expected {expected_tokens}"
-                )
+                    f"{request_id} generated {num_generated_tokens} but "
+                    f"expected {expected_tokens}")
 
         # Make sure all aborted requests were really aborted
         assert not has_unfinished_requests()
@@ -173,8 +132,8 @@
         # Confirm that the server is still up and functioning
         request_id = f"request-{REQUEST_IDS_TO_ABORT[0]}"
         task = asyncio.create_task(
-            generate(engine, request_id, prompt, output_kind, NUM_EXPECTED_TOKENS)
-        )
+            generate(engine, request_id, prompt, output_kind,
+                     NUM_EXPECTED_TOKENS))
         num_generated_tokens, request_id = await task
         assert num_generated_tokens == NUM_EXPECTED_TOKENS
         assert not has_unfinished_requests()