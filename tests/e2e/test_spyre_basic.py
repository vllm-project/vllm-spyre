"""Verification of vLLM output by comparing with HF

Run `python -m pytest tests/e2e/test_spyre_basic.py`.
"""

import pytest
from spyre_util import (compare_results, create_random_request,
                        generate_hf_output, generate_spyre_vllm_output,
                        get_spyre_backend_list, get_spyre_model_list)
from vllm import EngineArgs, SamplingParams
from vllm.v1.engine.core import EngineCore
from vllm.v1.executor.abstract import Executor

from vllm_spyre.v1.core.scheduler import StaticBatchingSpyreScheduler

template = (
    "Below is an instruction that describes a task. Write a response that "
    "appropriately completes the request. Be polite in your response to the "
    "user.\n\n### Instruction:\n{}\n\n### Response:")


@pytest.mark.parametrize("model", get_spyre_model_list())
@pytest.mark.parametrize("prompts", [[
    template.format("Provide a list of instructions "
                    "for preparing chicken soup."),
    template.format("Provide me a list of things that I can do with my "
                    "new found wealth."),
    template.format(
        "how do I add multiple new columns in m for power query or power bi?"),
    template.format("Convert char to string in Java."),
]])
@pytest.mark.parametrize(
    "warmup_shape", [(64, 20, 4), (64, 20, 8), (128, 20, 4),
                     (128, 20, 8)])  # (prompt_length/new_tokens/batch_size)
@pytest.mark.parametrize("backend", get_spyre_backend_list())
<<<<<<< HEAD
@pytest.mark.parametrize("vllm_version", VLLM_VERSIONS)
def test_output(
    model: str,
    prompts: list[str],
    warmup_shape: tuple[int, int, int],
    backend: str,
    vllm_version: str,
    monkeypatch: pytest.MonkeyPatch,
) -> None:
=======
def test_output(model: str, prompts: list[str],
                warmup_shape: tuple[int, int, int], backend: str) -> None:
>>>>>>> 95119826
    '''
    The warmup is based on a single shape. After the warmup,
    one request with the provided prompts is input to vLLM.
    The same prompts are also input to HF. The generated output
    including text, token ids, and logprobs, is verified to be
    identical for vLLM and HF.

    If errors occur, these can be analyzed/debugged by setting
    'DISABLE_ASSERTS = True' in spyre_util.py and by rerunning the
    test using 'pytest --capture=no tests/spyre/test_spyre_basic.py'
    After debugging, DISABLE_ASSERTS should be reset to 'False'.
    '''

    max_new_tokens = warmup_shape[1]

    vllm_sampling_params = SamplingParams(
        max_tokens=max_new_tokens,
        temperature=0,
        logprobs=0,  # return logprobs of generated tokens only
        ignore_eos=True)

    vllm_results = generate_spyre_vllm_output(
        model=model,
        prompts=prompts,
        warmup_shapes=[warmup_shape],
        max_model_len=2048,
        block_size=2048,
        sampling_params=vllm_sampling_params,
        tensor_parallel_size=1,
<<<<<<< HEAD
        backend=backend,
        vllm_version=vllm_version,
        monkeypatch=monkeypatch)
=======
        backend=backend)
>>>>>>> 95119826

    hf_results = generate_hf_output(model=model,
                                    prompts=prompts,
                                    max_new_tokens=max_new_tokens)

    compare_results(model=model,
                    prompts=prompts,
                    warmup_shapes=[warmup_shape],
                    tensor_parallel_size=1,
                    backend=backend,
                    vllm_results=vllm_results,
                    hf_results=hf_results)


@pytest.mark.parametrize("model", get_spyre_model_list())
@pytest.mark.parametrize("prompts", [[
    template.format("Provide a list of instructions "
                    "for preparing chicken soup."),
]])
@pytest.mark.parametrize(
    "warmup_shape", [(64, 20, 4)])  # (prompt_length/new_tokens/batch_size)
@pytest.mark.parametrize("backend", ["sendnn_decoder"])
def test_output_sendnn_decoder(
    model: str,
    prompts: list[str],
    warmup_shape: tuple[int, int, int],
    backend: str,
<<<<<<< HEAD
    vllm_version: str,
    monkeypatch: pytest.MonkeyPatch,
=======
>>>>>>> 95119826
) -> None:
    '''
    Tests the deprecated sendnn_decoder backend, which should fall-back to
    sendnn
    '''

    max_new_tokens = warmup_shape[1]

    vllm_sampling_params = SamplingParams(
        max_tokens=max_new_tokens,
        temperature=0,
        logprobs=0,  # return logprobs of generated tokens only
        ignore_eos=True)

    vllm_results = generate_spyre_vllm_output(
        model=model,
        prompts=prompts,
        warmup_shapes=[warmup_shape],
        max_model_len=2048,
        block_size=2048,
        sampling_params=vllm_sampling_params,
        tensor_parallel_size=1,
<<<<<<< HEAD
        backend=backend,
        vllm_version=vllm_version,
        monkeypatch=monkeypatch)
=======
        backend=backend)
>>>>>>> 95119826

    hf_results = generate_hf_output(model=model,
                                    prompts=prompts,
                                    max_new_tokens=max_new_tokens)

    compare_results(model=model,
                    prompts=prompts,
                    warmup_shapes=[warmup_shape],
                    tensor_parallel_size=1,
                    backend=backend,
                    vllm_results=vllm_results,
                    hf_results=hf_results)


@pytest.mark.parametrize("model", get_spyre_model_list())
@pytest.mark.parametrize("backend", get_spyre_backend_list())
def test_batch_handling(
    model: str,
    backend: str,
<<<<<<< HEAD
    vllm_version: str,
    monkeypatch: pytest.MonkeyPatch,
=======
>>>>>>> 95119826
):
    """Test that the spyre worker correctly handles batches of requests that
    finish after different numbers of forward passes"""

    # Test with batch size 4
    warmup_shape = (64, 20, 4)

    # Have the model count down to one and stop
    vllm_sampling_params = SamplingParams(max_tokens=20,
                                          temperature=0,
                                          stop="1",
                                          logprobs=0)
    # Importantly, these prompts are ordered so that they don't finish in the
    # order given
    prompts = [
        "7 6 5 4",
        "10 9 8 7",
        "8 7 6 5",
        "10 9 8 7 ",
    ]
    # Ensure that both:

    # - The model doesn't crash
    # - The output sequences are correct
    vllm_results = generate_spyre_vllm_output(
        model=model,
        prompts=prompts,
        warmup_shapes=[warmup_shape],
        max_model_len=2048,
        block_size=2048,
        sampling_params=vllm_sampling_params,
        tensor_parallel_size=1,
<<<<<<< HEAD
        backend=backend,
        vllm_version=vllm_version,
        monkeypatch=monkeypatch)
=======
        backend=backend)
>>>>>>> 95119826

    assert vllm_results[0]["text"] == " 3 2 "
    assert vllm_results[1]["text"] == " 6 5 4 3 2 "
    assert vllm_results[2]["text"] == " 4 3 2 "
    assert vllm_results[3]["text"] == "6 5 4 3 2 "


@pytest.mark.parametrize("model", get_spyre_model_list())
@pytest.mark.parametrize("backend", get_spyre_backend_list())
def test_full_batch_scheduling(model: str, backend: str, monkeypatch):
    """Test that we can schedule a full batch of prompts."""

    # We need to ensure here that the max number of tokens in a full batch
    # is greater than the value set for `--max-num-batched-tokens`.
    # This defaults to 2k in many cases for vllm.v1, which will cause problems
    # when trying to schedule a static batch with more than 2k tokens.
    # The plugin _should_ override this in config for the engine so that the
    # scheduler can properly schedule a full batch.

    # Here we set `--max-num-batched-tokens` to 64, and try to schedule a batch
    # of 4 x 64-token prompts
    max_batched_tokens = 64
    batch_size = 4

    # set batching config
    monkeypatch.setenv("VLLM_SPYRE_WARMUP_BATCH_SIZES", f"{batch_size}")
    monkeypatch.setenv("VLLM_SPYRE_WARMUP_PROMPT_LENS",
                       f"{max_batched_tokens}")
    monkeypatch.setenv("VLLM_SPYRE_WARMUP_NEW_TOKENS", "20")

    # So we can access the engine and scheduler in this process
    monkeypatch.setenv("VLLM_ENABLE_V1_MULTIPROCESSING", "0")

    monkeypatch.setenv("VLLM_USE_V1", "1")
    monkeypatch.setenv("VLLM_SPYRE_DYNAMO_BACKEND", backend)

    # Setup the engine
    engine_args = EngineArgs(model=model,
                             tokenizer=model,
                             max_num_batched_tokens=max_batched_tokens,
                             max_num_seqs=4)
    vllm_config = engine_args.create_engine_config()
    executor_class = Executor.get_class(vllm_config)
    engine_core = EngineCore(vllm_config=vllm_config,
                             executor_class=executor_class,
                             log_stats=False)
    scheduler: StaticBatchingSpyreScheduler = engine_core.scheduler

    vllm_sampling_params = SamplingParams(max_tokens=20,
                                          temperature=0,
                                          logprobs=0)
    for i in range(batch_size):
        engine_core.add_request(
            create_random_request(request_id=i,
                                  num_tokens=max_batched_tokens,
                                  sampling_params=vllm_sampling_params))
    schedule = scheduler.schedule()

    assert len(schedule.scheduled_new_reqs) == batch_size<|MERGE_RESOLUTION|>--- conflicted
+++ resolved
@@ -33,20 +33,13 @@
     "warmup_shape", [(64, 20, 4), (64, 20, 8), (128, 20, 4),
                      (128, 20, 8)])  # (prompt_length/new_tokens/batch_size)
 @pytest.mark.parametrize("backend", get_spyre_backend_list())
-<<<<<<< HEAD
-@pytest.mark.parametrize("vllm_version", VLLM_VERSIONS)
 def test_output(
     model: str,
     prompts: list[str],
     warmup_shape: tuple[int, int, int],
     backend: str,
-    vllm_version: str,
     monkeypatch: pytest.MonkeyPatch,
 ) -> None:
-=======
-def test_output(model: str, prompts: list[str],
-                warmup_shape: tuple[int, int, int], backend: str) -> None:
->>>>>>> 95119826
     '''
     The warmup is based on a single shape. After the warmup,
     one request with the provided prompts is input to vLLM.
@@ -76,13 +69,8 @@
         block_size=2048,
         sampling_params=vllm_sampling_params,
         tensor_parallel_size=1,
-<<<<<<< HEAD
         backend=backend,
-        vllm_version=vllm_version,
         monkeypatch=monkeypatch)
-=======
-        backend=backend)
->>>>>>> 95119826
 
     hf_results = generate_hf_output(model=model,
                                     prompts=prompts,
@@ -110,11 +98,7 @@
     prompts: list[str],
     warmup_shape: tuple[int, int, int],
     backend: str,
-<<<<<<< HEAD
-    vllm_version: str,
     monkeypatch: pytest.MonkeyPatch,
-=======
->>>>>>> 95119826
 ) -> None:
     '''
     Tests the deprecated sendnn_decoder backend, which should fall-back to
@@ -137,13 +121,8 @@
         block_size=2048,
         sampling_params=vllm_sampling_params,
         tensor_parallel_size=1,
-<<<<<<< HEAD
         backend=backend,
-        vllm_version=vllm_version,
         monkeypatch=monkeypatch)
-=======
-        backend=backend)
->>>>>>> 95119826
 
     hf_results = generate_hf_output(model=model,
                                     prompts=prompts,
@@ -163,11 +142,7 @@
 def test_batch_handling(
     model: str,
     backend: str,
-<<<<<<< HEAD
-    vllm_version: str,
     monkeypatch: pytest.MonkeyPatch,
-=======
->>>>>>> 95119826
 ):
     """Test that the spyre worker correctly handles batches of requests that
     finish after different numbers of forward passes"""
@@ -200,13 +175,8 @@
         block_size=2048,
         sampling_params=vllm_sampling_params,
         tensor_parallel_size=1,
-<<<<<<< HEAD
         backend=backend,
-        vllm_version=vllm_version,
         monkeypatch=monkeypatch)
-=======
-        backend=backend)
->>>>>>> 95119826
 
     assert vllm_results[0]["text"] == " 3 2 "
     assert vllm_results[1]["text"] == " 6 5 4 3 2 "
