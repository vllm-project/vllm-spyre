--- conflicted
+++ resolved
@@ -129,30 +129,15 @@
         "warmup_shapes": warmup_shapes
     }
 
-<<<<<<< HEAD
     validate_vllm_vs_hf_output(model=model,
                                prompts=prompts,
-                               max_model_len=256,
+                               max_model_len=max_model_len,
                                sampling_params=vllm_sampling_params,
                                tensor_parallel_size=1,
                                backend=backend,
                                monkeypatch=monkeypatch,
                                max_new_tokens=max_new_tokens,
                                **kwargs)
-=======
-    vllm_results = generate_spyre_vllm_output(
-        model=model,
-        prompts=prompts,
-        max_model_len=max_model_len,
-        sampling_params=vllm_sampling_params,
-        tensor_parallel_size=1,
-        backend=backend,
-        monkeypatch=monkeypatch,
-        **kwargs)
-
-    check_output_against_hf(model, backend, max_new_tokens, vllm_results,
-                            prompts)
->>>>>>> 0c9b9714
 
 
 def test_full_batch_scheduling(model: ModelInfo, backend: str, monkeypatch):
