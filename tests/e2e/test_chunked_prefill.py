"""Verification of vLLM output by comparing with HF

Run `python -m pytest tests/e2e/test_spyre_basic.py`.
"""

import asyncio
from typing import cast
from unittest.mock import patch

import pytest
import requests
from llm_cache import get_cached_llm
from output_util import compare_results, extract_output, generate_hf_output, setup_golden_token
from pytest_mock.plugin import MockerFixture
<<<<<<< HEAD
from spyre_util import (
    ModelInfo,
    RemoteOpenAIServer,
    get_chicken_soup_prompts,
    get_longer_chicken_soup_prompts,
)
=======
from spyre_util import (ModelInfo, RemoteOpenAIServer,
                        get_chicken_soup_prompts,
                        get_longer_chicken_soup_prompts)
>>>>>>> bc9a0b70
from vllm import LLM, SamplingParams

from tests.scheduling_utils import random_prompt
from vllm_spyre.v1.worker.spyre_model_runner import SamplingForwardInputs


def get_model_runner(cp_model: LLM):
    return (
        cp_model.llm_engine.engine_core.engine_core.model_executor.driver_worker.worker.model_runner
    )


chicken_soup_prompts = get_longer_chicken_soup_prompts(4)

# NOTE: considering granite 3.3 tokenizer
# Should have 51 tokens
prompt_51 = get_chicken_soup_prompts(1)[0]
# Should have 95 tokens
prompt_95 = chicken_soup_prompts[0]
# Should have 251
prompt_251 = chicken_soup_prompts[0] + chicken_soup_prompts[1] + chicken_soup_prompts[2]
# Should have 260 tokens
prompt_260 = chicken_soup_prompts[0] + chicken_soup_prompts[2] + chicken_soup_prompts[3]

USE_CASES = {
    # Case I - Prompt fits in a single chunk
    "case_Ia": (prompt_95, 128, 1, 0),
    # Case I - Prompt fits in a single chunk with left padding
    "case_Ib": (prompt_51, 128, 1, 64),
    # Case II - Has left padding
    "case_II": (prompt_260, 128, 3, 64),
    # Case III again - no padding
    "case_III": (prompt_251, 128, 2, 0),
}


@pytest.mark.chunked_prefill
@pytest.mark.parametrize("use_case", list(USE_CASES.keys()))
def test_chunked_prefill_correctness(
    model: ModelInfo,
    backend: str,
    max_num_seqs: int,
    max_model_len: int,
    monkeypatch: pytest.MonkeyPatch,
    mocker: MockerFixture,
    use_case: str,
    use_llm_cache,
) -> None:
    """
    Minimal test to check if vllm-spyre activate code for chunked prefill for
    a prompt greater than the chunk size
    """

    (prompt, chunk_size, expected_chunk_count, expected_left_padding) = USE_CASES[use_case]
    max_new_tokens = 8

    hf_outputs = generate_hf_output(
        model=model,
        prompts=[prompt],
        max_new_tokens=max_new_tokens,
        ignore_eos=True,
    )
    ### NB: May not be guaranteed to be set
    monkeypatch.setenv("VLLM_ENABLE_V1_MULTIPROCESSING", "0")

    cp_model = get_cached_llm(
        model=model,
        max_model_len=max_model_len,
        tensor_parallel_size=1,
        backend=backend,
        monkeypatch=monkeypatch,
        max_num_seqs=max_num_seqs,
        use_cb=True,
        max_num_batched_tokens=chunk_size,
    )
    model_runner = get_model_runner(cp_model)

    sampling_params = SamplingParams(
        max_tokens=max_new_tokens, temperature=0, logprobs=0, ignore_eos=True
    )
    git_sampling_params = setup_golden_token(model, sampling_params, hf_outputs)

    _prepare_chunked_prefill = model_runner._prepare_chunked_prefill
    records = []

    def wrapper(self, *args, **kwargs):
        model_input = _prepare_chunked_prefill(self, *args, **kwargs)
        records.append(model_input)
        return model_input

    with patch.object(model_runner, "_prepare_chunked_prefill", wraps=wrapper) as spy:
        results = cp_model.generate(prompt, git_sampling_params)
        vllm_results = [extract_output(results[0])]

        for r in records:
            model_input = cast(SamplingForwardInputs, r)
            # Must be a single value
            left_padding = model_input.left_padded_prompt_mask[0].item()
            assert left_padding == expected_left_padding

    # Validate if the prefill was chunked
    spy.assert_called()
    assert spy.call_count == expected_chunk_count

    # Validate output
<<<<<<< HEAD
    compare_results(
        model=model,
        tensor_parallel_size=1,
        backend=backend,
        vllm_results=vllm_results,
        hf_results=hf_outputs,
        prompts=[prompt],
    )


@pytest.mark.parametrize("mode", [pytest.param("pc", marks=pytest.mark.prefix_caching, id="pc")])
=======
    compare_results(model=model,
                    tensor_parallel_size=1,
                    backend=backend,
                    vllm_results=vllm_results,
                    hf_results=hf_outputs,
                    prompts=[prompt])


@pytest.mark.parametrize(
    "mode", [pytest.param("pc", marks=pytest.mark.prefix_caching, id="pc")])
>>>>>>> bc9a0b70
@pytest.mark.asyncio
async def test_chunked_prefill_kv_cache_stats(
    remote_openai_server: RemoteOpenAIServer,
    model,
    warmup_shapes,
    backend,
    tp_size,
    mode,
    max_num_seqs,
    max_model_len,
):
    # Test that vllm metrics include prefix caching data
    client = remote_openai_server.get_async_client()

    prompt = random_prompt(
        model=model,
        seed=0,
<<<<<<< HEAD
        length=max_model_len // 2,  # try to span multiple chunks
=======
        length=max_model_len // 2  # try to span multiple chunks
>>>>>>> bc9a0b70
    )

    # Start a bunch of duplicate requests so that we hit prefix cache:
    request_tasks: list[asyncio.Task] = []
    # 2x max batch size so that there's some queueing
    for _ in range(2 * max_num_seqs):
        request_tasks.append(
            asyncio.create_task(
<<<<<<< HEAD
                client.completions.create(model=model.name, prompt=prompt, max_tokens=5)
            )
        )
=======
                client.completions.create(model=model.name,
                                          prompt=prompt,
                                          max_tokens=5)))
>>>>>>> bc9a0b70

    # Wait for the first request to finish to ensure that requests are
    # processing
    requests_finished = 0
    while requests_finished < 1:
<<<<<<< HEAD
        done, pending = await asyncio.wait(request_tasks, return_when=asyncio.FIRST_COMPLETED)
=======
        done, pending = await asyncio.wait(request_tasks,
                                           return_when=asyncio.FIRST_COMPLETED)
>>>>>>> bc9a0b70
        requests_finished += len(done)
        request_tasks = pending

    # Now that requests are processing, check metrics for KV cache usage.
    # This must be done while requests are in-flight, once they finish this
    # gauge will be 0.
    metrics = get_metrics(remote_openai_server)
    kv_cache_usage = get_metric_value(metrics, "vllm:kv_cache_usage_perc")
    assert kv_cache_usage > 0

    # Wait for at least 2 requests to finish to ensure the prefix cache was used
    while requests_finished < 2:
<<<<<<< HEAD
        done, pending = await asyncio.wait(request_tasks, return_when=asyncio.FIRST_COMPLETED)
=======
        done, pending = await asyncio.wait(request_tasks,
                                           return_when=asyncio.FIRST_COMPLETED)
>>>>>>> bc9a0b70
        requests_finished += len(done)
        request_tasks = pending

    # Cancel the rest
    for task in request_tasks:
        task.cancel()

    # Check the prefix cache counters
    # vLLM should be reporting these counters based on the last 1000 requests
    # (as of v0.12.0)
    metrics = get_metrics(remote_openai_server)
    total_tokens = get_metric_value(metrics, "vllm:prefix_cache_queries_total")
    hit_tokens = get_metric_value(metrics, "vllm:prefix_cache_hits_total")

    # Prefix cache rate won't be 100% because of chunking, but we should still
    # hit _some_ cache
<<<<<<< HEAD
    assert hit_tokens / total_tokens > 0.1


def get_metrics(remote_openai_server: RemoteOpenAIServer) -> list[str]:
    metrics_response = requests.get(f"http://localhost:{remote_openai_server.port}/metrics")
=======
    assert (hit_tokens / total_tokens > 0.1)


def get_metrics(remote_openai_server: RemoteOpenAIServer) -> list[str]:
    metrics_response = requests.get(
        f"http://localhost:{remote_openai_server.port}/metrics")
>>>>>>> bc9a0b70
    assert metrics_response.status_code == 200
    metrics = metrics_response.text
    return metrics.splitlines()


def get_metric_value(metrics: list[str], metric_name: str) -> float:
    metric_line = [line for line in metrics if line.startswith(metric_name)][0]
    return float(metric_line.split(" ")[-1])<|MERGE_RESOLUTION|>--- conflicted
+++ resolved
@@ -10,20 +10,12 @@
 import pytest
 import requests
 from llm_cache import get_cached_llm
-from output_util import compare_results, extract_output, generate_hf_output, setup_golden_token
+from output_util import (compare_results, extract_output, generate_hf_output,
+                         setup_golden_token)
 from pytest_mock.plugin import MockerFixture
-<<<<<<< HEAD
-from spyre_util import (
-    ModelInfo,
-    RemoteOpenAIServer,
-    get_chicken_soup_prompts,
-    get_longer_chicken_soup_prompts,
-)
-=======
 from spyre_util import (ModelInfo, RemoteOpenAIServer,
                         get_chicken_soup_prompts,
                         get_longer_chicken_soup_prompts)
->>>>>>> bc9a0b70
 from vllm import LLM, SamplingParams
 
 from tests.scheduling_utils import random_prompt
@@ -31,9 +23,9 @@
 
 
 def get_model_runner(cp_model: LLM):
-    return (
-        cp_model.llm_engine.engine_core.engine_core.model_executor.driver_worker.worker.model_runner
-    )
+    return cp_model.llm_engine.\
+        engine_core.engine_core.model_executor.\
+            driver_worker.worker.model_runner
 
 
 chicken_soup_prompts = get_longer_chicken_soup_prompts(4)
@@ -44,9 +36,11 @@
 # Should have 95 tokens
 prompt_95 = chicken_soup_prompts[0]
 # Should have 251
-prompt_251 = chicken_soup_prompts[0] + chicken_soup_prompts[1] + chicken_soup_prompts[2]
+prompt_251 = chicken_soup_prompts[0] + chicken_soup_prompts[
+    1] + chicken_soup_prompts[2]
 # Should have 260 tokens
-prompt_260 = chicken_soup_prompts[0] + chicken_soup_prompts[2] + chicken_soup_prompts[3]
+prompt_260 = chicken_soup_prompts[0] + chicken_soup_prompts[2] + \
+    chicken_soup_prompts[3]
 
 USE_CASES = {
     # Case I - Prompt fits in a single chunk
@@ -62,22 +56,19 @@
 
 @pytest.mark.chunked_prefill
 @pytest.mark.parametrize("use_case", list(USE_CASES.keys()))
-def test_chunked_prefill_correctness(
-    model: ModelInfo,
-    backend: str,
-    max_num_seqs: int,
-    max_model_len: int,
-    monkeypatch: pytest.MonkeyPatch,
-    mocker: MockerFixture,
-    use_case: str,
-    use_llm_cache,
-) -> None:
+def test_chunked_prefill_correctness(model: ModelInfo, backend: str,
+                                     max_num_seqs: int, max_model_len: int,
+                                     monkeypatch: pytest.MonkeyPatch,
+                                     mocker: MockerFixture, use_case: str,
+                                     use_llm_cache) -> None:
     """
     Minimal test to check if vllm-spyre activate code for chunked prefill for
     a prompt greater than the chunk size
     """
 
-    (prompt, chunk_size, expected_chunk_count, expected_left_padding) = USE_CASES[use_case]
+
+    (prompt, chunk_size, expected_chunk_count, expected_left_padding) =\
+          USE_CASES[use_case]
     max_new_tokens = 8
 
     hf_outputs = generate_hf_output(
@@ -89,33 +80,35 @@
     ### NB: May not be guaranteed to be set
     monkeypatch.setenv("VLLM_ENABLE_V1_MULTIPROCESSING", "0")
 
-    cp_model = get_cached_llm(
-        model=model,
-        max_model_len=max_model_len,
-        tensor_parallel_size=1,
-        backend=backend,
-        monkeypatch=monkeypatch,
-        max_num_seqs=max_num_seqs,
-        use_cb=True,
-        max_num_batched_tokens=chunk_size,
-    )
+    cp_model = get_cached_llm(model=model,
+                              max_model_len=max_model_len,
+                              tensor_parallel_size=1,
+                              backend=backend,
+                              monkeypatch=monkeypatch,
+                              max_num_seqs=max_num_seqs,
+                              use_cb=True,
+                              max_num_batched_tokens=chunk_size)
     model_runner = get_model_runner(cp_model)
 
-    sampling_params = SamplingParams(
-        max_tokens=max_new_tokens, temperature=0, logprobs=0, ignore_eos=True
-    )
-    git_sampling_params = setup_golden_token(model, sampling_params, hf_outputs)
+    sampling_params = SamplingParams(max_tokens=max_new_tokens,
+                                     temperature=0,
+                                     logprobs=0,
+                                     ignore_eos=True)
+    gti_sampling_params = setup_golden_token(model, sampling_params,
+                                             hf_outputs)
 
     _prepare_chunked_prefill = model_runner._prepare_chunked_prefill
     records = []
 
     def wrapper(self, *args, **kwargs):
-        model_input = _prepare_chunked_prefill(self, *args, **kwargs)
+        model_input = \
+            _prepare_chunked_prefill(self, *args, **kwargs)
         records.append(model_input)
         return model_input
 
-    with patch.object(model_runner, "_prepare_chunked_prefill", wraps=wrapper) as spy:
-        results = cp_model.generate(prompt, git_sampling_params)
+    with patch.object(model_runner, "_prepare_chunked_prefill",
+                      wraps=wrapper) as spy:
+        results = cp_model.generate(prompt, gti_sampling_params)
         vllm_results = [extract_output(results[0])]
 
         for r in records:
@@ -129,19 +122,6 @@
     assert spy.call_count == expected_chunk_count
 
     # Validate output
-<<<<<<< HEAD
-    compare_results(
-        model=model,
-        tensor_parallel_size=1,
-        backend=backend,
-        vllm_results=vllm_results,
-        hf_results=hf_outputs,
-        prompts=[prompt],
-    )
-
-
-@pytest.mark.parametrize("mode", [pytest.param("pc", marks=pytest.mark.prefix_caching, id="pc")])
-=======
     compare_results(model=model,
                     tensor_parallel_size=1,
                     backend=backend,
@@ -152,7 +132,6 @@
 
 @pytest.mark.parametrize(
     "mode", [pytest.param("pc", marks=pytest.mark.prefix_caching, id="pc")])
->>>>>>> bc9a0b70
 @pytest.mark.asyncio
 async def test_chunked_prefill_kv_cache_stats(
     remote_openai_server: RemoteOpenAIServer,
@@ -170,11 +149,7 @@
     prompt = random_prompt(
         model=model,
         seed=0,
-<<<<<<< HEAD
-        length=max_model_len // 2,  # try to span multiple chunks
-=======
         length=max_model_len // 2  # try to span multiple chunks
->>>>>>> bc9a0b70
     )
 
     # Start a bunch of duplicate requests so that we hit prefix cache:
@@ -183,26 +158,16 @@
     for _ in range(2 * max_num_seqs):
         request_tasks.append(
             asyncio.create_task(
-<<<<<<< HEAD
-                client.completions.create(model=model.name, prompt=prompt, max_tokens=5)
-            )
-        )
-=======
                 client.completions.create(model=model.name,
                                           prompt=prompt,
                                           max_tokens=5)))
->>>>>>> bc9a0b70
 
     # Wait for the first request to finish to ensure that requests are
     # processing
     requests_finished = 0
     while requests_finished < 1:
-<<<<<<< HEAD
-        done, pending = await asyncio.wait(request_tasks, return_when=asyncio.FIRST_COMPLETED)
-=======
         done, pending = await asyncio.wait(request_tasks,
                                            return_when=asyncio.FIRST_COMPLETED)
->>>>>>> bc9a0b70
         requests_finished += len(done)
         request_tasks = pending
 
@@ -215,12 +180,8 @@
 
     # Wait for at least 2 requests to finish to ensure the prefix cache was used
     while requests_finished < 2:
-<<<<<<< HEAD
-        done, pending = await asyncio.wait(request_tasks, return_when=asyncio.FIRST_COMPLETED)
-=======
         done, pending = await asyncio.wait(request_tasks,
                                            return_when=asyncio.FIRST_COMPLETED)
->>>>>>> bc9a0b70
         requests_finished += len(done)
         request_tasks = pending
 
@@ -237,20 +198,12 @@
 
     # Prefix cache rate won't be 100% because of chunking, but we should still
     # hit _some_ cache
-<<<<<<< HEAD
-    assert hit_tokens / total_tokens > 0.1
-
-
-def get_metrics(remote_openai_server: RemoteOpenAIServer) -> list[str]:
-    metrics_response = requests.get(f"http://localhost:{remote_openai_server.port}/metrics")
-=======
     assert (hit_tokens / total_tokens > 0.1)
 
 
 def get_metrics(remote_openai_server: RemoteOpenAIServer) -> list[str]:
     metrics_response = requests.get(
         f"http://localhost:{remote_openai_server.port}/metrics")
->>>>>>> bc9a0b70
     assert metrics_response.status_code == 200
     metrics = metrics_response.text
     return metrics.splitlines()
