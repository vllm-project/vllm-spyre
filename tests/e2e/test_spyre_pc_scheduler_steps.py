"""Verification of the correctness of the step-by-step execution of chunked
prefill with prefix caching. It does so by comparing, at every engine step 
(i.e. prefill or decode iteration), a bunch of attributes. 
This allows a finer testing of the padding and scheduling implementation.

Run `python -m pytest tests/e2e/test_spyre_pc_inference_steps.py`.
"""

import pytest
from scheduling_utils import (create_request_for_scheduler_test, random_prompt,
                              validate_scheduler_steps)
from spyre_util import ModelInfo


<<<<<<< HEAD
def get_block_tables(engine_core):

    model_runner = (
        engine_core.model_executor.driver_worker.worker.model_runner)
    req_to_blocks = model_runner.kv_cache_manager.req_to_blocks

    block_tables = {
        req_id: [block.block_id for block in blocks]
        for req_id, blocks in req_to_blocks.items()
    }

    block_ref_count = {}

    for blocks in req_to_blocks.values():
        for block in blocks:
            block_ref_count[block.block_id] = block.ref_cnt

    return block_tables, block_ref_count


def verify_block_tables(engine_core, step_num, step_ref, disable_asserts):

    block_tables, block_ref_count = get_block_tables(engine_core)

    if not disable_asserts:
        if "block_tables" in step_ref:
            assert step_ref["block_tables"] == block_tables

        if "block_ref_count" in step_ref:
            assert step_ref["block_ref_count"] == block_ref_count
    else:
        print(f"{block_tables=}")
        print(f"{block_ref_count=}")


@pytest.mark.cpu
=======
>>>>>>> dfdd330c
@pytest.mark.chunked_prefill
@pytest.mark.full_model
@pytest.mark.prefix_caching
# These values are all parameterized for test sorting
@pytest.mark.parametrize("max_num_seqs", [2])
@pytest.mark.parametrize("max_model_len", [256])
@pytest.mark.parametrize("max_num_batched_tokens", [128])
@pytest.mark.parametrize("available_blocks", [None])
def test_prefix_hit_within_batch(model: ModelInfo, backend: str,
                                 monkeypatch: pytest.MonkeyPatch,
                                 max_num_seqs: int, max_model_len: int,
                                 max_num_batched_tokens: int,
                                 available_blocks: int):
    """ Scenario where two equal sequences are scheduled. 
    While prefilling the second sequence we have a prefix cache
    hit and can reuse the first chunk. Note that the fetched prefix blocks 
    are still part of the existing decode batch. Hence we have duplicated 
    blocks in the block table for this example.

    Configuration:
        * max_num_seqs: 2
        * number of prompts: 2
            * 0: len = 192,  max tokens = 2, step joining = 0
            * 1: len = 192, max tokens = 2, step joining = 0
    """
    monkeypatch.setenv("VLLM_SPYRE_CP_INTERLEAVE_STEPS", "0")

    prompt = random_prompt(model=model, seed=0, length=192)

    request1 = create_request_for_scheduler_test(
        model=model,
        request_id=0,
        add_step=0,
        max_tokens=2,
        prompt=prompt,
        use_golden_token_injection=True)

    request2 = create_request_for_scheduler_test(
        model=model,
        request_id=1,
        add_step=0,
        max_tokens=2,
        prompt=prompt,
        use_golden_token_injection=True)

    checked_steps = [
        {
            "step": 0,
            "tkv": 0,
            "waiting": ["0", "1"],
            "running": [],
            "request_outputs": [],
            "n_reserved_blocks": 0,
            "n_used_blocks": 0
        },
        {  # prefill chunk 1 seq 0
            "step": 1,
            "tkv": 192,
            "waiting": ["1"],
            "running": ["0"],
            "request_outputs": [],
            "n_reserved_blocks": 4,
            "n_used_blocks": 3,
            "n_prefix_hits": 0,
            "block_tables": {
                '0': [1, 2, 3]
            },
            "block_ref_count": {
                1: 1,
                2: 1,
                3: 1
            }
        },
        {  # prefill chunk 2 seq 0
            "step": 2,
            "tkv": 192,
            "waiting": ["1"],
            "running": ["0"],
            "request_outputs": ["0"],
            "n_reserved_blocks": 4,
            "n_used_blocks": 3,
            "n_prefix_hits": 0,
            "block_tables": {
                '0': [1, 2, 3]
            },
            "block_ref_count": {
                1: 1,
                2: 1,
                3: 1
            }
        },
        {  # prefill chunk 1 seq 1
            # prefix hit!
            "step": 3,
            "tkv": 192,
            "waiting": [],
            "running": ["1", "0"],
            "request_outputs": [],
            "n_reserved_blocks": 8,
            "n_used_blocks": 5,
            "n_prefix_hits": 1,
            # each chunk has two blocks. Due to padding, the first chunk has
            # only one usable block
            "n_cached_blocks": 1,
            "block_tables": {
                '0': [1, 2, 3],
                '1': [1, 2, 3]
            },
            "block_ref_count": {
                1: 2,
                2: 2,
                3: 2
            }
        },
        {  # prefill chunk 2 seq 1
            # cannot use prefix, as the last chunk has to always be recomputed
            "step": 4,
            "tkv": 192,
            "waiting": [],
            "running": ["1", "0"],
            "request_outputs": ["1"],
            "n_reserved_blocks": 8,
            "n_used_blocks": 5,
            "n_prefix_hits": 0,
            "n_cached_blocks": 1,
            "block_tables": {
                '0': [1, 2, 3],
                '1': [1, 2, 3]
            },
            "block_ref_count": {
                1: 2,
                2: 2,
                3: 2
            }
        },
        {
            # Decode 1 of request 0.
            # Decode 1 of request 1.
            "step": 5,
            "tkv": 193,
            "waiting": [],
            "running": [],
            "request_outputs": ["1", "0"],
            "finished_requests": ["1", "0"],
            "n_reserved_blocks": 8,
<<<<<<< HEAD
            "n_used_blocks": 8,
            "n_cached_blocks": 1,
            "block_tables": {
                '0': [1, 2, 3, 4],
                '1': [1, 2, 3, 5]
            },
            "block_ref_count": {
                1: 2,
                2: 2,
                3: 2,
                4: 1,
                5: 1
            }
=======
            "n_used_blocks": 7,
            "n_cached_blocks": 1
>>>>>>> dfdd330c
        },
        {
            # Tkv should be cleared one step later
            "step": 6,
            "tkv": 0,
            "waiting": [],
            "running": [],
            "request_outputs": [],
            "n_reserved_blocks": 0,
            "n_used_blocks": 0,
            "block_tables": {},
            "block_ref_count": {}
        },
    ]

    check_scheduler_inference_steps(
        model=model,
        backend=backend,
        monkeypatch=monkeypatch,
        seqs_max_tokens=seqs_max_tokens,
        prompts_lengths=prompts_lengths,
        steps_add_reqs=steps_add_reqs,
        checked_steps=checked_steps,
        max_num_seqs=max_num_seqs,
        max_model_len=max_model_len,
        available_blocks=available_blocks,
        use_cb=False,
        random_prompts=True,
        max_num_batched_tokens=max_num_batched_tokens,
        prefix_caching=True,
        seeds=seeds,
        extra_assert_func=verify_block_tables)


@pytest.mark.cpu
@pytest.mark.chunked_prefill
@pytest.mark.full_model
@pytest.mark.prefix_caching
# These values are all parameterized for test sorting
@pytest.mark.parametrize("max_num_seqs", [2])
@pytest.mark.parametrize("max_model_len", [256])
@pytest.mark.parametrize("max_num_batched_tokens", [128])
@pytest.mark.parametrize("available_blocks", [None])
def test_block_deduplication_within_batch(model: ModelInfo, backend: str,
                                          monkeypatch: pytest.MonkeyPatch,
                                          set_random_seed, max_num_seqs: int,
                                          max_model_len: int,
                                          max_num_batched_tokens: int,
                                          available_blocks: int):
    """ Scenario where two equal sequences are scheduled. As both sequences
    fit in a single chunk they have to be recomputed. However, we can write
    the KV cache into the same first block as the prompts are identical.
    Therefore we end up with a duplicated block in the block table despite
    not having a prefix hit for this example. 

    Configuration:
        * max_num_seqs: 2
        * number of prompts: 2
            * 0: len = 70,  max tokens = 2, step joining = 0
            * 1: len = 70, max tokens = 2, step joining = 0
    """
    monkeypatch.setenv("VLLM_SPYRE_CP_INTERLEAVE_STEPS", "0")

    seqs_max_tokens = [2, 2]
    prompts_lengths = [70, 70]
    steps_add_reqs = [0, 0]
    seeds = [0, 0]  # twice the same sequence

    checked_steps = [
        {
            "step": 0,
            "tkv": 0,
            "waiting": ["0", "1"],
            "running": [],
            "request_outputs": [],
            "n_reserved_blocks": 0,
            "n_used_blocks": 0
        },
        {  # prefill chunk 1 seq 0
            "step": 1,
            "tkv": 70,
            "waiting": ["1"],
            "running": ["0"],
            "request_outputs": ["0"],
            "n_reserved_blocks": 2,
            "n_used_blocks": 2,
            "n_prefix_hits": 0,
            "n_cached_blocks": 0,
            "block_tables": {
                '0': [1, 2]
            },
            "block_ref_count": {
                1: 1,
                2: 1
            }
        },
        {  # prefill chunk 1 seq 1
            # cannot use prefix, as the last chunk has to always be recomputed
            "step": 2,
            "tkv": 70,
            "waiting": [],
            "running": ["1", "0"],
            "request_outputs": ["1"],
            "n_reserved_blocks": 4,
            "n_used_blocks": 4,
            "n_prefix_hits": 0,
            "n_cached_blocks": 0,
            "block_tables": {
                '0': [1, 2],
                '1': [1, 3]
            },
            "block_ref_count": {
                1: 2,
                2: 1,
                3: 1
            }
        },
        {
            # Decode 1 of request 0.
            # Decode 1 of request 1.
            "step": 3,
            "tkv": 71,
            "waiting": [],
            "running": [],
            "request_outputs": ["1", "0"],
            "finished_requests": ["1", "0"],
            "n_reserved_blocks": 4,
            "n_used_blocks": 4,
            "block_tables": {
                '0': [1, 2],
                '1': [1, 3]
            },
            "block_ref_count": {
                1: 2,
                2: 1,
                3: 1
            }
        },
        {
            # Tkv should be cleared one step later
            "step": 4,
            "tkv": 0,
            "waiting": [],
            "running": [],
            "request_outputs": [],
            "n_reserved_blocks": 0,
            "n_used_blocks": 0
        },
    ]

    validate_scheduler_steps(
        model=model,
        backend=backend,
        monkeypatch=monkeypatch,
        requests=[request1, request2],
        checked_steps=checked_steps,
        max_num_seqs=max_num_seqs,
        max_model_len=max_model_len,
        available_blocks=available_blocks,
        max_num_batched_tokens=max_num_batched_tokens,
        prefix_caching=True,
    )


@pytest.mark.chunked_prefill
@pytest.mark.full_model
@pytest.mark.prefix_caching
# These values are all parameterized for test sorting
@pytest.mark.parametrize("max_num_seqs", [2])
@pytest.mark.parametrize("max_model_len", [256])
@pytest.mark.parametrize("max_num_batched_tokens", [128])
@pytest.mark.parametrize("available_blocks", [None])
def test_prefix_hit_decoded_block_within_batch(model: ModelInfo, backend: str,
                                               monkeypatch: pytest.MonkeyPatch,
                                               max_num_seqs: int,
                                               max_model_len: int,
                                               max_num_batched_tokens: int,
                                               available_blocks: int):
    """ Scenario where two sequences are scheduled. We set the second
    sequence to be the entire first sequence plus some generated tokens.
    While prefilling the second sequence we have a prefix cache
    hit and can reuse the first chunk which consists of two blocks. The first
    block is entirely prompt while the second block is a mix of prompt and
    decoded tokens. Note that the fetched prefix blocks are still part of the 
    existing decode batch. Hence we have duplicated blocks in the block table 
    for this example.

    Configuration:
        * max_num_seqs: 2
        * number of prompts: 2
            * 0: len = 126,  max tokens = 68, step joining = 0
            * 1: len = 193, max tokens = 2, step joining = 67
    """
    monkeypatch.setenv("VLLM_SPYRE_CP_INTERLEAVE_STEPS", "0")

    prompt = random_prompt(model=model, seed=0, length=126)

    request1 = create_request_for_scheduler_test(
        model=model,
        request_id=0,
        add_step=0,
        max_tokens=68,
        prompt=prompt,
        use_golden_token_injection=True)

    # Next prompt uses part of the first request's output, matching 128 tokens
    # (2 blocks) in total
    prompt2 = prompt + request1.hf_output["token_ids"][:2] + \
        random_prompt(model=model, seed=0, length=65)

    request2 = create_request_for_scheduler_test(
        model=model,
        request_id=1,
        add_step=67,
        max_tokens=2,
        prompt=prompt2,
        use_golden_token_injection=True)


    checked_steps = [
        {
            "step": 0,
            "tkv": 0,
            "waiting": ["0"],
            "running": [],
            "request_outputs": [],
            "n_reserved_blocks": 0,
            "n_used_blocks": 0
        },
        {   # prefill chunk 1 seq 0
            "step": 1,
            "tkv": 126,
            "waiting": [],
            "running": ["0"],
            "request_outputs": ["0"],
            "n_reserved_blocks": 4,
            "n_used_blocks": 2,
            "n_prefix_hits": 0,
        },
        {
            # Decode 1 of request 0.
            "step": 2,
            "tkv": 127,
            "waiting": [],
            "running": ["0"],
            "request_outputs": ["0"],
            "n_reserved_blocks": 4,
            "n_used_blocks": 2,
        },
        {
            # Decode 3 of request 0.
            # need an additional block
            "step": 4,
            "tkv": 129,
            "waiting": [],
            "running": ["0"],
            "request_outputs": ["0"],
            "n_reserved_blocks": 4,
            "n_used_blocks": 3,
        },
        {
            # Decode 66 of request 0.
            "step": 67,
            "tkv": 192,
            "waiting": ["1"],
            "running": ["0"],
            "request_outputs": ["0"],
            "n_reserved_blocks": 4,
            "n_used_blocks": 3,
        },
        {   # prefill chunk 1 seq 1
            # prefix hit of the two blocks in the first chunk
            "step": 68,
            "tkv": 192, # why not 193
            "waiting": [],
            "running": ["1", "0"],
            "request_outputs": [],
            "n_reserved_blocks": 8,
            "n_used_blocks": 5,
            "n_prefix_hits": 1,
            # 1st block (prompt)
            # 2nd block (prompt + 2 decodes) <- what we want to test
            "n_cached_blocks": 2
        },
        {   # prefill chunk 2 seq 1
            # no prefix hit, always recompute last chunk
            "step": 69,
            "tkv": 192, # why not 193
            "waiting": [],
            "running": ["1", "0"],
            "request_outputs": ["1"],
            "n_reserved_blocks": 8,
            "n_used_blocks": 5,
            "n_prefix_hits": 0,
            "n_cached_blocks": 2
        },
        {
            # Decode 1 of request 0.
            # Decode 1 of request 1.
            "step": 70,
            "tkv": 194,
            "waiting": [],
            "running": [],
            "request_outputs": ["1", "0"],
            "finished_requests": ["1", "0"],
            "n_reserved_blocks": 8,
            "n_used_blocks": 6,
            "n_cached_blocks": 2
        },
        {
            # Tkv should be cleared one step later
            "step": 71,
            "tkv": 0,
            "waiting": [],
            "running": [],
            "request_outputs": [],
            "n_reserved_blocks": 0,
            "n_used_blocks": 0
        },
    ]

    validate_scheduler_steps(
        model=model,
        backend=backend,
        monkeypatch=monkeypatch,
        requests=[request1, request2],
        checked_steps=checked_steps,
        max_num_seqs=max_num_seqs,
        max_model_len=max_model_len,
        available_blocks=available_blocks,
        max_num_batched_tokens=max_num_batched_tokens,
        prefix_caching=True,
<<<<<<< HEAD
        seeds=seeds,
        extra_assert_func=verify_block_tables,
=======
>>>>>>> dfdd330c
    )


@pytest.mark.chunked_prefill
@pytest.mark.full_model
@pytest.mark.prefix_caching
# These values are all parameterized for test sorting
@pytest.mark.parametrize("max_num_seqs", [2])
@pytest.mark.parametrize("max_model_len", [256])
@pytest.mark.parametrize("max_num_batched_tokens", [128])
@pytest.mark.parametrize("available_blocks", [None])
def test_prefix_hit_not_in_batch(model: ModelInfo, backend: str,
                                 monkeypatch: pytest.MonkeyPatch,
                                 max_num_seqs: int, max_model_len: int,
                                 max_num_batched_tokens: int,
                                 available_blocks: int):
    """ Scenario where two equal sequences are scheduled. 
    While prefilling the second sequence we have a prefix cache
    hit and can reuse the first chunk. Note that the fetched prefix blocks 
    are not part of the existing decode batch as the sequence has already 
    left the batch at the time of prefilling the new sequence. Hence we have 
    no duplicated blocks in the block table for this example.

    Configuration:
        * max_num_seqs: 2
        * number of prompts: 2
            * 0: len = 192,  max tokens = 2, step joining = 0
            * 1: len = 192, max tokens = 2, step joining = 3
    """
    monkeypatch.setenv("VLLM_SPYRE_CP_INTERLEAVE_STEPS", "0")

    prompt = random_prompt(model=model, seed=0, length=192)

    request1 = create_request_for_scheduler_test(
        model=model,
        request_id=0,
        add_step=0,
        max_tokens=2,
        prompt=prompt,
        use_golden_token_injection=True)

    request2 = create_request_for_scheduler_test(
        model=model,
        request_id=1,
        add_step=3,
        max_tokens=2,
        prompt=prompt,
        use_golden_token_injection=True)

    checked_steps = [
        {
            "step": 0,
            "tkv": 0,
            "waiting": ["0"],
            "running": [],
            "request_outputs": [],
            "n_reserved_blocks": 0,
            "n_used_blocks": 0
        },
        {   # prefill chunk 1 seq 0
            "step": 1,
            "tkv": 192,
            "waiting": [],
            "running": ["0"],
            "request_outputs": [],
            "n_reserved_blocks": 4,
            "n_used_blocks": 3,
            "n_prefix_hits": 0,
        },
        {   # prefill chunk 2 seq 0
            "step": 2,
            "tkv": 192,
            "waiting": [],
            "running": ["0"],
            "request_outputs": ["0"],
            "n_reserved_blocks": 4,
            "n_used_blocks": 3,
            "n_prefix_hits": 0,
        },
        {
            # Decode 1 of request 0.
            # request 1 joined the waiting queue
            "step": 3,
            "tkv": 193,
            "waiting": ["1"],
            "running": [],
            "request_outputs": ["0"],
            "finished_requests": ["0"],
            "n_reserved_blocks": 4,
            "n_used_blocks": 4
        },
        {   # prefill chunk 1 seq 1
            # prefix hit!
            "step": 4,
            "tkv": 192,
            "waiting": [],
            "running": ["1"],
            "request_outputs": [],
            "n_reserved_blocks": 4,
            "n_used_blocks": 3,
            "n_prefix_hits": 1,
            "n_cached_blocks": 1
        },
        {   # prefill chunk 2 seq 1
            # cannot use prefix, as the last chunk has to always be recomputed
            "step": 5,
            "tkv": 192,
            "waiting": [],
            "running": ["1"],
            "request_outputs": ["1"],
            "n_reserved_blocks": 4,
            "n_used_blocks": 3,
            "n_prefix_hits": 0,
            "n_cached_blocks": 1
        },
        {
            # Decode 1 of request 0.
            "step": 6,
            "tkv": 193,
            "waiting": [],
            "running": [],
            "request_outputs": ["1"],
            "finished_requests": ["1"],
            "n_reserved_blocks": 4,
            "n_used_blocks": 4,
            "n_cached_blocks": 1
        },
        {
            # Tkv should be cleared one step later
            "step": 7,
            "tkv": 0,
            "waiting": [],
            "running": [],
            "request_outputs": [],
            "n_reserved_blocks": 0,
            "n_used_blocks": 0
        },
    ]

    validate_scheduler_steps(
        model=model,
        backend=backend,
        monkeypatch=monkeypatch,
        requests=[request1, request2],
        checked_steps=checked_steps,
        max_num_seqs=max_num_seqs,
        max_model_len=max_model_len,
        available_blocks=available_blocks,
        max_num_batched_tokens=max_num_batched_tokens,
        prefix_caching=True,
    )


@pytest.mark.chunked_prefill
@pytest.mark.full_model
@pytest.mark.prefix_caching
# These values are all parameterized for test sorting
@pytest.mark.parametrize("max_num_seqs", [2])
@pytest.mark.parametrize("max_model_len", [256])
@pytest.mark.parametrize("max_num_batched_tokens", [128])
@pytest.mark.parametrize("available_blocks", [4])
def test_limit_blocks_no_prefix_hit(model: ModelInfo, backend: str,
                                    monkeypatch: pytest.MonkeyPatch,
                                    max_num_seqs: int, max_model_len: int,
                                    max_num_batched_tokens: int,
                                    available_blocks: int):
    """ Scenario where three sequences are scheduled with the 1st and 3rd
    sequences being identical. While prefilling the third sequence we don't 
    have a prefix cache hit for the first chunk as the KV cache has already 
    been overwritten. This is because we limit the number of available blocks
    to 4. Note: When increasing the number of available blocks to 8, see
    test_limit_blocks_prefix_hit, the same test results in a prefix hit. 

    Configuration:
        * max_num_seqs: 2
        * number of prompts: 3
            * 0: len = 192,  max tokens = 2, step joining = 0
            * 1: len = 192, max tokens = 2, step joining = 3
            * 2: len = 192, max tokens = 2, step joining = 6
    """
    monkeypatch.setenv("VLLM_SPYRE_CP_INTERLEAVE_STEPS", "0")

    prompt1 = random_prompt(model=model, seed=0, length=192)
    prompt2 = random_prompt(model=model, seed=1, length=192)

    request1 = create_request_for_scheduler_test(
        model=model,
        request_id=0,
        add_step=0,
        max_tokens=2,
        prompt=prompt1,
        use_golden_token_injection=True)

    request2 = create_request_for_scheduler_test(
        model=model,
        request_id=1,
        add_step=3,
        max_tokens=2,
        prompt=prompt2,  # 1st and 3rd sequence are the same
        use_golden_token_injection=True)

    request3 = create_request_for_scheduler_test(
        model=model,
        request_id=2,
        add_step=6,
        max_tokens=2,
        prompt=prompt1,
        use_golden_token_injection=True)

    checked_steps = [
        {
            "step": 0,
            "tkv": 0,
            "waiting": ["0"],
            "running": [],
            "request_outputs": [],
            "n_reserved_blocks": 0,
            "n_used_blocks": 0
        },
        {   # prefill chunk 1 seq 0
            "step": 1,
            "tkv": 192,
            "waiting": [],
            "running": ["0"],
            "request_outputs": [],
            "n_reserved_blocks": 4,
            "n_used_blocks": 3,
            "n_prefix_hits": 0,
        },
        {   # prefill chunk 2 seq 0
            "step": 2,
            "tkv": 192,
            "waiting": [],
            "running": ["0"],
            "request_outputs": ["0"],
            "n_reserved_blocks": 4,
            "n_used_blocks": 3,
            "n_prefix_hits": 0,
        },
        {
            # Decode 1 of request 0
            # request 1 joined the waiting queue
            "step": 3,
            "tkv": 193,
            "waiting": ["1"],
            "running": [],
            "request_outputs": ["0"],
            "finished_requests": ["0"],
            "n_reserved_blocks": 4,
            "n_used_blocks": 4
        },
        {   # prefill chunk 1 seq 1
            "step": 4,
            "tkv": 192,
            "waiting": [],
            "running": ["1"],
            "request_outputs": [],
            "n_reserved_blocks": 4,
            "n_used_blocks": 3,
            "n_prefix_hits": 0,
        },
        {   # prefill chunk 2 seq 1
            "step": 5,
            "tkv": 192,
            "waiting": [],
            "running": ["1"],
            "request_outputs": ["1"],
            "n_reserved_blocks": 4,
            "n_used_blocks": 3,
            "n_prefix_hits": 0,
        },
        {
            # Decode 1 of request 1
            # request 2 joined the waiting queue
            "step": 6,
            "tkv": 193,
            "waiting": ['2'],
            "running": [],
            "request_outputs": ["1"],
            "finished_requests": ["1"],
            "n_reserved_blocks": 4,
            "n_used_blocks": 4
        },
        {   # prefill chunk 1 seq 2
            # no prefix hit as KV cache is already overwritten!
            "step": 7,
            "tkv": 192,
            "waiting": [],
            "running": ["2"],
            "request_outputs": [],
            "n_reserved_blocks": 4,
            "n_used_blocks": 3,
            "n_prefix_hits": 0,
        },
        {   # prefill chunk 2 seq 2
            "step": 8,
            "tkv": 192,
            "waiting": [],
            "running": ["2"],
            "request_outputs": ["2"],
            "n_reserved_blocks": 4,
            "n_used_blocks": 3,
            "n_prefix_hits": 0,
        },
        {
            # Decode 1 of request 2
            "step": 9,
            "tkv": 193,
            "waiting": [],
            "running": [],
            "request_outputs": ["2"],
            "finished_requests": ["2"],
            "n_reserved_blocks": 4,
            "n_used_blocks": 4
        },
        {
            # Tkv should be cleared one step later
            "step": 10,
            "tkv": 0,
            "waiting": [],
            "running": [],
            "request_outputs": [],
            "n_reserved_blocks": 0,
            "n_used_blocks": 0
        },
    ]

    validate_scheduler_steps(
        model=model,
        backend=backend,
        monkeypatch=monkeypatch,
        requests=[request1, request2, request3],
        checked_steps=checked_steps,
        max_num_seqs=max_num_seqs,
        max_model_len=max_model_len,
        available_blocks=available_blocks,
        max_num_batched_tokens=max_num_batched_tokens,
        prefix_caching=True,
    )


@pytest.mark.chunked_prefill
@pytest.mark.full_model
@pytest.mark.prefix_caching
# These values are all parameterized for test sorting
@pytest.mark.parametrize("max_num_seqs", [4])
@pytest.mark.parametrize("max_model_len", [256])
@pytest.mark.parametrize("max_num_batched_tokens", [128])
@pytest.mark.parametrize("available_blocks", [None])
def test_double_prefix_hit_within_batch(model: ModelInfo, backend: str,
                                        monkeypatch: pytest.MonkeyPatch,
                                        max_num_seqs: int, max_model_len: int,
                                        max_num_batched_tokens: int,
                                        available_blocks: int):
    """ Scenario where three equal and one different sequences are scheduled.
    While prefilling the second and fourth sequence we have a prefix cache
    hit and can reuse the first chunk. Note that the fetched prefix blocks 
    are still part of the existing decode batch. Hence we have duplicated 
    blocks in the block table for this example. More specifically, three
    sequences in the decode batch share the same KV cache block.

    Configuration:
        * max_num_seqs: 4
        * number of prompts: 4
            * 0: len = 192,  max tokens = 2, step joining = 0
            * 1: len = 192, max tokens = 2, step joining = 0
            * 2: len = 192, max tokens = 2, step joining = 0
            * 3: len = 192, max tokens = 2, step joining = 0
    """
    monkeypatch.setenv("VLLM_SPYRE_CP_INTERLEAVE_STEPS", "0")

    prompt1 = random_prompt(model=model, seed=0, length=192)
    prompt2 = random_prompt(model=model, seed=1, length=192)

    request1 = create_request_for_scheduler_test(
        model=model,
        request_id=0,
        add_step=0,
        max_tokens=2,
        prompt=prompt1,
        use_golden_token_injection=True)

    request2 = create_request_for_scheduler_test(
        model=model,
        request_id=1,
        add_step=0,
        max_tokens=2,
        prompt=prompt1,
        use_golden_token_injection=True)

    request3 = create_request_for_scheduler_test(
        model=model,
        request_id=2,
        add_step=0,
        max_tokens=2,
        prompt=prompt2,  # This request has a different prompt
        use_golden_token_injection=True)

    request4 = create_request_for_scheduler_test(
        model=model,
        request_id=3,
        add_step=0,
        max_tokens=2,
        prompt=prompt1,
        use_golden_token_injection=True)

    checked_steps = [
        {
            "step": 0,
            "tkv": 0,
            "waiting": ["0", "1", "2", "3"],
            "running": [],
            "request_outputs": [],
            "n_reserved_blocks": 0,
            "n_used_blocks": 0
        },
        {   # prefill chunk 1 seq 0
            "step": 1,
            "tkv": 192,
            "waiting": ["1", "2", "3"],
            "running": ["0"],
            "request_outputs": [],
            "n_reserved_blocks": 4,
            "n_used_blocks": 3,
            "n_prefix_hits": 0,
        },
        {   # prefill chunk 2 seq 0
            "step": 2,
            "tkv": 192,
            "waiting": ["1", "2", "3"],
            "running": ["0"],
            "request_outputs": ["0"],
            "n_reserved_blocks": 4,
            "n_used_blocks": 3,
            "n_prefix_hits": 0,
        },
        {   # prefill chunk 1 seq 1
            # prefix hit!
            "step": 3,
            "tkv": 192,
            "waiting": ["2", "3"],
            "running": ["1", "0"],
            "request_outputs": [],
            "n_reserved_blocks": 8,
            "n_used_blocks": 5,
            "n_prefix_hits": 1,
        },
        {   # prefill chunk 2 seq 1
            # cannot use prefix, as the last chunk has to always be recomputed
            "step": 4,
            "tkv": 192,
            "waiting": ["2", "3"],
            "running": ["1", "0"],
            "request_outputs": ["1"],
            "n_reserved_blocks": 8,
            "n_used_blocks": 5,
            "n_prefix_hits": 0,
        },
        {   # prefill chunk 1 seq 2
            "step": 5,
            "tkv": 192,
            "waiting": ["3"],
            "running": ["2", "1", "0"],
            "request_outputs": [],
            "n_reserved_blocks": 12,
            "n_used_blocks": 8,
            "n_prefix_hits": 0,
        },
        {   # prefill chunk 2 seq 2
            "step": 6,
            "tkv": 192,
            "waiting": ["3"],
            "running": ["2", "1", "0"],
            "request_outputs": ["2"],
            "n_reserved_blocks": 12,
            "n_used_blocks": 8,
            "n_prefix_hits": 0,
        },
        {   # prefill chunk 1 seq 3
            # prefix hit!
            "step": 7,
            "tkv": 192,
            "waiting": [],
            "running": ["3", "2", "1", "0"],
            "request_outputs": [],
            "n_reserved_blocks": 16,
            "n_used_blocks": 10,
            "n_prefix_hits": 1,
        },
        {   # prefill chunk 2 seq 3
            # cannot use prefix, as the last chunk has to always be recomputed
            "step": 8,
            "tkv": 192,
            "waiting": [],
            "running": ["3", "2", "1", "0"],
            "request_outputs": ["3"],
            "n_reserved_blocks": 16,
            "n_used_blocks": 10,
            "n_prefix_hits": 0,
        },
        {
            # Decode 1 of request 0, 1, 2, 3
            "step": 9,
            "tkv": 193,
            "waiting": [],
            "running": [],
            "request_outputs": ["3", "2", "1", "0"],
            "finished_requests": ["3", "2", "1", "0"],
            "n_reserved_blocks": 16,
            "n_used_blocks": 14
        },
        {
            # Tkv should be cleared one step later
            "step": 10,
            "tkv": 0,
            "waiting": [],
            "running": [],
            "request_outputs": [],
            "n_reserved_blocks": 0,
            "n_used_blocks": 0
        },
    ]

    validate_scheduler_steps(
        model=model,
        backend=backend,
        monkeypatch=monkeypatch,
        requests=[request1, request2, request3, request4],
        checked_steps=checked_steps,
        max_num_seqs=max_num_seqs,
        max_model_len=max_model_len,
        available_blocks=available_blocks,
        max_num_batched_tokens=max_num_batched_tokens,
        prefix_caching=True,
    )


@pytest.mark.chunked_prefill
@pytest.mark.full_model
@pytest.mark.prefix_caching
# These values are all parameterized for test sorting
@pytest.mark.parametrize("max_num_seqs", [2])
@pytest.mark.parametrize("max_model_len", [256])
@pytest.mark.parametrize("max_num_batched_tokens", [128])
@pytest.mark.parametrize("available_blocks", [8])
def test_limit_blocks_prefix_hit(model: ModelInfo, backend: str,
                                 monkeypatch: pytest.MonkeyPatch,
                                 max_num_seqs: int, max_model_len: int,
                                 max_num_batched_tokens: int,
                                 available_blocks: int):
    """ Scenario where three sequences are scheduled with the 1st and 3rd
    sequences being identical. While prefilling the third sequence we 
    have a prefix cache hit for the first chunk as the KV cache is still
    persistent. This is because the number of available blocks (8) is high
    enough. Note: When decreasing the number of available blocks to 4, see
    test_limit_blocks_no_prefix_hit, the same test results in a no prefix hit. 

    Configuration:
        * max_num_seqs: 2
        * number of prompts: 3
            * 0: len = 192,  max tokens = 2, step joining = 0
            * 1: len = 192, max tokens = 2, step joining = 3
            * 2: len = 192, max tokens = 2, step joining = 6
    """
    monkeypatch.setenv("VLLM_SPYRE_CP_INTERLEAVE_STEPS", "0")

    prompt1 = random_prompt(model=model, seed=0, length=192)
    prompt2 = random_prompt(model=model, seed=1, length=192)

    request1 = create_request_for_scheduler_test(
        model=model,
        request_id=0,
        add_step=0,
        max_tokens=2,
        prompt=prompt1,
        use_golden_token_injection=True)

    request2 = create_request_for_scheduler_test(
        model=model,
        request_id=1,
        add_step=3,
        max_tokens=2,
        prompt=prompt2,  # 1st and 3rd sequence are the same
        use_golden_token_injection=True)

    request3 = create_request_for_scheduler_test(
        model=model,
        request_id=2,
        add_step=6,
        max_tokens=2,
        prompt=prompt1,
        use_golden_token_injection=True)

    checked_steps = [
        {
            "step": 0,
            "tkv": 0,
            "waiting": ["0"],
            "running": [],
            "request_outputs": [],
            "n_reserved_blocks": 0,
            "n_used_blocks": 0
        },
        {   # prefill chunk 1 seq 0
            "step": 1,
            "tkv": 192,
            "waiting": [],
            "running": ["0"],
            "request_outputs": [],
            "n_reserved_blocks": 4,
            "n_used_blocks": 3,
            "n_prefix_hits": 0,
        },
        {   # prefill chunk 2 seq 0
            "step": 2,
            "tkv": 192,
            "waiting": [],
            "running": ["0"],
            "request_outputs": ["0"],
            "n_reserved_blocks": 4,
            "n_used_blocks": 3,
            "n_prefix_hits": 0,
        },
        {
            # Decode 1 of request 0
            # request 1 joined the waiting queue
            "step": 3,
            "tkv": 193,
            "waiting": ["1"],
            "running": [],
            "request_outputs": ["0"],
            "finished_requests": ["0"],
            "n_reserved_blocks": 4,
            "n_used_blocks": 4
        },
        {   # prefill chunk 1 seq 1
            "step": 4,
            "tkv": 192,
            "waiting": [],
            "running": ["1"],
            "request_outputs": [],
            "n_reserved_blocks": 4,
            "n_used_blocks": 3,
            "n_prefix_hits": 0,
        },
        {   # prefill chunk 2 seq 1
            "step": 5,
            "tkv": 192,
            "waiting": [],
            "running": ["1"],
            "request_outputs": ["1"],
            "n_reserved_blocks": 4,
            "n_used_blocks": 3,
            "n_prefix_hits": 0,
        },
        {
            # Decode 1 of request 1
            # request 2 joined the waiting queue
            "step": 6,
            "tkv": 193,
            "waiting": ['2'],
            "running": [],
            "request_outputs": ["1"],
            "finished_requests": ["1"],
            "n_reserved_blocks": 4,
            "n_used_blocks": 4
        },
        {   # prefill chunk 1 seq 2
            # prefix hit as KV cache is still persistent
            "step": 7,
            "tkv": 192,
            "waiting": [],
            "running": ["2"],
            "request_outputs": [],
            "n_reserved_blocks": 4,
            "n_used_blocks": 3,
            "n_prefix_hits": 1,
            "n_cached_blocks": 1
        },
        {   # prefill chunk 2 seq 2
            "step": 8,
            "tkv": 192,
            "waiting": [],
            "running": ["2"],
            "request_outputs": ["2"],
            "n_reserved_blocks": 4,
            "n_used_blocks": 3,
            "n_prefix_hits": 0,
            "n_cached_blocks": 1
        },
        {
            # Decode 1 of request 2
            "step": 9,
            "tkv": 193,
            "waiting": [],
            "running": [],
            "request_outputs": ["2"],
            "finished_requests": ["2"],
            "n_reserved_blocks": 4,
            "n_used_blocks": 4,
            "n_cached_blocks": 1
        },
        {
            # Tkv should be cleared one step later
            "step": 10,
            "tkv": 0,
            "waiting": [],
            "running": [],
            "request_outputs": [],
            "n_reserved_blocks": 0,
            "n_used_blocks": 0
        },
    ]

    validate_scheduler_steps(
        model=model,
        backend=backend,
        monkeypatch=monkeypatch,
        requests=[request1, request2, request3],
        checked_steps=checked_steps,
        max_num_seqs=max_num_seqs,
        max_model_len=max_model_len,
        available_blocks=available_blocks,
        max_num_batched_tokens=max_num_batched_tokens,
        prefix_caching=True,
    )


@pytest.mark.chunked_prefill
@pytest.mark.full_model
@pytest.mark.prefix_caching
# These values are all parameterized for test sorting
@pytest.mark.parametrize("max_num_seqs", [2])
@pytest.mark.parametrize("max_model_len", [512])
@pytest.mark.parametrize("max_num_batched_tokens", [128])
@pytest.mark.parametrize("available_blocks", [None])
def test_multi_chunk_full_match(model: ModelInfo, backend: str,
                                monkeypatch: pytest.MonkeyPatch,
                                max_num_seqs: int, max_model_len: int,
                                max_num_batched_tokens: int,
                                available_blocks: int):
    """ Scenario where two equal sequences are scheduled.
    Both sequences have exactly 3 chunks worth of tokens, thus
    resulting in a 100% match up to the last token. This test
    makes sure that the last chunk is not reused.

    Configuration:
        * max_num_seqs: 2
        * number of prompts: 2
            * 0: len = 384, max tokens = 2, step joining = 0
            * 1: len = 384, max tokens = 2, step joining = 0
    """
    monkeypatch.setenv("VLLM_SPYRE_CP_INTERLEAVE_STEPS", "0")

    prompt = random_prompt(model=model, seed=0, length=384)

    request1 = create_request_for_scheduler_test(
        model=model,
        request_id=0,
        add_step=0,
        max_tokens=2,
        prompt=prompt,
        use_golden_token_injection=True)

    request2 = create_request_for_scheduler_test(
        model=model,
        request_id=1,
        add_step=0,
        max_tokens=2,
        prompt=prompt,
        use_golden_token_injection=True)

    checked_steps = [
        {
            "step": 0,
            "tkv": 0,
            "waiting": ["0", "1"],
            "running": [],
            "request_outputs": [],
            "n_reserved_blocks": 0,
            "n_used_blocks": 0
        },
        {   # prefill chunk 1 seq 0
            "step": 1,
            "tkv": 384,
            "waiting": ["1"],
            "running": ["0"],
            "request_outputs": [],
            "n_reserved_blocks": 7,
            "n_used_blocks": 6,
            "n_prefix_hits": 0,
        },
        {   # prefill chunk 2 seq 0
            "step": 2,
            "tkv": 384,
            "waiting": ["1"],
            "running": ["0"],
            "request_outputs": [],
            "n_reserved_blocks": 7,
            "n_used_blocks": 6,
            "n_prefix_hits": 0,
        },
        {   # prefill chunk 3 seq 0
            "step": 3,
            "tkv": 384,
            "waiting": ["1"],
            "running": ["0"],
            "request_outputs": ["0"],
            "n_reserved_blocks": 7,
            "n_used_blocks": 6,
            "n_prefix_hits": 0,
            # up until this point nothing interesting happened
            # with the block table
            "block_tables": {'0': [1, 2, 3, 4, 5, 6]},
            "block_ref_count": {1: 1, 2: 1, 3: 1, 4: 1, 5: 1, 6: 1}
        },
        {   # prefill chunk 1 seq 1
            # prefix hit!
            "step": 4,
            "tkv": 384,
            "waiting": [],
            "running": ["1", "0"],
            "request_outputs": [],
            "n_reserved_blocks": 14,
            "n_used_blocks": 8,
            "n_prefix_hits": 1,
            # The number of cached blocks is determined up front
<<<<<<< HEAD
            "n_cached_blocks": 4,
            # Now, although the last chunk has to be recomputed,
            # the blocks are still shared.
            "block_tables": {'0': [1, 2, 3, 4, 5, 6], '1': [1, 2, 3, 4, 5, 6]},
            "block_ref_count": {1: 2, 2: 2, 3: 2, 4: 2, 5: 2, 6: 2}
=======
            "n_cached_blocks": 4 # can reuse the first two chunk (4 blocks)
>>>>>>> dfdd330c
        },
        {   # prefill chunk 2 seq 1
            # prefix hit!
            "step": 5,
            "tkv": 384,
            "waiting": [],
            "running": ["1", "0"],
            "request_outputs": [],
            "n_reserved_blocks": 14,
            "n_used_blocks": 8,
            "n_prefix_hits": 1,
            "n_cached_blocks": 4
        },
        {   # prefill chunk 3 seq 1
            # cannot use prefix, as the last chunk has to always be recomputed
            "step": 6,
            "tkv": 384,
            "waiting": [],
            "running": ["1", "0"],
            "request_outputs": ["1"],
            "n_reserved_blocks": 14,
            "n_used_blocks": 8,
            "n_prefix_hits": 0,
            "n_cached_blocks": 4
        },
        {
            # Decode 1 of request 0.
            # Decode 1 of request 1.
            "step": 7,
            "tkv": 385,
            "waiting": [],
            "running": [],
            "request_outputs": ["1", "0"],
            "finished_requests": ["1", "0"],
            "n_reserved_blocks": 14,
<<<<<<< HEAD
            "n_used_blocks": 14,
            "n_cached_blocks": 4,
            # when decode starts, we see the tables diverge
            "block_tables": {
                '0': [1, 2, 3, 4, 5, 6, 7],
                '1': [1, 2, 3, 4, 5, 6, 8]
            },
            "block_ref_count": {1: 2, 2: 2, 3: 2, 4: 2, 5: 2, 6: 2, 7: 1, 8: 1}
=======
            "n_used_blocks": 10,
            "n_cached_blocks": 4
>>>>>>> dfdd330c
        },
        {
            # Tkv should be cleared one step later
            "step": 8,
            "tkv": 0,
            "waiting": [],
            "running": [],
            "request_outputs": [],
            "n_reserved_blocks": 0,
            "n_used_blocks": 0
        },
    ]

    validate_scheduler_steps(
        model=model,
        backend=backend,
        monkeypatch=monkeypatch,
        requests=[request1, request2],
        checked_steps=checked_steps,
        max_num_seqs=max_num_seqs,
        max_model_len=max_model_len,
        available_blocks=available_blocks,
        max_num_batched_tokens=max_num_batched_tokens,
        prefix_caching=True,
    )


@pytest.mark.chunked_prefill
@pytest.mark.full_model
@pytest.mark.prefix_caching
# These values are all parameterized for test sorting
@pytest.mark.parametrize("max_num_seqs", [2])
@pytest.mark.parametrize("max_model_len", [512])
@pytest.mark.parametrize("max_num_batched_tokens", [128])
@pytest.mark.parametrize("available_blocks", [None])
def test_multi_chunk_partial_match(model: ModelInfo, backend: str,
                                   monkeypatch: pytest.MonkeyPatch,
                                   max_num_seqs: int, max_model_len: int,
                                   max_num_batched_tokens: int,
                                   available_blocks: int):
    """ Scenario where two sequences are scheduled which share a common
    prefix. The second sequence shares 254 tokens with the first sequence,
    which is less than two chunks. We can therefore reuse only one chunk
    (254 < 2*128 = 256).

    Configuration:
        * max_num_seqs: 2
        * number of prompts: 2
            * 0: len = 384,  max tokens = 2, step joining = 0
            * 1: len = 384, max tokens = 2, step joining = 0
    """
    monkeypatch.setenv("VLLM_SPYRE_CP_INTERLEAVE_STEPS", "0")

    # twice the same seed for a sequence of length 384
    # the first sequence shares the same prefix of length 384 tokens
    # the second sequence shares the same prefix of length 254 tokens
    # hence sequence 1 shares the first 254 tokens with sequence 0

    prompt1 = random_prompt(model=model, seed=0, length=384)
    prompt2 = prompt1[0:254] + \
        random_prompt(model=model, seed=0, length=384 - 254)

    request1 = create_request_for_scheduler_test(
        model=model,
        request_id=0,
        add_step=0,
        max_tokens=2,
        prompt=prompt1,
        use_golden_token_injection=True)

    request2 = create_request_for_scheduler_test(
        model=model,
        request_id=1,
        add_step=0,
        max_tokens=2,
        prompt=prompt2,
        use_golden_token_injection=True)

    checked_steps = [
        {
            "step": 0,
            "tkv": 0,
            "waiting": ["0", "1"],
            "running": [],
            "request_outputs": [],
            "n_reserved_blocks": 0,
            "n_used_blocks": 0
        },
        {   # prefill chunk 1 seq 0
            "step": 1,
            "tkv": 384,
            "waiting": ["1"],
            "running": ["0"],
            "request_outputs": [],
            "n_reserved_blocks": 7,
            "n_used_blocks": 6,
            "n_prefix_hits": 0,
        },
        {   # prefill chunk 2 seq 0
            "step": 2,
            "tkv": 384,
            "waiting": ["1"],
            "running": ["0"],
            "request_outputs": [],
            "n_reserved_blocks": 7,
            "n_used_blocks": 6,
            "n_prefix_hits": 0,
        },
        {   # prefill chunk 3 seq 0
            "step": 3,
            "tkv": 384,
            "waiting": ["1"],
            "running": ["0"],
            "request_outputs": ["0"],
            "n_reserved_blocks": 7,
            "n_used_blocks": 6,
            "n_prefix_hits": 0,
        },
        {   # prefill chunk 1 seq 1
            # prefix hit!
            "step": 4,
            "tkv": 384,
            "waiting": [],
            "running": ["1", "0"],
            "request_outputs": [],
            "n_reserved_blocks": 14,
            "n_used_blocks": 10,
            "n_prefix_hits": 1,
            # The number of cached blocks is determined up front
            "n_cached_blocks": 2 # can only reuse the first chunk (2 blocks)
        },
        {   # prefill chunk 2 seq 1
            # cannot use prefix, as the prefix is less than 2 chunks
            "step": 5,
            "tkv": 384,
            "waiting": [],
            "running": ["1", "0"],
            "request_outputs": [],
            "n_reserved_blocks": 14,
            "n_used_blocks": 10,
            "n_prefix_hits": 0,
            "n_cached_blocks": 2
        },
        {   # prefill chunk 3 seq 1
            "step": 6,
            "tkv": 384,
            "waiting": [],
            "running": ["1", "0"],
            "request_outputs": ["1"],
            "n_reserved_blocks": 14,
            "n_used_blocks": 10,
            "n_prefix_hits": 0,
            "n_cached_blocks": 2
        },
        {
            # Decode 1 of request 0.
            # Decode 1 of request 1.
            "step": 7,
            "tkv": 385,
            "waiting": [],
            "running": [],
            "request_outputs": ["1", "0"],
            "finished_requests": ["1", "0"],
            "n_reserved_blocks": 14,
            "n_used_blocks": 12,
            "n_cached_blocks": 2
        },
        {
            # Tkv should be cleared one step later
            "step": 8,
            "tkv": 0,
            "waiting": [],
            "running": [],
            "request_outputs": [],
            "n_reserved_blocks": 0,
            "n_used_blocks": 0
        },
    ]

    validate_scheduler_steps(
        model=model,
        backend=backend,
        monkeypatch=monkeypatch,
        requests=[request1, request2],
        checked_steps=checked_steps,
        max_num_seqs=max_num_seqs,
        max_model_len=max_model_len,
        available_blocks=available_blocks,
        max_num_batched_tokens=max_num_batched_tokens,
        prefix_caching=True,
<<<<<<< HEAD
        seeds=seeds,
        extra_assert_func=verify_block_tables,
=======
>>>>>>> dfdd330c
    )<|MERGE_RESOLUTION|>--- conflicted
+++ resolved
@@ -12,7 +12,6 @@
 from spyre_util import ModelInfo
 
 
-<<<<<<< HEAD
 def get_block_tables(engine_core):
 
     model_runner = (
@@ -48,9 +47,6 @@
         print(f"{block_ref_count=}")
 
 
-@pytest.mark.cpu
-=======
->>>>>>> dfdd330c
 @pytest.mark.chunked_prefill
 @pytest.mark.full_model
 @pytest.mark.prefix_caching
@@ -150,7 +146,7 @@
             "running": ["1", "0"],
             "request_outputs": [],
             "n_reserved_blocks": 8,
-            "n_used_blocks": 5,
+            "n_used_blocks": 3,
             "n_prefix_hits": 1,
             # each chunk has two blocks. Due to padding, the first chunk has
             # only one usable block
@@ -173,7 +169,7 @@
             "running": ["1", "0"],
             "request_outputs": ["1"],
             "n_reserved_blocks": 8,
-            "n_used_blocks": 5,
+            "n_used_blocks": 3,
             "n_prefix_hits": 0,
             "n_cached_blocks": 1,
             "block_tables": {
@@ -196,8 +192,7 @@
             "request_outputs": ["1", "0"],
             "finished_requests": ["1", "0"],
             "n_reserved_blocks": 8,
-<<<<<<< HEAD
-            "n_used_blocks": 8,
+            "n_used_blocks": 5,
             "n_cached_blocks": 1,
             "block_tables": {
                 '0': [1, 2, 3, 4],
@@ -210,10 +205,6 @@
                 4: 1,
                 5: 1
             }
-=======
-            "n_used_blocks": 7,
-            "n_cached_blocks": 1
->>>>>>> dfdd330c
         },
         {
             # Tkv should be cleared one step later
@@ -229,23 +220,17 @@
         },
     ]
 
-    check_scheduler_inference_steps(
-        model=model,
-        backend=backend,
-        monkeypatch=monkeypatch,
-        seqs_max_tokens=seqs_max_tokens,
-        prompts_lengths=prompts_lengths,
-        steps_add_reqs=steps_add_reqs,
-        checked_steps=checked_steps,
-        max_num_seqs=max_num_seqs,
-        max_model_len=max_model_len,
-        available_blocks=available_blocks,
-        use_cb=False,
-        random_prompts=True,
-        max_num_batched_tokens=max_num_batched_tokens,
-        prefix_caching=True,
-        seeds=seeds,
-        extra_assert_func=verify_block_tables)
+    validate_scheduler_steps(model=model,
+                             backend=backend,
+                             monkeypatch=monkeypatch,
+                             requests=[request1, request2],
+                             checked_steps=checked_steps,
+                             max_num_seqs=max_num_seqs,
+                             max_model_len=max_model_len,
+                             available_blocks=available_blocks,
+                             max_num_batched_tokens=max_num_batched_tokens,
+                             prefix_caching=True,
+                             extra_assert_func=verify_block_tables)
 
 
 @pytest.mark.cpu
@@ -277,10 +262,23 @@
     """
     monkeypatch.setenv("VLLM_SPYRE_CP_INTERLEAVE_STEPS", "0")
 
-    seqs_max_tokens = [2, 2]
-    prompts_lengths = [70, 70]
-    steps_add_reqs = [0, 0]
-    seeds = [0, 0]  # twice the same sequence
+    prompt = random_prompt(model=model, seed=0, length=70)
+
+    request1 = create_request_for_scheduler_test(
+        model=model,
+        request_id=0,
+        add_step=0,
+        max_tokens=2,
+        prompt=prompt,
+        use_golden_token_injection=True)
+
+    request2 = create_request_for_scheduler_test(
+        model=model,
+        request_id=1,
+        add_step=0,
+        max_tokens=2,
+        prompt=prompt,
+        use_golden_token_injection=True)
 
     checked_steps = [
         {
@@ -318,7 +316,7 @@
             "running": ["1", "0"],
             "request_outputs": ["1"],
             "n_reserved_blocks": 4,
-            "n_used_blocks": 4,
+            "n_used_blocks": 3,
             "n_prefix_hits": 0,
             "n_cached_blocks": 0,
             "block_tables": {
@@ -341,7 +339,7 @@
             "request_outputs": ["1", "0"],
             "finished_requests": ["1", "0"],
             "n_reserved_blocks": 4,
-            "n_used_blocks": 4,
+            "n_used_blocks": 3,
             "block_tables": {
                 '0': [1, 2],
                 '1': [1, 3]
@@ -364,18 +362,17 @@
         },
     ]
 
-    validate_scheduler_steps(
-        model=model,
-        backend=backend,
-        monkeypatch=monkeypatch,
-        requests=[request1, request2],
-        checked_steps=checked_steps,
-        max_num_seqs=max_num_seqs,
-        max_model_len=max_model_len,
-        available_blocks=available_blocks,
-        max_num_batched_tokens=max_num_batched_tokens,
-        prefix_caching=True,
-    )
+    validate_scheduler_steps(model=model,
+                             backend=backend,
+                             monkeypatch=monkeypatch,
+                             requests=[request1, request2],
+                             checked_steps=checked_steps,
+                             max_num_seqs=max_num_seqs,
+                             max_model_len=max_model_len,
+                             available_blocks=available_blocks,
+                             max_num_batched_tokens=max_num_batched_tokens,
+                             prefix_caching=True,
+                             extra_assert_func=verify_block_tables)
 
 
 @pytest.mark.chunked_prefill
@@ -546,11 +543,6 @@
         available_blocks=available_blocks,
         max_num_batched_tokens=max_num_batched_tokens,
         prefix_caching=True,
-<<<<<<< HEAD
-        seeds=seeds,
-        extra_assert_func=verify_block_tables,
-=======
->>>>>>> dfdd330c
     )
 
 
@@ -995,7 +987,7 @@
             "running": ["1", "0"],
             "request_outputs": [],
             "n_reserved_blocks": 8,
-            "n_used_blocks": 5,
+            "n_used_blocks": 3,
             "n_prefix_hits": 1,
         },
         {   # prefill chunk 2 seq 1
@@ -1006,7 +998,7 @@
             "running": ["1", "0"],
             "request_outputs": ["1"],
             "n_reserved_blocks": 8,
-            "n_used_blocks": 5,
+            "n_used_blocks": 3,
             "n_prefix_hits": 0,
         },
         {   # prefill chunk 1 seq 2
@@ -1016,7 +1008,7 @@
             "running": ["2", "1", "0"],
             "request_outputs": [],
             "n_reserved_blocks": 12,
-            "n_used_blocks": 8,
+            "n_used_blocks": 6,
             "n_prefix_hits": 0,
         },
         {   # prefill chunk 2 seq 2
@@ -1026,7 +1018,7 @@
             "running": ["2", "1", "0"],
             "request_outputs": ["2"],
             "n_reserved_blocks": 12,
-            "n_used_blocks": 8,
+            "n_used_blocks": 6,
             "n_prefix_hits": 0,
         },
         {   # prefill chunk 1 seq 3
@@ -1037,7 +1029,7 @@
             "running": ["3", "2", "1", "0"],
             "request_outputs": [],
             "n_reserved_blocks": 16,
-            "n_used_blocks": 10,
+            "n_used_blocks": 6,
             "n_prefix_hits": 1,
         },
         {   # prefill chunk 2 seq 3
@@ -1048,7 +1040,7 @@
             "running": ["3", "2", "1", "0"],
             "request_outputs": ["3"],
             "n_reserved_blocks": 16,
-            "n_used_blocks": 10,
+            "n_used_blocks": 6,
             "n_prefix_hits": 0,
         },
         {
@@ -1060,7 +1052,8 @@
             "request_outputs": ["3", "2", "1", "0"],
             "finished_requests": ["3", "2", "1", "0"],
             "n_reserved_blocks": 16,
-            "n_used_blocks": 14
+            "n_used_blocks": 10,
+            "n_used_btests/e2e/test_spyre_pc_scheduler_steps.pylocks": 10
         },
         {
             # Tkv should be cleared one step later
@@ -1375,18 +1368,14 @@
             "running": ["1", "0"],
             "request_outputs": [],
             "n_reserved_blocks": 14,
-            "n_used_blocks": 8,
+            "n_used_blocks": 6,
             "n_prefix_hits": 1,
             # The number of cached blocks is determined up front
-<<<<<<< HEAD
-            "n_cached_blocks": 4,
+            "n_cached_blocks": 4, # can reuse the first two chunk (4 blocks)
             # Now, although the last chunk has to be recomputed,
             # the blocks are still shared.
             "block_tables": {'0': [1, 2, 3, 4, 5, 6], '1': [1, 2, 3, 4, 5, 6]},
             "block_ref_count": {1: 2, 2: 2, 3: 2, 4: 2, 5: 2, 6: 2}
-=======
-            "n_cached_blocks": 4 # can reuse the first two chunk (4 blocks)
->>>>>>> dfdd330c
         },
         {   # prefill chunk 2 seq 1
             # prefix hit!
@@ -1396,7 +1385,7 @@
             "running": ["1", "0"],
             "request_outputs": [],
             "n_reserved_blocks": 14,
-            "n_used_blocks": 8,
+            "n_used_blocks": 6,
             "n_prefix_hits": 1,
             "n_cached_blocks": 4
         },
@@ -1408,7 +1397,7 @@
             "running": ["1", "0"],
             "request_outputs": ["1"],
             "n_reserved_blocks": 14,
-            "n_used_blocks": 8,
+            "n_used_blocks": 6,
             "n_prefix_hits": 0,
             "n_cached_blocks": 4
         },
@@ -1422,8 +1411,7 @@
             "request_outputs": ["1", "0"],
             "finished_requests": ["1", "0"],
             "n_reserved_blocks": 14,
-<<<<<<< HEAD
-            "n_used_blocks": 14,
+            "n_used_blocks": 8,
             "n_cached_blocks": 4,
             # when decode starts, we see the tables diverge
             "block_tables": {
@@ -1431,10 +1419,6 @@
                 '1': [1, 2, 3, 4, 5, 6, 8]
             },
             "block_ref_count": {1: 2, 2: 2, 3: 2, 4: 2, 5: 2, 6: 2, 7: 1, 8: 1}
-=======
-            "n_used_blocks": 10,
-            "n_cached_blocks": 4
->>>>>>> dfdd330c
         },
         {
             # Tkv should be cleared one step later
@@ -1561,7 +1545,7 @@
             "running": ["1", "0"],
             "request_outputs": [],
             "n_reserved_blocks": 14,
-            "n_used_blocks": 10,
+            "n_used_blocks": 9,
             "n_prefix_hits": 1,
             # The number of cached blocks is determined up front
             "n_cached_blocks": 2 # can only reuse the first chunk (2 blocks)
@@ -1574,7 +1558,7 @@
             "running": ["1", "0"],
             "request_outputs": [],
             "n_reserved_blocks": 14,
-            "n_used_blocks": 10,
+            "n_used_blocks": 9,
             "n_prefix_hits": 0,
             "n_cached_blocks": 2
         },
@@ -1585,7 +1569,7 @@
             "running": ["1", "0"],
             "request_outputs": ["1"],
             "n_reserved_blocks": 14,
-            "n_used_blocks": 10,
+            "n_used_blocks": 9,
             "n_prefix_hits": 0,
             "n_cached_blocks": 2
         },
@@ -1599,7 +1583,7 @@
             "request_outputs": ["1", "0"],
             "finished_requests": ["1", "0"],
             "n_reserved_blocks": 14,
-            "n_used_blocks": 12,
+            "n_used_blocks": 11,
             "n_cached_blocks": 2
         },
         {
@@ -1625,9 +1609,5 @@
         available_blocks=available_blocks,
         max_num_batched_tokens=max_num_batched_tokens,
         prefix_caching=True,
-<<<<<<< HEAD
-        seeds=seeds,
         extra_assert_func=verify_block_tables,
-=======
->>>>>>> dfdd330c
     )