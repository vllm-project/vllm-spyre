--- conflicted
+++ resolved
@@ -1373,26 +1373,10 @@
             "n_prefix_hits": 0,
             # up until this point nothing interesting happened
             # with the block table
-<<<<<<< HEAD
-            "block_tables": {
-                '0': [1, 2, 3, 4, 5, 6]
-            },
-            "block_ref_count": {
-                1: 1,
-                2: 1,
-                3: 1,
-                4: 1,
-                5: 1,
-                6: 1
-            }
-        },
-        {   # prefill chunks 1+2 seq 1
-=======
             "block_tables": {"0": [1, 2, 3, 4, 5, 6]},
             "block_ref_count": {1: 1, 2: 1, 3: 1, 4: 1, 5: 1, 6: 1},
         },
-        {  # prefill chunk 1 seq 1
->>>>>>> 320006d1
+        {   # prefill chunks 1+2 seq 1
             # prefix hit!
             "step": 4,
             "tkv": 384,
@@ -1406,39 +1390,10 @@
             "n_cached_blocks": 4,  # can reuse the first two chunk (4 blocks)
             # Now, although the last chunk has to be recomputed,
             # the blocks are still shared.
-<<<<<<< HEAD
-            "block_tables": {
-                '0': [1, 2, 3, 4, 5, 6],
-                '1': [1, 2, 3, 4, 5, 6]
-            },
-            "block_ref_count": {
-                1: 2,
-                2: 2,
-                3: 2,
-                4: 2,
-                5: 2,
-                6: 2
-            }
-        },
-        {   # prefill chunk 3 seq 1
-=======
             "block_tables": {"0": [1, 2, 3, 4, 5, 6], "1": [1, 2, 3, 4, 5, 6]},
             "block_ref_count": {1: 2, 2: 2, 3: 2, 4: 2, 5: 2, 6: 2},
         },
-        {  # prefill chunk 2 seq 1
-            # prefix hit!
-            "step": 5,
-            "tkv": 384,
-            "waiting": [],
-            "running": ["1", "0"],
-            "request_outputs": [],
-            "n_reserved_blocks": 14,
-            "n_used_blocks": 6,
-            "n_prefix_hits": 1,
-            "n_cached_blocks": 4,
-        },
-        {  # prefill chunk 3 seq 1
->>>>>>> 320006d1
+        {   # prefill chunk 3 seq 1
             # cannot use prefix, as the last chunk has to always be recomputed
             "step": 5,
             "tkv": 384,
@@ -1768,11 +1723,7 @@
             "n_used_blocks": 6,
             "n_prefix_hits": 0,
         },
-<<<<<<< HEAD
         {   # prefill chunk 1 and 2 seq 1
-=======
-        {  # prefill chunk 1 seq 1
->>>>>>> 320006d1
             # prefix hit!
             "step": 4,
             "tkv": 384,
@@ -1783,29 +1734,10 @@
             "n_used_blocks": 8,
             "n_prefix_hits": 1,
             # The number of cached blocks is determined up front
-<<<<<<< HEAD
             "n_cached_blocks": 4 # Reusing two chunks (4 blocks)
         },
         {   # prefill chunk 3 seq 1
             "step": 5,
-=======
-            "n_cached_blocks": 4,  # can only reuse the first chunk (2 blocks)
-        },
-        {  # prefill chunk 2 seq 1
-            # prefix hit! <- this is what we want to test
-            "step": 5,
-            "tkv": 384,
-            "waiting": [],
-            "running": ["1", "0"],
-            "request_outputs": [],
-            "n_reserved_blocks": 14,
-            "n_used_blocks": 8,
-            "n_prefix_hits": 1,
-            "n_cached_blocks": 4,
-        },
-        {  # prefill chunk 3 seq 1
-            "step": 6,
->>>>>>> 320006d1
             "tkv": 384,
             "waiting": [],
             "running": ["1", "0"],
