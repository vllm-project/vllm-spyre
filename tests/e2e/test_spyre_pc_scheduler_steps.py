"""Verification of the correctness of the step-by-step execution of chunked
prefill with prefix caching. It does so by comparing, at every engine step 
(i.e. prefill or decode iteration), a bunch of attributes. 
This allows a finer testing of the padding and scheduling implementation.

Run `python -m pytest tests/e2e/test_spyre_pc_inference_steps.py`.
"""

import pytest
from scheduling_utils import (create_request_for_scheduler_test, random_prompt,
                              validate_scheduler_steps)
from spyre_util import ModelInfo, verify_block_tables


@pytest.mark.chunked_prefill
@pytest.mark.full_model
@pytest.mark.prefix_caching
# These values are all parameterized for test sorting
@pytest.mark.parametrize("max_num_seqs", [2])
@pytest.mark.parametrize("max_model_len", [256])
@pytest.mark.parametrize("max_num_batched_tokens", [128])
@pytest.mark.parametrize("available_blocks", [None])
def test_prefix_hit_within_batch(model: ModelInfo, backend: str,
                                 monkeypatch: pytest.MonkeyPatch,
                                 max_num_seqs: int, max_model_len: int,
                                 max_num_batched_tokens: int,
                                 available_blocks: int):
    """ Scenario where two equal sequences are scheduled. 
    While prefilling the second sequence we have a prefix cache
    hit and can reuse the first chunk. Note that the fetched prefix blocks 
    are still part of the existing decode batch. Hence we have duplicated 
    blocks in the block table for this example.

    Configuration:
        * max_num_seqs: 2
        * number of prompts: 2
            * 0: len = 192,  max tokens = 2, step joining = 0
            * 1: len = 192, max tokens = 2, step joining = 0
    """
    monkeypatch.setenv("VLLM_SPYRE_CP_INTERLEAVE_STEPS", "0")

    prompt = random_prompt(model=model, seed=0, length=192)

    request1 = create_request_for_scheduler_test(
        model=model,
        request_id=0,
        add_step=0,
        max_tokens=2,
        prompt=prompt,
        use_golden_token_injection=True)

    request2 = create_request_for_scheduler_test(
        model=model,
        request_id=1,
        add_step=0,
        max_tokens=2,
        prompt=prompt,
        use_golden_token_injection=True)

    checked_steps = [
        {
            "step": 0,
            "tkv": 0,
            "waiting": ["0", "1"],
            "running": [],
            "request_outputs": [],
            "n_reserved_blocks": 0,
            "n_used_blocks": 0
        },
        {  # prefill chunk 1 seq 0
            "step": 1,
            "tkv": 192,
            "waiting": ["1"],
            "running": ["0"],
            "request_outputs": [],
            "n_reserved_blocks": 4,
            "n_used_blocks": 3,
            "n_prefix_hits": 0,
            "block_tables": {
                '0': [1, 2, 3]
            },
            "block_ref_count": {
                1: 1,
                2: 1,
                3: 1
            }
        },
        {  # prefill chunk 2 seq 0
            "step": 2,
            "tkv": 192,
            "waiting": ["1"],
            "running": ["0"],
            "request_outputs": ["0"],
            "n_reserved_blocks": 4,
            "n_used_blocks": 3,
            "n_prefix_hits": 0,
            "block_tables": {
                '0': [1, 2, 3]
            },
            "block_ref_count": {
                1: 1,
                2: 1,
                3: 1
            }
        },
        {  # prefill chunk 1 seq 1
            # prefix hit!
            "step": 3,
            "tkv": 192,
            "waiting": [],
            "running": ["1", "0"],
            "request_outputs": [],
            "n_reserved_blocks": 8,
            "n_used_blocks": 3,
            "n_prefix_hits": 1,
            # each chunk has two blocks. Due to padding, the first chunk has
            # only one usable block
            "n_cached_blocks": 1,
            "block_tables": {
                '0': [1, 2, 3],
                '1': [1, 2, 3]
            },
            "block_ref_count": {
                1: 2,
                2: 2,
                3: 2
            }
        },
        {  # prefill chunk 2 seq 1
            # cannot use prefix, as the last chunk has to always be recomputed
            "step": 4,
            "tkv": 192,
            "waiting": [],
            "running": ["1", "0"],
            "request_outputs": ["1"],
            "n_reserved_blocks": 8,
            "n_used_blocks": 3,
            "n_prefix_hits": 0,
            "n_cached_blocks": 1,
            "block_tables": {
                '0': [1, 2, 3],
                '1': [1, 2, 3]
            },
            "block_ref_count": {
                1: 2,
                2: 2,
                3: 2
            }
        },
        {
            # Decode 1 of request 0.
            # Decode 1 of request 1.
            "step": 5,
            "tkv": 193,
            "waiting": [],
            "running": [],
            "request_outputs": ["1", "0"],
            "finished_requests": ["1", "0"],
            "n_reserved_blocks": 8,
            "n_used_blocks": 5,
            "n_cached_blocks": 1,
            "block_tables": {
                '0': [1, 2, 3, 4],
                '1': [1, 2, 3, 5]
            },
            "block_ref_count": {
                1: 2,
                2: 2,
                3: 2,
                4: 1,
                5: 1
            }
        },
        {
            # Tkv should be cleared one step later
            "step": 6,
            "tkv": 0,
            "waiting": [],
            "running": [],
            "request_outputs": [],
            "n_reserved_blocks": 0,
            "n_used_blocks": 0,
            "block_tables": {},
            "block_ref_count": {}
        },
    ]

    validate_scheduler_steps(
        model=model,
        backend=backend,
        monkeypatch=monkeypatch,
        requests=[request1, request2],
        checked_steps=checked_steps,
        max_num_seqs=max_num_seqs,
        max_model_len=max_model_len,
        available_blocks=available_blocks,
        max_num_batched_tokens=max_num_batched_tokens,
        prefix_caching=True,
        extra_assert_func=verify_block_tables,
    )


@pytest.mark.cpu
@pytest.mark.chunked_prefill
@pytest.mark.full_model
@pytest.mark.prefix_caching
# These values are all parameterized for test sorting
@pytest.mark.parametrize("max_num_seqs", [2])
@pytest.mark.parametrize("max_model_len", [256])
@pytest.mark.parametrize("max_num_batched_tokens", [128])
@pytest.mark.parametrize("available_blocks", [None])
def test_block_deduplication_within_batch(model: ModelInfo, backend: str,
                                          monkeypatch: pytest.MonkeyPatch,
                                          set_random_seed, max_num_seqs: int,
                                          max_model_len: int,
                                          max_num_batched_tokens: int,
                                          available_blocks: int):
    """ Scenario where two equal sequences are scheduled. As both sequences
    fit in a single chunk they have to be recomputed. However, we can write
    the KV cache into the same first block as the prompts are identical.
    Therefore we end up with a duplicated block in the block table despite
    not having a prefix hit for this example. 

    Configuration:
        * max_num_seqs: 2
        * number of prompts: 2
            * 0: len = 70, max tokens = 2, step joining = 0
            * 1: len = 70, max tokens = 2, step joining = 0
    """
    monkeypatch.setenv("VLLM_SPYRE_CP_INTERLEAVE_STEPS", "0")

    prompt = random_prompt(model=model, seed=0, length=70)

    request1 = create_request_for_scheduler_test(
        model=model,
        request_id=0,
        add_step=0,
        max_tokens=2,
        prompt=prompt,
        use_golden_token_injection=True)

    request2 = create_request_for_scheduler_test(
        model=model,
        request_id=1,
        add_step=0,
        max_tokens=2,
        prompt=prompt,
        use_golden_token_injection=True)

    checked_steps = [
        {
            "step": 0,
            "tkv": 0,
            "waiting": ["0", "1"],
            "running": [],
            "request_outputs": [],
            "n_reserved_blocks": 0,
            "n_used_blocks": 0
        },
        {  # prefill chunk 1 seq 0
            "step": 1,
            "tkv": 70,
            "waiting": ["1"],
            "running": ["0"],
            "request_outputs": ["0"],
            "n_reserved_blocks": 2,
            "n_used_blocks": 2,
            "n_prefix_hits": 0,
            "n_cached_blocks": 0,
            "block_tables": {
                '0': [1, 2]
            },
            "block_ref_count": {
                1: 1,
                2: 1
            }
        },
        {  # prefill chunk 1 seq 1
            # cannot use prefix, as the last chunk has to always be recomputed
            "step": 2,
            "tkv": 70,
            "waiting": [],
            "running": ["1", "0"],
            "request_outputs": ["1"],
            "n_reserved_blocks": 4,
            "n_used_blocks": 3,
            "n_prefix_hits": 0,
            "n_cached_blocks": 0,
            "block_tables": {
                '0': [1, 2],
                '1': [1, 3]
            },
            "block_ref_count": {
                1: 2,
                2: 1,
                3: 1
            }
        },
        {
            # Decode 1 of request 0.
            # Decode 1 of request 1.
            "step": 3,
            "tkv": 71,
            "waiting": [],
            "running": [],
            "request_outputs": ["1", "0"],
            "finished_requests": ["1", "0"],
            "n_reserved_blocks": 4,
            "n_used_blocks": 3,
            "block_tables": {
                '0': [1, 2],
                '1': [1, 3]
            },
            "block_ref_count": {
                1: 2,
                2: 1,
                3: 1
            }
        },
        {
            # Tkv should be cleared one step later
            "step": 4,
            "tkv": 0,
            "waiting": [],
            "running": [],
            "request_outputs": [],
            "n_reserved_blocks": 0,
            "n_used_blocks": 0
        },
    ]

    validate_scheduler_steps(
        model=model,
        backend=backend,
        monkeypatch=monkeypatch,
        requests=[request1, request2],
        checked_steps=checked_steps,
        max_num_seqs=max_num_seqs,
        max_model_len=max_model_len,
        available_blocks=available_blocks,
        max_num_batched_tokens=max_num_batched_tokens,
        prefix_caching=True,
        extra_assert_func=verify_block_tables,
    )


@pytest.mark.chunked_prefill
@pytest.mark.full_model
@pytest.mark.prefix_caching
# These values are all parameterized for test sorting
@pytest.mark.parametrize("max_num_seqs", [2])
@pytest.mark.parametrize("max_model_len", [256])
@pytest.mark.parametrize("max_num_batched_tokens", [128])
@pytest.mark.parametrize("available_blocks", [None])
def test_prefix_hit_decoded_block_within_batch(model: ModelInfo, backend: str,
                                               monkeypatch: pytest.MonkeyPatch,
                                               max_num_seqs: int,
                                               max_model_len: int,
                                               max_num_batched_tokens: int,
                                               available_blocks: int):
    """ Scenario where two sequences are scheduled. We set the second
    sequence to be the entire first sequence plus some generated tokens.
    While prefilling the second sequence we have a prefix cache
    hit and can reuse the first chunk which consists of two blocks. The first
    block is entirely prompt while the second block is a mix of prompt and
    decoded tokens. Note that the fetched prefix blocks are still part of the 
    existing decode batch. Hence we have duplicated blocks in the block table 
    for this example.

    Configuration:
        * max_num_seqs: 2
        * number of prompts: 2
            * 0: len = 126,  max tokens = 68, step joining = 0
            * 1: len = 193, max tokens = 2, step joining = 67
    """
    monkeypatch.setenv("VLLM_SPYRE_CP_INTERLEAVE_STEPS", "0")

    prompt = random_prompt(model=model, seed=0, length=126)

    request1 = create_request_for_scheduler_test(
        model=model,
        request_id=0,
        add_step=0,
        max_tokens=68,
        prompt=prompt,
        use_golden_token_injection=True)

    # Next prompt uses part of the first request's output, matching 128 tokens
<<<<<<< HEAD
    # (2 blocks) in total, prompt_len = 126 + 2 + 65 = 193
    prompt2 = prompt + request1.hf_output["token_ids"][:2] + \
=======
    # (2 blocks) in total
    prompt2 = prompt + list(request1.hf_output["token_ids"][:2]) + \
>>>>>>> 25f4f4a4
        random_prompt(model=model, seed=0, length=65)

    request2 = create_request_for_scheduler_test(
        model=model,
        request_id=1,
        add_step=67,
        max_tokens=2,
        prompt=prompt2,
        use_golden_token_injection=True)


    checked_steps = [
        {
            "step": 0,
            "tkv": 0,
            "waiting": ["0"],
            "running": [],
            "request_outputs": [],
            "n_reserved_blocks": 0,
            "n_used_blocks": 0
        },
        {   # prefill chunk 1 seq 0
            "step": 1,
            "tkv": 126,
            "waiting": [],
            "running": ["0"],
            "request_outputs": ["0"],
            "n_reserved_blocks": 4,
            "n_used_blocks": 2,
            "n_prefix_hits": 0,
        },
        {
            # Decode 1 of request 0.
            "step": 2,
            "tkv": 127,
            "waiting": [],
            "running": ["0"],
            "request_outputs": ["0"],
            "n_reserved_blocks": 4,
            "n_used_blocks": 2,
        },
        {
            # Decode 3 of request 0.
            # need an additional block
            "step": 4,
            "tkv": 129,
            "waiting": [],
            "running": ["0"],
            "request_outputs": ["0"],
            "n_reserved_blocks": 4,
            "n_used_blocks": 3,
        },
        {
            # Decode 66 of request 0.
            "step": 67,
            "tkv": 192,
            "waiting": ["1"],
            "running": ["0"],
            "request_outputs": ["0"],
            "n_reserved_blocks": 4,
            "n_used_blocks": 3,
        },
        {   # prefill chunk 1 seq 1
            # prefix hit of the two blocks in the first chunk
            "step": 68,
            # use unchanged tkv of seq 0, since seq 1 is still prefilling
            "tkv": 192,
            "waiting": [],
            "running": ["1", "0"],
            "request_outputs": [],
            "n_reserved_blocks": 8,
            "n_used_blocks": 5,
            "n_prefix_hits": 1,
            # 1st block (prompt)
            # 2nd block (prompt + 2 decodes) <- what we want to test
            "n_cached_blocks": 2
        },
        {   # prefill chunk 2 seq 1
            # no prefix hit, always recompute last chunk
            "step": 69,
            # seq 1 tkv (193) is in 4th block. Need to pad seq 0 tkv to 4th
            # block as well: 192 + 64 = 256
            "tkv": 256,
            "waiting": [],
            "running": ["1", "0"],
            "request_outputs": ["1"],
            "n_reserved_blocks": 8,
            "n_used_blocks": 5,
            "n_prefix_hits": 0,
            "n_cached_blocks": 2,
            "block_tables": {
                '0': [1, 2, 3],
                '1': [1, 2, 4, 5],
                # Note: new block id 4 instead of 3 here as vLLM does not
                # currently deduplicate decoded blocks and so do we:
                # https://github.com/vllm-project/vllm/blob/1166c31cc78073378a16509fbbbed4cb4f040a4d/vllm/v1/core/block_pool.py#L46
            },
        },
        {
            # Decode 1 of request 0.
            # Decode 1 of request 1.
            "step": 70,
            "tkv": 194,
            "waiting": [],
            "running": [],
            "request_outputs": ["1", "0"],
            "finished_requests": ["1", "0"],
            "n_reserved_blocks": 8,
            "n_used_blocks": 6,
            "n_cached_blocks": 2,
            "block_tables": {
                '0': [1, 2, 3, 6],
                '1': [1, 2, 4, 5],
            },
        },
        {
            # Tkv should be cleared one step later
            "step": 71,
            "tkv": 0,
            "waiting": [],
            "running": [],
            "request_outputs": [],
            "n_reserved_blocks": 0,
            "n_used_blocks": 0
        },
    ]

    validate_scheduler_steps(
        model=model,
        backend=backend,
        monkeypatch=monkeypatch,
        requests=[request1, request2],
        checked_steps=checked_steps,
        max_num_seqs=max_num_seqs,
        max_model_len=max_model_len,
        available_blocks=available_blocks,
        max_num_batched_tokens=max_num_batched_tokens,
        prefix_caching=True,
        extra_assert_func=verify_block_tables,
    )


@pytest.mark.chunked_prefill
@pytest.mark.full_model
@pytest.mark.prefix_caching
# These values are all parameterized for test sorting
@pytest.mark.parametrize("max_num_seqs", [2])
@pytest.mark.parametrize("max_model_len", [256])
@pytest.mark.parametrize("max_num_batched_tokens", [128])
@pytest.mark.parametrize("available_blocks", [None])
def test_prefix_hit_not_in_batch(model: ModelInfo, backend: str,
                                 monkeypatch: pytest.MonkeyPatch,
                                 max_num_seqs: int, max_model_len: int,
                                 max_num_batched_tokens: int,
                                 available_blocks: int):
    """ Scenario where two equal sequences are scheduled. 
    While prefilling the second sequence we have a prefix cache
    hit and can reuse the first chunk. Note that the fetched prefix blocks 
    are not part of the existing decode batch as the sequence has already 
    left the batch at the time of prefilling the new sequence. Hence we have 
    no duplicated blocks in the block table for this example.

    Configuration:
        * max_num_seqs: 2
        * number of prompts: 2
            * 0: len = 192,  max tokens = 2, step joining = 0
            * 1: len = 192, max tokens = 2, step joining = 3
    """
    monkeypatch.setenv("VLLM_SPYRE_CP_INTERLEAVE_STEPS", "0")

    prompt = random_prompt(model=model, seed=0, length=192)

    request1 = create_request_for_scheduler_test(
        model=model,
        request_id=0,
        add_step=0,
        max_tokens=2,
        prompt=prompt,
        use_golden_token_injection=True)

    request2 = create_request_for_scheduler_test(
        model=model,
        request_id=1,
        add_step=3,
        max_tokens=2,
        prompt=prompt,
        use_golden_token_injection=True)

    checked_steps = [
        {
            "step": 0,
            "tkv": 0,
            "waiting": ["0"],
            "running": [],
            "request_outputs": [],
            "n_reserved_blocks": 0,
            "n_used_blocks": 0
        },
        {   # prefill chunk 1 seq 0
            "step": 1,
            "tkv": 192,
            "waiting": [],
            "running": ["0"],
            "request_outputs": [],
            "n_reserved_blocks": 4,
            "n_used_blocks": 3,
            "n_prefix_hits": 0,
        },
        {   # prefill chunk 2 seq 0
            "step": 2,
            "tkv": 192,
            "waiting": [],
            "running": ["0"],
            "request_outputs": ["0"],
            "n_reserved_blocks": 4,
            "n_used_blocks": 3,
            "n_prefix_hits": 0,
            "block_tables": {
                '0': [1, 2, 3],
            },
        },
        {
            # Decode 1 of request 0.
            # request 1 joined the waiting queue
            "step": 3,
            "tkv": 193,
            "waiting": ["1"],
            "running": [],
            "request_outputs": ["0"],
            "finished_requests": ["0"],
            "n_reserved_blocks": 4,
            "n_used_blocks": 4
        },
        {   # prefill chunk 1 seq 1
            # prefix hit!
            "step": 4,
            "tkv": 192,
            "waiting": [],
            "running": ["1"],
            "request_outputs": [],
            "n_reserved_blocks": 4,
            "n_used_blocks": 3,
            "n_prefix_hits": 1,
            "n_cached_blocks": 1
        },
        {   # prefill chunk 2 seq 1
            # cannot use prefix, as the last chunk has to always be recomputed
            "step": 5,
            "tkv": 192,
            "waiting": [],
            "running": ["1"],
            "request_outputs": ["1"],
            "n_reserved_blocks": 4,
            "n_used_blocks": 3,
            "n_prefix_hits": 0,
            "n_cached_blocks": 1,
            "block_tables": {
                '1': [1, 2, 3],
            },
        },
        {
            # Decode 1 of request 0.
            "step": 6,
            "tkv": 193,
            "waiting": [],
            "running": [],
            "request_outputs": ["1"],
            "finished_requests": ["1"],
            "n_reserved_blocks": 4,
            "n_used_blocks": 4,
            "n_cached_blocks": 1
        },
        {
            # Tkv should be cleared one step later
            "step": 7,
            "tkv": 0,
            "waiting": [],
            "running": [],
            "request_outputs": [],
            "n_reserved_blocks": 0,
            "n_used_blocks": 0
        },
    ]

    validate_scheduler_steps(
        model=model,
        backend=backend,
        monkeypatch=monkeypatch,
        requests=[request1, request2],
        checked_steps=checked_steps,
        max_num_seqs=max_num_seqs,
        max_model_len=max_model_len,
        available_blocks=available_blocks,
        max_num_batched_tokens=max_num_batched_tokens,
        prefix_caching=True,
        extra_assert_func=verify_block_tables,
    )


@pytest.mark.chunked_prefill
@pytest.mark.full_model
@pytest.mark.prefix_caching
# These values are all parameterized for test sorting
@pytest.mark.parametrize("max_num_seqs", [2])
@pytest.mark.parametrize("max_model_len", [256])
@pytest.mark.parametrize("max_num_batched_tokens", [128])
@pytest.mark.parametrize("available_blocks", [4])
def test_limit_blocks_no_prefix_hit(model: ModelInfo, backend: str,
                                    monkeypatch: pytest.MonkeyPatch,
                                    max_num_seqs: int, max_model_len: int,
                                    max_num_batched_tokens: int,
                                    available_blocks: int):
    """ Scenario where three sequences are scheduled with the 1st and 3rd
    sequences being identical. While prefilling the third sequence we don't 
    have a prefix cache hit for the first chunk as the KV cache has already 
    been overwritten. This is because we limit the number of available blocks
    to 4. Note: When increasing the number of available blocks to 8, see
    test_limit_blocks_prefix_hit, the same test results in a prefix hit. 

    Configuration:
        * max_num_seqs: 2
        * number of prompts: 3
            * 0: len = 192,  max tokens = 2, step joining = 0
            * 1: len = 192, max tokens = 2, step joining = 3
            * 2: len = 192, max tokens = 2, step joining = 6
    """
    monkeypatch.setenv("VLLM_SPYRE_CP_INTERLEAVE_STEPS", "0")

    prompt1 = random_prompt(model=model, seed=0, length=192)
    prompt2 = random_prompt(model=model, seed=1, length=192)

    request1 = create_request_for_scheduler_test(
        model=model,
        request_id=0,
        add_step=0,
        max_tokens=2,
        prompt=prompt1,
        use_golden_token_injection=True)

    request2 = create_request_for_scheduler_test(
        model=model,
        request_id=1,
        add_step=3,
        max_tokens=2,
        prompt=prompt2,  # 1st and 3rd sequence are the same
        use_golden_token_injection=True)

    request3 = create_request_for_scheduler_test(
        model=model,
        request_id=2,
        add_step=6,
        max_tokens=2,
        prompt=prompt1,
        use_golden_token_injection=True)

    checked_steps = [
        {
            "step": 0,
            "tkv": 0,
            "waiting": ["0"],
            "running": [],
            "request_outputs": [],
            "n_reserved_blocks": 0,
            "n_used_blocks": 0
        },
        {   # prefill chunk 1 seq 0
            "step": 1,
            "tkv": 192,
            "waiting": [],
            "running": ["0"],
            "request_outputs": [],
            "n_reserved_blocks": 4,
            "n_used_blocks": 3,
            "n_prefix_hits": 0,
        },
        {   # prefill chunk 2 seq 0
            "step": 2,
            "tkv": 192,
            "waiting": [],
            "running": ["0"],
            "request_outputs": ["0"],
            "n_reserved_blocks": 4,
            "n_used_blocks": 3,
            "n_prefix_hits": 0,
        },
        {
            # Decode 1 of request 0
            # request 1 joined the waiting queue
            "step": 3,
            "tkv": 193,
            "waiting": ["1"],
            "running": [],
            "request_outputs": ["0"],
            "finished_requests": ["0"],
            "n_reserved_blocks": 4,
            "n_used_blocks": 4
        },
        {   # prefill chunk 1 seq 1
            "step": 4,
            "tkv": 192,
            "waiting": [],
            "running": ["1"],
            "request_outputs": [],
            "n_reserved_blocks": 4,
            "n_used_blocks": 3,
            "n_prefix_hits": 0,
        },
        {   # prefill chunk 2 seq 1
            "step": 5,
            "tkv": 192,
            "waiting": [],
            "running": ["1"],
            "request_outputs": ["1"],
            "n_reserved_blocks": 4,
            "n_used_blocks": 3,
            "n_prefix_hits": 0,
        },
        {
            # Decode 1 of request 1
            # request 2 joined the waiting queue
            "step": 6,
            "tkv": 193,
            "waiting": ['2'],
            "running": [],
            "request_outputs": ["1"],
            "finished_requests": ["1"],
            "n_reserved_blocks": 4,
            "n_used_blocks": 4
        },
        {   # prefill chunk 1 seq 2
            # no prefix hit as KV cache is already overwritten!
            "step": 7,
            "tkv": 192,
            "waiting": [],
            "running": ["2"],
            "request_outputs": [],
            "n_reserved_blocks": 4,
            "n_used_blocks": 3,
            "n_prefix_hits": 0,
        },
        {   # prefill chunk 2 seq 2
            "step": 8,
            "tkv": 192,
            "waiting": [],
            "running": ["2"],
            "request_outputs": ["2"],
            "n_reserved_blocks": 4,
            "n_used_blocks": 3,
            "n_prefix_hits": 0,
        },
        {
            # Decode 1 of request 2
            "step": 9,
            "tkv": 193,
            "waiting": [],
            "running": [],
            "request_outputs": ["2"],
            "finished_requests": ["2"],
            "n_reserved_blocks": 4,
            "n_used_blocks": 4
        },
        {
            # Tkv should be cleared one step later
            "step": 10,
            "tkv": 0,
            "waiting": [],
            "running": [],
            "request_outputs": [],
            "n_reserved_blocks": 0,
            "n_used_blocks": 0
        },
    ]

    validate_scheduler_steps(
        model=model,
        backend=backend,
        monkeypatch=monkeypatch,
        requests=[request1, request2, request3],
        checked_steps=checked_steps,
        max_num_seqs=max_num_seqs,
        max_model_len=max_model_len,
        available_blocks=available_blocks,
        max_num_batched_tokens=max_num_batched_tokens,
        prefix_caching=True,
    )


@pytest.mark.chunked_prefill
@pytest.mark.full_model
@pytest.mark.prefix_caching
# These values are all parameterized for test sorting
@pytest.mark.parametrize("max_num_seqs", [4])
@pytest.mark.parametrize("max_model_len", [256])
@pytest.mark.parametrize("max_num_batched_tokens", [128])
@pytest.mark.parametrize("available_blocks", [None])
def test_double_prefix_hit_within_batch(model: ModelInfo, backend: str,
                                        monkeypatch: pytest.MonkeyPatch,
                                        max_num_seqs: int, max_model_len: int,
                                        max_num_batched_tokens: int,
                                        available_blocks: int):
    """ Scenario where three equal and one different sequences are scheduled.
    While prefilling the second and fourth sequence we have a prefix cache
    hit and can reuse the first chunk. Note that the fetched prefix blocks 
    are still part of the existing decode batch. Hence we have duplicated 
    blocks in the block table for this example. More specifically, three
    sequences in the decode batch share the same KV cache block.

    Configuration:
        * max_num_seqs: 4
        * number of prompts: 4
            * 0: len = 192,  max tokens = 2, step joining = 0
            * 1: len = 192, max tokens = 2, step joining = 0
            * 2: len = 192, max tokens = 2, step joining = 0
            * 3: len = 192, max tokens = 2, step joining = 0
    """
    monkeypatch.setenv("VLLM_SPYRE_CP_INTERLEAVE_STEPS", "0")

    prompt1 = random_prompt(model=model, seed=0, length=192)
    prompt2 = random_prompt(model=model, seed=1, length=192)

    request1 = create_request_for_scheduler_test(
        model=model,
        request_id=0,
        add_step=0,
        max_tokens=2,
        prompt=prompt1,
        use_golden_token_injection=True)

    request2 = create_request_for_scheduler_test(
        model=model,
        request_id=1,
        add_step=0,
        max_tokens=2,
        prompt=prompt1,
        use_golden_token_injection=True)

    request3 = create_request_for_scheduler_test(
        model=model,
        request_id=2,
        add_step=0,
        max_tokens=2,
        prompt=prompt2,  # This request has a different prompt
        use_golden_token_injection=True)

    request4 = create_request_for_scheduler_test(
        model=model,
        request_id=3,
        add_step=0,
        max_tokens=2,
        prompt=prompt1,
        use_golden_token_injection=True)

    checked_steps = [
        {
            "step": 0,
            "tkv": 0,
            "waiting": ["0", "1", "2", "3"],
            "running": [],
            "request_outputs": [],
            "n_reserved_blocks": 0,
            "n_used_blocks": 0
        },
        {  # prefill chunk 1 seq 0
            "step": 1,
            "tkv": 192,
            "waiting": ["1", "2", "3"],
            "running": ["0"],
            "request_outputs": [],
            "n_reserved_blocks": 4,
            "n_used_blocks": 3,
            "n_prefix_hits": 0,
            "block_tables": {
                '0': [1, 2, 3]
            },
            "block_ref_count": {
                1: 1,
                2: 1,
                3: 1
            }
        },
        {  # prefill chunk 2 seq 0
            "step": 2,
            "tkv": 192,
            "waiting": ["1", "2", "3"],
            "running": ["0"],
            "request_outputs": ["0"],
            "n_reserved_blocks": 4,
            "n_used_blocks": 3,
            "n_prefix_hits": 0,
            "block_tables": {
                '0': [1, 2, 3]
            },
            "block_ref_count": {
                1: 1,
                2: 1,
                3: 1
            }
        },
        {  # prefill chunk 1 seq 1
            # prefix hit!
            "step": 3,
            "tkv": 192,
            "waiting": ["2", "3"],
            "running": ["1", "0"],
            "request_outputs": [],
            "n_reserved_blocks": 8,
            "n_used_blocks": 3,
            "n_prefix_hits": 1,
            "block_tables": {
                '0': [1, 2, 3],
                '1': [1, 2, 3]
            },
            "block_ref_count": {
                1: 2,
                2: 2,
                3: 2
            }
        },
        {  # prefill chunk 2 seq 1
            # cannot use prefix, as the last chunk has to always be recomputed
            "step": 4,
            "tkv": 192,
            "waiting": ["2", "3"],
            "running": ["1", "0"],
            "request_outputs": ["1"],
            "n_reserved_blocks": 8,
            "n_used_blocks": 3,
            "n_prefix_hits": 0,
            "block_tables": {
                '0': [1, 2, 3],
                '1': [1, 2, 3]
            },
            "block_ref_count": {
                1: 2,
                2: 2,
                3: 2
            }
        },
        {  # prefill chunk 1 seq 2
            "step": 5,
            "tkv": 192,
            "waiting": ["3"],
            "running": ["2", "1", "0"],
            "request_outputs": [],
            "n_reserved_blocks": 12,
            "n_used_blocks": 6,
            "n_prefix_hits": 0,
            "block_tables": {
                '0': [1, 2, 3],
                '1': [1, 2, 3],
                '2': [4, 5, 6]
            },
            "block_ref_count": {
                1: 2,
                2: 2,
                3: 2,
                4: 1,
                5: 1,
                6: 1
            }
        },
        {  # prefill chunk 2 seq 2
            "step": 6,
            "tkv": 192,
            "waiting": ["3"],
            "running": ["2", "1", "0"],
            "request_outputs": ["2"],
            "n_reserved_blocks": 12,
            "n_used_blocks": 6,
            "n_prefix_hits": 0,
            "block_tables": {
                '0': [1, 2, 3],
                '1': [1, 2, 3],
                '2': [4, 5, 6]
            },
            "block_ref_count": {
                1: 2,
                2: 2,
                3: 2,
                4: 1,
                5: 1,
                6: 1
            }
        },
        {  # prefill chunk 1 seq 3
            # prefix hit!
            "step": 7,
            "tkv": 192,
            "waiting": [],
            "running": ["3", "2", "1", "0"],
            "request_outputs": [],
            "n_reserved_blocks": 16,
            "n_used_blocks": 6,
            "n_prefix_hits": 1,
            "block_tables": {
                '0': [1, 2, 3],
                '1': [1, 2, 3],
                '2': [4, 5, 6],
                '3': [1, 2, 3]
            },
            "block_ref_count": {
                1: 3,
                2: 3,
                3: 3,
                4: 1,
                5: 1,
                6: 1
            }
        },
        {  # prefill chunk 2 seq 3
            # cannot use prefix, as the last chunk has to always be recomputed
            "step": 8,
            "tkv": 192,
            "waiting": [],
            "running": ["3", "2", "1", "0"],
            "request_outputs": ["3"],
            "n_reserved_blocks": 16,
            "n_used_blocks": 6,
            "n_prefix_hits": 0,
            "block_tables": {
                '0': [1, 2, 3],
                '1': [1, 2, 3],
                '2': [4, 5, 6],
                '3': [1, 2, 3]
            },
            "block_ref_count": {
                1: 3,
                2: 3,
                3: 3,
                4: 1,
                5: 1,
                6: 1
            }
        },
        {
            # Decode 1 of request 0, 1, 2, 3
            "step": 9,
            "tkv": 193,
            "waiting": [],
            "running": [],
            "request_outputs": ["3", "2", "1", "0"],
            "finished_requests": ["3", "2", "1", "0"],
            "n_reserved_blocks": 16,
            "n_used_blocks": 10,
            "block_tables": {
                '0': [1, 2, 3, 7],
                '1': [1, 2, 3, 8],
                '2': [4, 5, 6, 9],
                '3': [1, 2, 3, 10]
            },
            "block_ref_count": {
                1: 3,
                2: 3,
                3: 3,
                7: 1,
                8: 1,
                4: 1,
                5: 1,
                6: 1,
                9: 1,
                10: 1
            }
        },
        {
            # Tkv should be cleared one step later
            "step": 10,
            "tkv": 0,
            "waiting": [],
            "running": [],
            "request_outputs": [],
            "n_reserved_blocks": 0,
            "n_used_blocks": 0
        },
    ]

    validate_scheduler_steps(
        model=model,
        backend=backend,
        monkeypatch=monkeypatch,
        requests=[request1, request2, request3, request4],
        checked_steps=checked_steps,
        max_num_seqs=max_num_seqs,
        max_model_len=max_model_len,
        available_blocks=available_blocks,
        max_num_batched_tokens=max_num_batched_tokens,
        prefix_caching=True,
        extra_assert_func=verify_block_tables,
    )


@pytest.mark.chunked_prefill
@pytest.mark.full_model
@pytest.mark.prefix_caching
# These values are all parameterized for test sorting
@pytest.mark.parametrize("max_num_seqs", [2])
@pytest.mark.parametrize("max_model_len", [256])
@pytest.mark.parametrize("max_num_batched_tokens", [128])
@pytest.mark.parametrize("available_blocks", [8])
def test_limit_blocks_prefix_hit(model: ModelInfo, backend: str,
                                 monkeypatch: pytest.MonkeyPatch,
                                 max_num_seqs: int, max_model_len: int,
                                 max_num_batched_tokens: int,
                                 available_blocks: int):
    """ Scenario where three sequences are scheduled with the 1st and 3rd
    sequences being identical. While prefilling the third sequence we 
    have a prefix cache hit for the first chunk as the KV cache is still
    persistent. This is because the number of available blocks (8) is high
    enough. Note: When decreasing the number of available blocks to 4, see
    test_limit_blocks_no_prefix_hit, the same test results in a no prefix hit. 

    Configuration:
        * max_num_seqs: 2
        * number of prompts: 3
            * 0: len = 192,  max tokens = 2, step joining = 0
            * 1: len = 192, max tokens = 2, step joining = 3
            * 2: len = 192, max tokens = 2, step joining = 6
    """
    monkeypatch.setenv("VLLM_SPYRE_CP_INTERLEAVE_STEPS", "0")

    prompt1 = random_prompt(model=model, seed=0, length=192)
    prompt2 = random_prompt(model=model, seed=1, length=192)

    request1 = create_request_for_scheduler_test(
        model=model,
        request_id=0,
        add_step=0,
        max_tokens=2,
        prompt=prompt1,
        use_golden_token_injection=True)

    request2 = create_request_for_scheduler_test(
        model=model,
        request_id=1,
        add_step=3,
        max_tokens=2,
        prompt=prompt2,  # 1st and 3rd sequence are the same
        use_golden_token_injection=True)

    request3 = create_request_for_scheduler_test(
        model=model,
        request_id=2,
        add_step=6,
        max_tokens=2,
        prompt=prompt1,
        use_golden_token_injection=True)

    checked_steps = [
        {
            "step": 0,
            "tkv": 0,
            "waiting": ["0"],
            "running": [],
            "request_outputs": [],
            "n_reserved_blocks": 0,
            "n_used_blocks": 0
        },
        {   # prefill chunk 1 seq 0
            "step": 1,
            "tkv": 192,
            "waiting": [],
            "running": ["0"],
            "request_outputs": [],
            "n_reserved_blocks": 4,
            "n_used_blocks": 3,
            "n_prefix_hits": 0,
        },
        {   # prefill chunk 2 seq 0
            "step": 2,
            "tkv": 192,
            "waiting": [],
            "running": ["0"],
            "request_outputs": ["0"],
            "n_reserved_blocks": 4,
            "n_used_blocks": 3,
            "n_prefix_hits": 0,
        },
        {
            # Decode 1 of request 0
            # request 1 joined the waiting queue
            "step": 3,
            "tkv": 193,
            "waiting": ["1"],
            "running": [],
            "request_outputs": ["0"],
            "finished_requests": ["0"],
            "n_reserved_blocks": 4,
            "n_used_blocks": 4
        },
        {   # prefill chunk 1 seq 1
            "step": 4,
            "tkv": 192,
            "waiting": [],
            "running": ["1"],
            "request_outputs": [],
            "n_reserved_blocks": 4,
            "n_used_blocks": 3,
            "n_prefix_hits": 0,
        },
        {   # prefill chunk 2 seq 1
            "step": 5,
            "tkv": 192,
            "waiting": [],
            "running": ["1"],
            "request_outputs": ["1"],
            "n_reserved_blocks": 4,
            "n_used_blocks": 3,
            "n_prefix_hits": 0,
        },
        {
            # Decode 1 of request 1
            # request 2 joined the waiting queue
            "step": 6,
            "tkv": 193,
            "waiting": ['2'],
            "running": [],
            "request_outputs": ["1"],
            "finished_requests": ["1"],
            "n_reserved_blocks": 4,
            "n_used_blocks": 4
        },
        {   # prefill chunk 1 seq 2
            # prefix hit as KV cache is still persistent
            "step": 7,
            "tkv": 192,
            "waiting": [],
            "running": ["2"],
            "request_outputs": [],
            "n_reserved_blocks": 4,
            "n_used_blocks": 3,
            "n_prefix_hits": 1,
            "n_cached_blocks": 1
        },
        {   # prefill chunk 2 seq 2
            "step": 8,
            "tkv": 192,
            "waiting": [],
            "running": ["2"],
            "request_outputs": ["2"],
            "n_reserved_blocks": 4,
            "n_used_blocks": 3,
            "n_prefix_hits": 0,
            "n_cached_blocks": 1
        },
        {
            # Decode 1 of request 2
            "step": 9,
            "tkv": 193,
            "waiting": [],
            "running": [],
            "request_outputs": ["2"],
            "finished_requests": ["2"],
            "n_reserved_blocks": 4,
            "n_used_blocks": 4,
            "n_cached_blocks": 1
        },
        {
            # Tkv should be cleared one step later
            "step": 10,
            "tkv": 0,
            "waiting": [],
            "running": [],
            "request_outputs": [],
            "n_reserved_blocks": 0,
            "n_used_blocks": 0
        },
    ]

    validate_scheduler_steps(
        model=model,
        backend=backend,
        monkeypatch=monkeypatch,
        requests=[request1, request2, request3],
        checked_steps=checked_steps,
        max_num_seqs=max_num_seqs,
        max_model_len=max_model_len,
        available_blocks=available_blocks,
        max_num_batched_tokens=max_num_batched_tokens,
        prefix_caching=True,
    )


@pytest.mark.chunked_prefill
@pytest.mark.full_model
@pytest.mark.prefix_caching
# These values are all parameterized for test sorting
@pytest.mark.parametrize("max_num_seqs", [2])
@pytest.mark.parametrize("max_model_len", [512])
@pytest.mark.parametrize("max_num_batched_tokens", [128])
@pytest.mark.parametrize("available_blocks", [None])
def test_multi_chunk_full_match(model: ModelInfo, backend: str,
                                monkeypatch: pytest.MonkeyPatch,
                                max_num_seqs: int, max_model_len: int,
                                max_num_batched_tokens: int,
                                available_blocks: int):
    """ Scenario where two equal sequences are scheduled.
    Both sequences have exactly 3 chunks worth of tokens, thus
    resulting in a 100% match up to the last token. This test
    makes sure that the last chunk is not reused.

    Configuration:
        * max_num_seqs: 2
        * number of prompts: 2
            * 0: len = 384, max tokens = 2, step joining = 0
            * 1: len = 384, max tokens = 2, step joining = 0
    """
    monkeypatch.setenv("VLLM_SPYRE_CP_INTERLEAVE_STEPS", "0")

    prompt = random_prompt(model=model, seed=0, length=384)

    request1 = create_request_for_scheduler_test(
        model=model,
        request_id=0,
        add_step=0,
        max_tokens=2,
        prompt=prompt,
        use_golden_token_injection=True)

    request2 = create_request_for_scheduler_test(
        model=model,
        request_id=1,
        add_step=0,
        max_tokens=2,
        prompt=prompt,
        use_golden_token_injection=True)

    checked_steps = [
        {
            "step": 0,
            "tkv": 0,
            "waiting": ["0", "1"],
            "running": [],
            "request_outputs": [],
            "n_reserved_blocks": 0,
            "n_used_blocks": 0
        },
        {   # prefill chunk 1 seq 0
            "step": 1,
            "tkv": 384,
            "waiting": ["1"],
            "running": ["0"],
            "request_outputs": [],
            "n_reserved_blocks": 7,
            "n_used_blocks": 6,
            "n_prefix_hits": 0,
        },
        {   # prefill chunk 2 seq 0
            "step": 2,
            "tkv": 384,
            "waiting": ["1"],
            "running": ["0"],
            "request_outputs": [],
            "n_reserved_blocks": 7,
            "n_used_blocks": 6,
            "n_prefix_hits": 0,
        },
        {   # prefill chunk 3 seq 0
            "step": 3,
            "tkv": 384,
            "waiting": ["1"],
            "running": ["0"],
            "request_outputs": ["0"],
            "n_reserved_blocks": 7,
            "n_used_blocks": 6,
            "n_prefix_hits": 0,
            # up until this point nothing interesting happened
            # with the block table
            "block_tables": {
                '0': [1, 2, 3, 4, 5, 6]
            },
            "block_ref_count": {
                1: 1,
                2: 1,
                3: 1,
                4: 1,
                5: 1,
                6: 1
            }
        },
        {   # prefill chunk 1 seq 1
            # prefix hit!
            "step": 4,
            "tkv": 384,
            "waiting": [],
            "running": ["1", "0"],
            "request_outputs": [],
            "n_reserved_blocks": 14,
            "n_used_blocks": 6,
            "n_prefix_hits": 1,
            # The number of cached blocks is determined up front
            "n_cached_blocks": 4, # can reuse the first two chunk (4 blocks)
            # Now, although the last chunk has to be recomputed,
            # the blocks are still shared.
            "block_tables": {
                '0': [1, 2, 3, 4, 5, 6],
                '1': [1, 2, 3, 4, 5, 6]
            },
            "block_ref_count": {
                1: 2,
                2: 2,
                3: 2,
                4: 2,
                5: 2,
                6: 2
            }
        },
        {   # prefill chunk 2 seq 1
            # prefix hit!
            "step": 5,
            "tkv": 384,
            "waiting": [],
            "running": ["1", "0"],
            "request_outputs": [],
            "n_reserved_blocks": 14,
            "n_used_blocks": 6,
            "n_prefix_hits": 1,
            "n_cached_blocks": 4
        },
        {   # prefill chunk 3 seq 1
            # cannot use prefix, as the last chunk has to always be recomputed
            "step": 6,
            "tkv": 384,
            "waiting": [],
            "running": ["1", "0"],
            "request_outputs": ["1"],
            "n_reserved_blocks": 14,
            "n_used_blocks": 6,
            "n_prefix_hits": 0,
            "n_cached_blocks": 4
        },
        {
            # Decode 1 of request 0.
            # Decode 1 of request 1.
            "step": 7,
            "tkv": 385,
            "waiting": [],
            "running": [],
            "request_outputs": ["1", "0"],
            "finished_requests": ["1", "0"],
            "n_reserved_blocks": 14,
            "n_used_blocks": 8,
            "n_cached_blocks": 4,
            # when decode starts, we see the tables diverge
            "block_tables": {
                '0': [1, 2, 3, 4, 5, 6, 7],
                '1': [1, 2, 3, 4, 5, 6, 8]
            },
            "block_ref_count": {
                1: 2,
                2: 2,
                3: 2,
                4: 2,
                5: 2,
                6: 2,
                7: 1,
                8: 1
            }
        },
        {
            # Tkv should be cleared one step later
            "step": 8,
            "tkv": 0,
            "waiting": [],
            "running": [],
            "request_outputs": [],
            "n_reserved_blocks": 0,
            "n_used_blocks": 0
        },
    ]

    validate_scheduler_steps(
        model=model,
        backend=backend,
        monkeypatch=monkeypatch,
        requests=[request1, request2],
        checked_steps=checked_steps,
        max_num_seqs=max_num_seqs,
        max_model_len=max_model_len,
        available_blocks=available_blocks,
        max_num_batched_tokens=max_num_batched_tokens,
        prefix_caching=True,
        extra_assert_func=verify_block_tables,
    )


@pytest.mark.chunked_prefill
@pytest.mark.full_model
@pytest.mark.prefix_caching
# These values are all parameterized for test sorting
@pytest.mark.parametrize("max_num_seqs", [2])
@pytest.mark.parametrize("max_model_len", [512])
@pytest.mark.parametrize("max_num_batched_tokens", [128])
@pytest.mark.parametrize("available_blocks", [None])
def test_multi_chunk_partial_match_misaligned(model: ModelInfo, backend: str,
                                              monkeypatch: pytest.MonkeyPatch,
                                              max_num_seqs: int,
                                              max_model_len: int,
                                              max_num_batched_tokens: int,
                                              available_blocks: int):
    """ Scenario where two sequences are scheduled which share a common
    prefix. The second sequence shares 254 tokens with the first sequence,
    which is less than two chunks. We can therefore reuse only one chunk
    (254 < 2*128 = 256). This leads to computation of the entire second chunk,
    including the recomputation of the third block even though we already
    have it in cache.

    p1 = [AB|CD|EF]
    p2 = [AB|CX|EF]

    Configuration:
        * max_num_seqs: 2
        * number of prompts: 2
            * 0: len = 384,  max tokens = 2, step joining = 0
            * 1: len = 384, max tokens = 2, step joining = 0
    """
    monkeypatch.setenv("VLLM_SPYRE_CP_INTERLEAVE_STEPS", "0")

    # twice the same seed for a sequence of length 384
    # the first sequence shares the same prefix of length 384 tokens
    # the second sequence shares the same prefix of length 254 tokens
    # hence sequence 1 shares the first 254 tokens with sequence 0

    prompt1 = random_prompt(model=model, seed=0, length=384)
    prompt2 = prompt1[0:254] + \
        random_prompt(model=model, seed=0, length=384 - 254)

    request1 = create_request_for_scheduler_test(
        model=model,
        request_id=0,
        add_step=0,
        max_tokens=2,
        prompt=prompt1,
        use_golden_token_injection=True)

    request2 = create_request_for_scheduler_test(
        model=model,
        request_id=1,
        add_step=0,
        max_tokens=2,
        prompt=prompt2,
        use_golden_token_injection=True)

    checked_steps = [
        {
            "step": 0,
            "tkv": 0,
            "waiting": ["0", "1"],
            "running": [],
            "request_outputs": [],
            "n_reserved_blocks": 0,
            "n_used_blocks": 0
        },
        {   # prefill chunk 1 seq 0
            "step": 1,
            "tkv": 384,
            "waiting": ["1"],
            "running": ["0"],
            "request_outputs": [],
            "n_reserved_blocks": 7,
            "n_used_blocks": 6,
            "n_prefix_hits": 0,
        },
        {   # prefill chunk 2 seq 0
            "step": 2,
            "tkv": 384,
            "waiting": ["1"],
            "running": ["0"],
            "request_outputs": [],
            "n_reserved_blocks": 7,
            "n_used_blocks": 6,
            "n_prefix_hits": 0,
        },
        {   # prefill chunk 3 seq 0
            "step": 3,
            "tkv": 384,
            "waiting": ["1"],
            "running": ["0"],
            "request_outputs": ["0"],
            "n_reserved_blocks": 7,
            "n_used_blocks": 6,
            "n_prefix_hits": 0,
        },
        {   # prefill chunk 1 seq 1
            # prefix hit!
            "step": 4,
            "tkv": 384,
            "waiting": [],
            "running": ["1", "0"],
            "request_outputs": [],
            "n_reserved_blocks": 14,
            "n_used_blocks": 9,
            "n_prefix_hits": 1,
            # The number of cached blocks is determined up front
            "n_cached_blocks": 2 # can only reuse the first chunk (2 blocks)
        },
        {   # prefill chunk 2 seq 1
            # cannot use prefix, as the prefix is less than 2 chunks
            "step": 5,
            "tkv": 384,
            "waiting": [],
            "running": ["1", "0"],
            "request_outputs": [],
            "n_reserved_blocks": 14,
            "n_used_blocks": 9,
            "n_prefix_hits": 0,
            "n_cached_blocks": 2
        },
        {   # prefill chunk 3 seq 1
            "step": 6,
            "tkv": 384,
            "waiting": [],
            "running": ["1", "0"],
            "request_outputs": ["1"],
            "n_reserved_blocks": 14,
            "n_used_blocks": 9,
            "n_prefix_hits": 0,
            "n_cached_blocks": 2,
            "block_tables": {
                '0': [1, 2, 3, 4, 5, 6],
                '1': [1, 2, 3, 7, 8, 9],
            }
        },
        {
            # Decode 1 of request 0.
            # Decode 1 of request 1.
            "step": 7,
            "tkv": 385,
            "waiting": [],
            "running": [],
            "request_outputs": ["1", "0"],
            "finished_requests": ["1", "0"],
            "n_reserved_blocks": 14,
            "n_used_blocks": 11,
            "n_cached_blocks": 2
        },
        {
            # Tkv should be cleared one step later
            "step": 8,
            "tkv": 0,
            "waiting": [],
            "running": [],
            "request_outputs": [],
            "n_reserved_blocks": 0,
            "n_used_blocks": 0
        },
    ]

    validate_scheduler_steps(
        model=model,
        backend=backend,
        monkeypatch=monkeypatch,
        requests=[request1, request2],
        checked_steps=checked_steps,
        max_num_seqs=max_num_seqs,
        max_model_len=max_model_len,
        available_blocks=available_blocks,
        max_num_batched_tokens=max_num_batched_tokens,
        prefix_caching=True,
        extra_assert_func=verify_block_tables,
    )


@pytest.mark.chunked_prefill
@pytest.mark.full_model
@pytest.mark.prefix_caching
# These values are all parameterized for test sorting
@pytest.mark.parametrize("max_num_seqs", [2])
@pytest.mark.parametrize("max_model_len", [512])
@pytest.mark.parametrize("max_num_batched_tokens", [128])
@pytest.mark.parametrize("available_blocks", [None])
def test_multi_chunk_partial_match_aligned(model: ModelInfo, backend: str,
                                           monkeypatch: pytest.MonkeyPatch,
                                           max_num_seqs: int,
                                           max_model_len: int,
                                           max_num_batched_tokens: int,
                                           available_blocks: int):
    """ Scenario where two sequences are scheduled which share a common
    prefix. The second sequence shares 256 tokens with the first sequence,
    which is exactly two chunks. We can therefore reuse both chunks as the
    second chunk is not the last chunk (3rd) which needs to be recomputed.

    Configuration:
        * max_num_seqs: 2
        * number of prompts: 2
            * 0: len = 384, max tokens = 2, step joining = 0
            * 1: len = 384, max tokens = 2, step joining = 0
    """
    monkeypatch.setenv("VLLM_SPYRE_CP_INTERLEAVE_STEPS", "0")

    # two sequences spanning exactly three chunks each. The
    # second sequence shares a two chunk prefix with the first

    prompt1 = random_prompt(model=model, seed=0, length=384)
    prompt2 = prompt1[0:256] + \
        random_prompt(model=model, seed=0, length=384 - 256)

    request1 = create_request_for_scheduler_test(
        model=model,
        request_id=0,
        add_step=0,
        max_tokens=2,
        prompt=prompt1,
        use_golden_token_injection=True)

    request2 = create_request_for_scheduler_test(
        model=model,
        request_id=1,
        add_step=0,
        max_tokens=2,
        prompt=prompt2,
        use_golden_token_injection=True)

    checked_steps = [
        {
            "step": 0,
            "tkv": 0,
            "waiting": ["0", "1"],
            "running": [],
            "request_outputs": [],
            "n_reserved_blocks": 0,
            "n_used_blocks": 0
        },
        {   # prefill chunk 1 seq 0
            "step": 1,
            "tkv": 384,
            "waiting": ["1"],
            "running": ["0"],
            "request_outputs": [],
            "n_reserved_blocks": 7,
            "n_used_blocks": 6,
            "n_prefix_hits": 0,
        },
        {   # prefill chunk 2 seq 0
            "step": 2,
            "tkv": 384,
            "waiting": ["1"],
            "running": ["0"],
            "request_outputs": [],
            "n_reserved_blocks": 7,
            "n_used_blocks": 6,
            "n_prefix_hits": 0,
        },
        {   # prefill chunk 3 seq 0
            "step": 3,
            "tkv": 384,
            "waiting": ["1"],
            "running": ["0"],
            "request_outputs": ["0"],
            "n_reserved_blocks": 7,
            "n_used_blocks": 6,
            "n_prefix_hits": 0,
        },
        {   # prefill chunk 1 seq 1
            # prefix hit!
            "step": 4,
            "tkv": 384,
            "waiting": [],
            "running": ["1", "0"],
            "request_outputs": [],
            "n_reserved_blocks": 14,
            "n_used_blocks": 8,
            "n_prefix_hits": 1,
            # The number of cached blocks is determined up front
            "n_cached_blocks": 4 # can only reuse the first chunk (2 blocks)
        },
        {   # prefill chunk 2 seq 1
            # prefix hit! <- this is what we want to test
            "step": 5,
            "tkv": 384,
            "waiting": [],
            "running": ["1", "0"],
            "request_outputs": [],
            "n_reserved_blocks": 14,
            "n_used_blocks": 8,
            "n_prefix_hits": 1,
            "n_cached_blocks": 4
        },
        {   # prefill chunk 3 seq 1
            "step": 6,
            "tkv": 384,
            "waiting": [],
            "running": ["1", "0"],
            "request_outputs": ["1"],
            "n_reserved_blocks": 14,
            "n_used_blocks": 8,
            "n_prefix_hits": 0,
            "n_cached_blocks": 4,
            "block_tables": {
                '0': [1, 2, 3, 4, 5, 6],
                '1': [1, 2, 3, 4, 7, 8],
            }
        },
        {
            # Decode 1 of request 0.
            # Decode 1 of request 1.
            "step": 7,
            "tkv": 385,
            "waiting": [],
            "running": [],
            "request_outputs": ["1", "0"],
            "finished_requests": ["1", "0"],
            "n_reserved_blocks": 14,
            "n_used_blocks": 10,
            "n_cached_blocks": 4
        },
        {
            # Tkv should be cleared one step later
            "step": 8,
            "tkv": 0,
            "waiting": [],
            "running": [],
            "request_outputs": [],
            "n_reserved_blocks": 0,
            "n_used_blocks": 0
        },
    ]

    validate_scheduler_steps(
        model=model,
        backend=backend,
        monkeypatch=monkeypatch,
        requests=[request1, request2],
        checked_steps=checked_steps,
        max_num_seqs=max_num_seqs,
        max_model_len=max_model_len,
        available_blocks=available_blocks,
        max_num_batched_tokens=max_num_batched_tokens,
        prefix_caching=True,
        extra_assert_func=verify_block_tables,
    )<|MERGE_RESOLUTION|>--- conflicted
+++ resolved
@@ -386,13 +386,8 @@
         use_golden_token_injection=True)
 
     # Next prompt uses part of the first request's output, matching 128 tokens
-<<<<<<< HEAD
     # (2 blocks) in total, prompt_len = 126 + 2 + 65 = 193
-    prompt2 = prompt + request1.hf_output["token_ids"][:2] + \
-=======
-    # (2 blocks) in total
     prompt2 = prompt + list(request1.hf_output["token_ids"][:2]) + \
->>>>>>> 25f4f4a4
         random_prompt(model=model, seed=0, length=65)
 
     request2 = create_request_for_scheduler_test(
