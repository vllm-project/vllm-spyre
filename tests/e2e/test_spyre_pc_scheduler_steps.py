--- conflicted
+++ resolved
@@ -1490,21 +1490,6 @@
                 6: 2
             }
         },
-<<<<<<< HEAD
-=======
-        {   # prefill chunk 2 seq 1
-            # prefix hit!
-            "step": 5,
-            "tkv": 384,
-            "waiting": [],
-            "running": ["1", "0"],
-            "request_outputs": [],
-            "n_reserved_blocks": 14,
-            "n_used_blocks": 6,
-            "n_prefix_hits": 1,
-            "n_cached_blocks": 4
-        },
->>>>>>> 25f4f4a4
         {   # prefill chunk 3 seq 1
             # cannot use prefix, as the last chunk has to always be recomputed
             "step": 5,
