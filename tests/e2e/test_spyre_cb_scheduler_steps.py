"""Verification of the correctness of the step-by-step execution of continuous 
batching. It does so by comparing, at every engine step (i.e. prefill or decode 
iteration), a bunch of attributes. This allows a finer testing of the padding 
and scheduling implementation.

Run `python -m pytest tests/e2e/test_spyre_cb_inference_steps.py`.
"""

import pytest
from scheduling_utils import check_scheduler_inference_steps
from spyre_util import get_spyre_backend_list, get_spyre_model_list


@pytest.mark.cb
@pytest.mark.parametrize("model", get_spyre_model_list())
@pytest.mark.parametrize("backend", get_spyre_backend_list())
def test_prompts_aligned_with_tkv_boundaries(model: str, backend: str,
                                             monkeypatch: pytest.MonkeyPatch):
    """ Scenario where it happens that all the sequences get scheduled in a 
    fashion where they are aligned with the block boundaries (i.e. tkv multiple 
    of 64 at the time of prefilling).
    
    Configuration:
        * max_num_seqs: 2
        * number of prompts: 3
            * 1: len = 49, max tokens = 65, step joining = 0
            * 2: len = 41, max tokens = 67, step joining = 0
            * 3: len = 47, max tokens = 7, step joining = 0
    """

    seqs_max_tokens = [65, 67, 7]
    prompts_lengths = [49, 41, 47]
    steps_add_reqs = [0, 0, 0]  # add all requests in the beginning
    available_blocks = -1  # no restriction
    max_num_seqs = 2
    max_model_len = 256

    checked_steps = [
        {
            "step": 0,
            "tkv": 0,
            "waiting": ["0", "1", "2"],
            "running": [],
            "request_outputs": [],
            "n_reserved_blocks": 0,
            "n_used_blocks": 0
        },
        {
            # Prefill sequence 0
            # total blocks in use: 1
            "step": 1,
            "tkv": 64,
            "waiting": ["1", "2"],
            "running": ["0"],
            "request_outputs": ["0"],
            "n_reserved_blocks": 2,  # prefill (1 block) + 64 decodes (1 block)
            "n_used_blocks": 1
        },
        {
            # Prefill sequence 1
            # total blocks in use: 1 + 1 = 2
            "step": 2,
            "tkv": 64,  # Still 64 because this step is also a prefill
            "waiting": ["2"],
            "running": ["1", "0"],
            "request_outputs": ["1"],
            # prefill (1 block)  + 66 decodes (2 blocks)
            "n_reserved_blocks": 5,
            "n_used_blocks": 2
        },
        {
            # Decode sequences 0 and 1
            # total blocks in use: 2 + 2 = 4
            "step": 3,
            "tkv": 65,
            "waiting": ["2"],
            "running": ["1", "0"],
            "request_outputs": ["1", "0"],
            "n_reserved_blocks": 5,
            "n_used_blocks": 4
        },
        {
            # Sequence 0 finishes at step 66
            # (start step + 2 prefills + 64 decodes - 1) = 1 + 2 + 64 - 1 = 66
            "step": 66,
            "tkv": 128,
            "waiting": ["2"],
            "running": ["1"],
            "request_outputs": ["1", "0"],
            "finished_requests": ["0"],
            "n_reserved_blocks": 5,
            "n_used_blocks": 4
        },
        {
            # Prefill sequence 2
            # total blocks in use: 4 - 2 + 1 = 3
            "step": 67,
            "tkv": 128,  # Tkv doesn't increase because it is a prefill
            "waiting": [],
            "running": ["2", "1"],
            "request_outputs": ["2"],
            # 5 - 2 (seq 0) + 2 (prefill (1 block) + decodes (1 block))
            "n_reserved_blocks": 5,
            "n_used_blocks": 3
        },
        {
            # Decode sequences 1 and 2
            # total blocks in use: 3 + 2 = 5
            "step": 68,
            "tkv": 129,
            "waiting": [],
            "running": ["2", "1"],
            "request_outputs": ["2", "1"],
            "n_reserved_blocks": 5,
            "n_used_blocks": 5
        },
        {
            # Sequence 1 finishes at step 69
            # (start step + 2 prefills + 66 decodes - 1) = 2 + 2 + 66 - 1 = 69
            "step": 69,
            "tkv": 130,
            "waiting": [],
            "running": ["2"],
            "request_outputs": ["2", "1"],
            "finished_requests": ["1"],
            "n_reserved_blocks": 5,
            "n_used_blocks": 5
        },
        {
            # Decode sequence 2
            # total blocks in use: 5 - 3  = 2
            "step": 70,
            "tkv": 67,  # tkv is reset by 64 due to removing the padded block
            "waiting": [],
            "running": ["2"],
            "request_outputs": ["2"],
            # 5 - 3 (seq 1 left)
            "n_reserved_blocks": 2,
            "n_used_blocks": 2
        },
        {
            # Sequence 2 finishes at step 73
            # (start step + 1 prefill + 6 decodes - 1) = 67 + 1 + 6 - 1 = 73
            "step": 73,
            "tkv": 70,
            "waiting": [],
            "running": [],
            "request_outputs": ["2"],
            "finished_requests": ["2"],
            "n_reserved_blocks": 2,
            "n_used_blocks": 2
        },
        {
            # Tkv should be cleared one step later
            "step": 74,
            "tkv": 0,
            "waiting": [],
            "running": [],
            "request_outputs": [],
            "n_reserved_blocks": 0,
            "n_used_blocks": 0
        },
    ]

    check_scheduler_inference_steps(
        model=model,
        backend=backend,
        monkeypatch=monkeypatch,
        seqs_max_tokens=seqs_max_tokens,
        prompts_lengths=prompts_lengths,
        steps_add_reqs=steps_add_reqs,
        checked_steps=checked_steps,
        max_num_seqs=max_num_seqs,
        max_model_len=max_model_len,
        available_blocks=available_blocks,
        use_cb=True,
    )


@pytest.mark.cb
@pytest.mark.parametrize("model", get_spyre_model_list())
@pytest.mark.parametrize("backend", get_spyre_backend_list())
def test_prompts_misaligned_with_tkv_boundaries(
        model: str, backend: str, monkeypatch: pytest.MonkeyPatch):
    """ Scenario where it happens that some sequence gets scheduled in a way 
    that it is misaligned with the block boundary (i.e. tkv is not a multiple 
    of 64 at the time of prefilling).
    
    Configuration:
        * max_num_seqs: 2
        * number of prompts: 3
            * 1: len = 49, max tokens = 57, step joining = 0
            * 2: len = 41, max tokens = 67, step joining = 0
            * 3: len = 47, max tokens = 9, step joining = 0
    """

    seqs_max_tokens = [57, 67, 9]
    prompts_lengths = [49, 41, 47]
    steps_add_reqs = [0, 0, 0]  # add all requests in the beginning
    available_blocks = -1  # no restriction
    max_num_seqs = 2
    max_model_len = 256

    checked_steps = [
        {
            "step": 0,
            "tkv": 0,
            "waiting": ["0", "1", "2"],
            "running": [],
            "request_outputs": [],
            "n_reserved_blocks": 0,
            "n_used_blocks": 0
        },
        {
            # Prefill sequence 0
            # total blocks in use: 1
            "step": 1,
            "tkv": 64,
            "waiting": ["1", "2"],
            "running": ["0"],
            "request_outputs": ["0"],
            "n_reserved_blocks": 2,  # prefill (1 block) + 56 decodes (1 block)
            "n_used_blocks": 1
        },
        {
            # Prefill sequence 1
            # total blocks in use: 1 + 1 = 2
            "step": 2,
            "tkv": 64,  # Still 64 because this step is also a prefill
            "waiting": ["2"],
            "running": ["1", "0"],
            "request_outputs": ["1"],
            # prefill (1 block) + 66 decodes (2 blocks)
            "n_reserved_blocks": 5,
            "n_used_blocks": 2
        },
        {
            # Decode sequences 0 and 1
            # total blocks in use: 2 + 2 = 4
            "step": 3,
            "tkv": 65,
            "waiting": ["2"],
            "running": ["1", "0"],
            "request_outputs": ["1", "0"],
            "n_reserved_blocks": 5,
            "n_used_blocks": 4
        },
        {
            # Sequence 0 finishes at step 58
            # (start step + 2 prefills + 56 decodes - 1) = 1 + 2 + 56 - 1 = 58
            "step": 58,
            "tkv": 120,
            "waiting": ["2"],
            "running": ["1"],
            "request_outputs": ["1", "0"],
            "finished_requests": ["0"],
            "n_reserved_blocks": 5,
            "n_used_blocks": 4
        },
        {
            # Prefill sequence 2
            # total blocks in use: 4 - 2 + 1 = 3
            "step": 59,
            "tkv": 120,  # Tkv doesn't increase because it is a prefill
            "waiting": [],
            "running": ["2", "1"],
            "request_outputs": ["2"],
            # 5 - 2 (seq 0) + 1 (prefill (1 block) + 8 decodes in 1st block)
            "n_reserved_blocks": 4,
            "n_used_blocks": 3
        },
        {
            # Decode sequences 1 and 2
            "step": 60,
            "tkv": 121,
            "waiting": [],
            "running": ["2", "1"],
            "request_outputs": ["2", "1"],
            "n_reserved_blocks": 4,
            "n_used_blocks": 3
        },
        {
            # Sequence 2 finishes at step 68
            # (start step + 1 prefill + 8 decodes - 1) = 59 + 1 + 8 - 1 = 67
            "step": 67,
            "tkv": 128,
            "waiting": [],
            "running": ["1"],
            "request_outputs": ["2", "1"],
            "finished_requests": ["2"],
            "n_reserved_blocks": 4,
            "n_used_blocks": 3
        },
        {
            # Decode sequences 1
            # total blocks in use: 3 - 1 + 1 = 3
            "step": 68,
            "tkv": 129,
            "waiting": [],
            "running": ["1"],
            "request_outputs": ["1"],
            "n_reserved_blocks": 3,  # 4 - 1 (seq 2)
            "n_used_blocks": 3
        },
        {
            # Sequence 1 finishes at step 69
            # (start step + 2 prefills + 66 decodes - 1) = 2 + 2 + 66 - 1 = 69
            "step": 69,
            "tkv": 130,
            "waiting": [],
            "running": [],
            "request_outputs": ["1"],
            "finished_requests": ["1"],
            "n_reserved_blocks": 3,
            "n_used_blocks": 3
        },
        {
            # Tkv should be cleared one step later
            "step": 70,
            "tkv": 0,
            "waiting": [],
            "running": [],
            "request_outputs": [],
            "n_reserved_blocks": 0,
            "n_used_blocks": 0
        },
    ]

    check_scheduler_inference_steps(
        model=model,
        backend=backend,
        monkeypatch=monkeypatch,
        seqs_max_tokens=seqs_max_tokens,
        prompts_lengths=prompts_lengths,
        steps_add_reqs=steps_add_reqs,
        checked_steps=checked_steps,
        max_num_seqs=max_num_seqs,
        max_model_len=max_model_len,
        available_blocks=available_blocks,
        use_cb=True,
    )


@pytest.mark.cb
@pytest.mark.parametrize("model", get_spyre_model_list())
@pytest.mark.parametrize("backend", get_spyre_backend_list())
def test_two_sequences_finish_same_time_as_new_arrive(
        model: str, backend: str, monkeypatch: pytest.MonkeyPatch):
    """ 2-cases-in-1: (1) Two sequences finish at the same time and (2) a new
    request arrives when another finishes.

    Configuration:
        * max_num_seqs: 2
        * number of prompts: 3
            * 1: len = 49, max tokens = 30, step joining = 0
            * 2: len = 30, max tokens = 30, step joining = 0
            * 3: len = 20, max tokens = 10, step joining = 31
    """

    seqs_max_tokens = [30, 30, 10]
    prompts_lengths = [49, 30, 20]
    steps_add_reqs = [0, 0, 31]
    available_blocks = -1  # no restriction
    max_num_seqs = 2
    max_model_len = 256

    checked_steps = [
        {
            "step": 0,
            "tkv": 0,
            "waiting": ["0", "1"],
            "running": [],
            "request_outputs": [],
            "n_reserved_blocks": 0,
            "n_used_blocks": 0
        },
        {
            # Prefill sequence 0
            # total blocks in use: 1
            "step": 1,
            "tkv": 64,
            "waiting": ["1"],
            "running": ["0"],
            "request_outputs": ["0"],
            "n_reserved_blocks": 2,  # prefill (1 block) + 29 decodes (1 block)
            "n_used_blocks": 1
        },
        {
            # Prefill sequence 1
            # total blocks in use: 1 + 1 = 2
            "step": 2,
            "tkv": 64,
            "waiting": [],
            "running": ["1", "0"],
            "request_outputs": ["1"],
            "n_reserved_blocks": 4,  # prefill (1 block) + 29 decodes (1 block)
            "n_used_blocks": 2
        },
        {
            # Decode sequences 0 and 1
            # total blocks in use: 2 + 2 = 4
            "step": 3,
            "tkv": 65,
            "waiting": [],
            "running": ["1", "0"],
            "request_outputs": ["1", "0"],
            "n_reserved_blocks": 4,
            "n_used_blocks": 4
        },
        {
            # Sequences 0 and 1 finish at step 31
            # (start step + 2 prefills + 29 decodes - 1) = 1 + 2 + 29 - 1 = 31
            "step": 31,
            "tkv": 93,
            "waiting": ["2"],
            "running": [],
            "request_outputs": ["1", "0"],
            "finished_requests": ["1", "0"],
            "n_reserved_blocks": 4,
            "n_used_blocks": 4
        },
        {
            # Prefill sequence 2
            # total blocks in use: 4 - 4 + 1
            "step": 32,
            "tkv": 64,
            "waiting": [],
            "running": ["2"],
            "request_outputs": ["2"],
            # 4 - 4 + 2 (prefill (1 block) + 9 decodes (1 block))
            "n_reserved_blocks": 2,
            "n_used_blocks": 1
        },
        {
            # Decode sequence 2
            # total blocks in use: 1 + 1
            "step": 33,
            "tkv": 65,
            "waiting": [],
            "running": ["2"],
            "request_outputs": ["2"],
            "n_reserved_blocks": 2,
            "n_used_blocks": 2
        },
        {
            # Sequences 2 finishes at step 41
            # (start step + 1 prefill + 29 decodes - 1) = 32 + 1 + 9 - 1 = 41
            "step": 41,
            "tkv": 73,
            "waiting": [],
            "running": [],
            "request_outputs": ["2"],
            "finished_requests": ["2"],
            "n_reserved_blocks": 2,
            "n_used_blocks": 2
        },
        {
            # Tkv should be cleared one step later
            "step": 42,
            "tkv": 0,
            "waiting": [],
            "running": [],
            "request_outputs": [],
            "n_reserved_blocks": 0,
            "n_used_blocks": 0
        },
    ]

    check_scheduler_inference_steps(
        model=model,
        backend=backend,
        monkeypatch=monkeypatch,
        seqs_max_tokens=seqs_max_tokens,
        prompts_lengths=prompts_lengths,
        steps_add_reqs=steps_add_reqs,
        checked_steps=checked_steps,
        max_num_seqs=max_num_seqs,
        max_model_len=max_model_len,
        available_blocks=available_blocks,
        use_cb=True,
    )


@pytest.mark.cb
@pytest.mark.parametrize("model", get_spyre_model_list())
@pytest.mark.parametrize("backend", get_spyre_backend_list())
def test_new_sequence_joins_during_decode(model: str, backend: str,
                                          monkeypatch: pytest.MonkeyPatch):
    """ Scenario where a new sequence joins while decoding other sequences

    Configuration:
        * max_num_seqs: 4
        * number of prompts: 4
            * 1: len = 49, max tokens = 119, step joining = 0
            * 2: len = 14, max tokens = 52, step joining = 0
            * 3: len = 89, max tokens = 104, step joining = 32
            * 4: len = 9, max tokens = 64, step joining = 131
    """
    # TODO change to 65 max_tokens for last prompt if ever possible

    seqs_max_tokens = [119, 52, 104, 64]
    prompts_lengths = [49, 14, 89, 9]
    steps_add_reqs = [0, 0, 32, 131]
    available_blocks = -1  # no restriction
    max_num_seqs = 4
    max_model_len = 256

    checked_steps = [
        {
            "step": 0,
            "tkv": 0,
            "waiting": ["0", "1"],
            "running": [],
            "request_outputs": [],
            "n_reserved_blocks": 0,
            "n_used_blocks": 0
        },
        {
            # Prefill sequence 0
            "step": 1,
            "tkv": 64,
            "waiting": ["1"],
            "running": ["0"],
            "request_outputs": ["0"],
            "n_reserved_blocks": 3,  # prefill (1 block) + 119 decode (2 block)
            "n_used_blocks": 1
        },
        {
            # Prefill sequence 1
            "step": 2,
            "tkv": 64,
            "waiting": [],
            "running": ["1", "0"],
            "request_outputs": ["1"],
            "n_reserved_blocks": 5,  # prefill (1 block) + 51 decodes (1 block)
            "n_used_blocks": 2
        },
        {
            # Decode sequences 0 and 1
            "step": 3,
            "tkv": 65,
            "waiting": [],
            "running": ["1", "0"],
            "request_outputs": ["1", "0"],
            "n_reserved_blocks": 5,
            "n_used_blocks": 4  # 2 blocks extended, one for each sequence
        },
        {
            # Sequence 2 joins: one iteration in waiting queue
            "step": 32,
            "tkv": 94,
            "waiting": ["2"],
            "running": ["1", "0"],
            "request_outputs": ["1", "0"],
            "n_reserved_blocks": 5,
            "n_used_blocks": 4
        },
        {
            # Prefill sequence 2
            "step": 33,
            "tkv": 94,
            "waiting": [],
            "running": ["2", "1", "0"],
            "request_outputs": ["2"],
            "n_reserved_blocks": 9,  # prefill (2 block) + 103 decode (2 block)
            "n_used_blocks": 6
        },
        {
            # Decode sequences 0, 1, and 2
            "step": 34,
            "tkv": 95,
            "waiting": [],
            "running": ["2", "1", "0"],
            "request_outputs": ["2", "1", "0"],
            "n_reserved_blocks": 9,
            "n_used_blocks": 6
        },
        {
            # Sequence 1 finishes at step 54
            # (start step + 2 prefills + 51 decodes - 1) = 2 + 2 + 51 - 1 = 54
            "step": 54,
            "tkv": 115,
            "waiting": [],
            "running": ["2", "0"],
            "request_outputs": ["2", "1", "0"],
            "finished_requests": ["1"],
            "n_reserved_blocks": 9,
            "n_used_blocks": 6
        },
        {
            # Decode sequences 0 and 2
            "step": 55,
            "tkv": 116,
            "waiting": [],
            "running": ["2", "0"],
            "request_outputs": ["2", "0"],
            "n_reserved_blocks": 7,  # two blocks released
            "n_used_blocks": 4  # two blocks released
        },
        {
            # Decode sequences 0 and 2, tkv arrives to new block
            "step": 68,
            "tkv": 129,
            "waiting": [],
            "running": ["2", "0"],
            "request_outputs": ["2", "0"],
            "n_reserved_blocks": 7,
            "n_used_blocks": 6  # 2 blocks extended, one for each sequence
        },
        {
            # Sequence 0 finishes at step 121
            # (start step + 3 prefills + 118 decode - 1) = 1 + 3 + 118 - 1 = 121
            "step": 121,
            "tkv": 182,
            "waiting": [],
            "running": ["2"],
            "request_outputs": ["2", "0"],
            "finished_requests": ["0"],
            "n_reserved_blocks": 7,
            "n_used_blocks": 6
        },
        {
            # Decode sequence 2
            "step": 122,
            "tkv": 183,
            "waiting": [],
            "running": ["2"],
            "request_outputs": ["2"],
            "n_reserved_blocks": 4,  # 3 blocks released
            "n_used_blocks": 3  # 3 blocks released
        },
        {
            # Sequence 3 joins: one iteration in waiting queue
            "step": 131,
            "tkv": 192,
            "waiting": ["3"],
            "running": ["2"],
            "request_outputs": ["2"],
            "n_reserved_blocks": 4,
            "n_used_blocks": 3
        },
        {
            # Prefill sequence 3
            "step": 132,
            "tkv": 192,
            "waiting": [],
            "running": ["3", "2"],
            "request_outputs": ["3"],
            "n_reserved_blocks": 8,  # prefill (3 blocks) + 63 decode (1 block)
            "n_used_blocks": 6  # prefill (3 block)
        },
        {
            # Decode sequences 2 and 3
            "step": 133,
            "tkv": 193,
            "waiting": [],
            "running": ["3", "2"],
            "request_outputs": ["3", "2"],
            "n_reserved_blocks": 8,
            "n_used_blocks": 8  # 2 blocks extended, one for each sequence
        },
        {
            # Sequence 2 finishes at step 137
            # (start step + 2 prefills + 103 decodes) = 33 + 2 + 103 - 1 = 137
            "step": 137,
            "tkv": 197,
            "waiting": [],
            "running": ["3"],
            "request_outputs": ["3", "2"],
            "finished_requests": ["2"],
            "n_reserved_blocks": 8,
            "n_used_blocks": 8
        },
        {
            # Decode sequence 3
            "step": 138,
            "tkv": 70,
            "waiting": [],
            "running": ["3"],
            "request_outputs": ["3"],
            # 6 blocks freed: finished sequence (4) + left padding stripping (2)
            "n_reserved_blocks": 2,
            "n_used_blocks": 2
        },
        {
            # Sequence 3 finishes at step 196
            # (start step + 1 prefills + 103 decodes) = 132 + 1 + 63 - 1 = 196
            "step": 195,
            "tkv": 127,
            "waiting": [],
            "running": [],
            "request_outputs": ["3"],
            "finished_requests": ["3"],
            "n_reserved_blocks": 2,
            "n_used_blocks": 2
        },
        {
            # Tkv should be cleared one step later
            "step": 196,
            "tkv": 0,
            "waiting": [],
            "running": [],
            "request_outputs": [],
            "n_reserved_blocks": 0,
            "n_used_blocks": 0
        },
        # TODO this is when max_tokens = 65 for last prompt
        # {
        #     # Sequence 3 finishes at step 196
        #     # (start step + 1 prefills + 103 decodes) = 132 + 1 + 64 - 1 = 196
        #     "step": 196,
        #     "tkv": 128,
        #     "waiting": [],
        #     "running": [],
        #     "request_outputs": ["3"],
        #     "finished_requests": ["3"],
        #     "n_reserved_blocks": 2,
        #     "n_used_blocks": 2
        # },
        # {
        #     # Tkv should be cleared one step later
        #     "step": 197,
        #     "tkv": 0,
        #     "waiting": [],
        #     "running": [],
        #     "request_outputs": [],
        #     "n_reserved_blocks": 0,
        #     "n_used_blocks": 0
        # },
    ]

    check_scheduler_inference_steps(
        model=model,
        backend=backend,
        monkeypatch=monkeypatch,
        seqs_max_tokens=seqs_max_tokens,
        prompts_lengths=prompts_lengths,
        steps_add_reqs=steps_add_reqs,
        checked_steps=checked_steps,
        max_num_seqs=max_num_seqs,
        max_model_len=max_model_len,
        available_blocks=available_blocks,
        use_cb=True,
    )


@pytest.mark.cb
@pytest.mark.parametrize("model", get_spyre_model_list())
@pytest.mark.parametrize("backend", get_spyre_backend_list())
def test_prompt_too_long_for_current_tkv(model: str, backend: str,
                                         monkeypatch: pytest.MonkeyPatch):
    """ Scenario where the requested prompt is too long for current tkv value

    Configuration:
        * max_num_seqs: 2
        * number of prompts: 2
            * 1: len = 49, max tokens = 57, step joining = 0
            * 2: len = 70, max tokens = 67, step joining = 0
    """

    seqs_max_tokens = [57, 67]
    prompts_lengths = [49, 70]
    steps_add_reqs = [0, 0]
    available_blocks = -1  # no restriction
    max_num_seqs = 2
    max_model_len = 256

    checked_steps = [
        {
            "step": 0,
            "tkv": 0,
            "waiting": ["0", "1"],
            "running": [],
            "request_outputs": [],
            "n_reserved_blocks": 0,
            "n_used_blocks": 0
        },
        {
            # Prefill sequence 0
            # total blocks in use: 1
            "step": 1,
            "tkv": 64,
            "waiting": ["1"],
            "running": ["0"],
            "request_outputs": ["0"],
            "n_reserved_blocks": 2,  # prefill (1 block) + 56 decodes (1 block)
            "n_used_blocks": 1
        },
        {
            # Decode sequence 0
            # total blocks in use: 1 + 1
            # Cannot prefill sequence 1, because of tkv constraint
            "step": 2,
            "tkv": 65,
            "waiting": ["1"],
            "running": ["0"],
            "request_outputs": ["0"],
            "n_reserved_blocks": 2,
            "n_used_blocks": 2
        },
        {
            # Prefill sequence 1, tkv large enough
            # total blocks in use: 2 + 2
            "step": 8,
            "tkv": 70,
            "waiting": [],
            "running": ["1", "0"],
            "request_outputs": ["1"],
            # 2 + 3 (prefill (2 block) + 66 decodes (1 block))
            "n_reserved_blocks": 5,
            "n_used_blocks": 4
        },
        {
            # Decode sequences 0 and 1
            "step": 9,
            "tkv": 71,
            "waiting": [],
            "running": ["1", "0"],
            "request_outputs": ["1", "0"],
            "n_reserved_blocks": 5,
            "n_used_blocks": 4  # seq 1 writes into the right pads
        },
        {
            # Sequence 0 finishes at step 58
            # (start step + 2 prefills + 56 decodes - 1) = 1 + 2 + 56 - 1 = 58
            "step": 58,
            "tkv": 120,
            "waiting": [],
            "running": ["1"],
            "request_outputs": ["1", "0"],
            "finished_requests": ["0"],
            "n_reserved_blocks": 5,
            "n_used_blocks": 4
        },
        {
            # Decode sequence 1
            # total blocks in use: 4 - 2 = 2
            "step": 59,
            "tkv": 121,
            "waiting": [],
            "running": ["1"],
            "request_outputs": ["1"],
            "n_reserved_blocks": 3,  # 5 - 2 (seq 0)
            "n_used_blocks": 2
        },
        {
            # Decode sequence 1 needs another block
            # total blocks in use: 2 + 1 = 3
            "step": 67,
            "tkv": 129,
            "waiting": [],
            "running": ["1"],
            "request_outputs": ["1"],
            "n_reserved_blocks": 3,
            "n_used_blocks": 3
        },
        {
            # Sequence 1 finishes at step 74
            # (start step + 1 prefill + 66 decodes - 1) = 8 + 1 + 66 - 1 = 74
            "step": 74,
            "tkv": 136,
            "waiting": [],
            "running": [],
            "request_outputs": ["1"],
            "finished_requests": ["1"],
            "n_reserved_blocks": 3,
            "n_used_blocks": 3
        },
        {
            # Tkv should be cleared one step later
            "step": 75,
            "tkv": 0,
            "waiting": [],
            "running": [],
            "request_outputs": [],
            "n_reserved_blocks": 0,
            "n_used_blocks": 0
        },
    ]

    check_scheduler_inference_steps(
        model=model,
        backend=backend,
        monkeypatch=monkeypatch,
        seqs_max_tokens=seqs_max_tokens,
        prompts_lengths=prompts_lengths,
        steps_add_reqs=steps_add_reqs,
        checked_steps=checked_steps,
        max_num_seqs=max_num_seqs,
        max_model_len=max_model_len,
        available_blocks=available_blocks,
        use_cb=True,
    )


@pytest.mark.cb
@pytest.mark.parametrize("model", get_spyre_model_list())
@pytest.mark.parametrize("backend", get_spyre_backend_list())
def test_requested_tokens_not_fitting_remaining_space(
        model: str, backend: str, monkeypatch: pytest.MonkeyPatch):
    """ Scenario where the request goes beyond max_model_len 

    Configuration:
        * max_num_seqs: 2
        * number of prompts: 3
            * 1: len = 70, max tokens = 67, step joining = 0
            * 2: len = 49, max tokens = 57, step joining = 0
            * 3: len = 41, max tokens = 80, step joining = 0
    """

    seqs_max_tokens = [67, 57, 80]
    prompts_lengths = [70, 49, 41]
    steps_add_reqs = [0, 0, 0]
    available_blocks = -1  # no restriction
    max_num_seqs = 2
    max_model_len = 256

    checked_steps = [
        {
            "step": 0,
            "tkv": 0,
            "waiting": ["0", "1", "2"],
            "running": [],
            "request_outputs": [],
            "n_reserved_blocks": 0,
            "n_used_blocks": 0
        },
        {
            # Prefill sequence 0
            # total blocks in use: 2
            "step": 1,
            "tkv": 128,
            "waiting": ["1", "2"],
            "running": ["0"],
            "request_outputs": ["0"],
            # prefill (2 blocks) + 66 decodes (2 blocks)
            "n_reserved_blocks": 4,
            "n_used_blocks": 2
        },
        {
            # Prefill sequence 1
            # total blocks in use: 2 + 1
            "step": 2,
            "tkv": 128,
            "waiting": ["2"],
            "running": ["1", "0"],
            "request_outputs": ["1"],
            # prefill (1 block) + 56 decodes (1 block)
            "n_reserved_blocks": 6,
            "n_used_blocks": 3
        },
        {
            # Decode sequences 0 and 1
            # total blocks in use: 3 + 2 (decodes)
            "step": 3,
            "tkv": 129,
            "waiting": ["2"],
            "running": ["1", "0"],
            "request_outputs": ["1", "0"],
            "n_reserved_blocks": 6,
            "n_used_blocks": 5
        },
        {
            # Sequence 1 finishes at step 58
            # (start step + 1 prefills + 56 decodes - 1) = 2 + 1 + 56 - 1 = 58
            "step": 58,
            "tkv": 184,
            "waiting": ["2"],
            "running": ["0"],
            "request_outputs": ["1", "0"],
            "finished_requests": ["1"],
            "n_reserved_blocks": 6,
            "n_used_blocks": 5
        },
        {
            # Decode sequence 0
            # Cannot prefill sequence 2: 185 + 80 = 265 > 256
            # total blocks in use: 5 - 2 = 3
            "step": 59,
            "tkv": 185,
            "waiting": ["2"],
            "running": ["0"],
            "request_outputs": ["0"],
            "n_reserved_blocks": 4,  # 6 - 2 (seq 1)
            "n_used_blocks": 3
        },
        {
            # Decode sequence 0 needs another block for decoding
            # total blocks in use: 3 + 1 = 4
            "step": 67,
            "tkv": 193,
            "waiting": ["2"],
            "running": ["0"],
            "request_outputs": ["0"],
            "n_reserved_blocks": 4,
            "n_used_blocks": 4
        },
        {
            # Sequence 0 finishes at step 68
            # (start step + 2 prefills + 66 decodes - 1) = 1 + 2 + 66 - 1 = 68
            "step": 68,
            "tkv": 194,
            "waiting": ["2"],
            "running": [],
            "request_outputs": ["0"],
            "finished_requests": ["0"],
            "n_reserved_blocks": 4,
            "n_used_blocks": 4
        },
        {
            # Prefill sequence 2
            # total blocks in use: 4 - 4 + 1 = 1
            "step": 69,
            "tkv": 64,
            "waiting": [],
            "running": ["2"],
            "request_outputs": ["2"],
            # 4 - 4 (seq 0) + 3 (prefill (1 blocks) + 79 decodes (2 blocks))
            "n_reserved_blocks": 3,
            "n_used_blocks": 1
        },
        {
            # Decode sequence 2
            # total blocks in use: 1 + 1 = 2
            "step": 70,
            "tkv": 65,
            "waiting": [],
            "running": ["2"],
            "request_outputs": ["2"],
            "n_reserved_blocks": 3,
            "n_used_blocks": 2
        },
        {
            # Decode sequence 2 needs another block
            # total blocks in use: 2 + 1 = 3
            "step": 134,
            "tkv": 129,
            "waiting": [],
            "running": ["2"],
            "request_outputs": ["2"],
            "n_reserved_blocks": 3,
            "n_used_blocks": 3
        },
        {
            # Sequence 2 finishes at step 148
            # (start step + 1 prefill + 79 decodes - 1) = 69 + 1 + 79 - 1 = 148
            "step": 148,
            "tkv": 143,
            "waiting": [],
            "running": [],
            "request_outputs": ["2"],
            "finished_requests": ["2"],
            "n_reserved_blocks": 3,
            "n_used_blocks": 3
        },
        {
            # Tkv should be cleared one step later
            "step": 149,
            "tkv": 0,
            "waiting": [],
            "running": [],
            "request_outputs": [],
            "n_reserved_blocks": 0,
            "n_used_blocks": 0
        },
    ]

    check_scheduler_inference_steps(
        model=model,
        backend=backend,
        monkeypatch=monkeypatch,
        seqs_max_tokens=seqs_max_tokens,
        prompts_lengths=prompts_lengths,
        steps_add_reqs=steps_add_reqs,
        checked_steps=checked_steps,
        max_num_seqs=max_num_seqs,
        max_model_len=max_model_len,
        available_blocks=available_blocks,
        use_cb=True,
    )


@pytest.mark.cb
@pytest.mark.parametrize("model", get_spyre_model_list())
@pytest.mark.parametrize("backend", get_spyre_backend_list())
def test_requests_use_all_available_blocks(model: str, backend: str,
                                           monkeypatch: pytest.MonkeyPatch):
    """ Scenario where the requests use all of the available blocks 
    
    Configuration:
        * max_num_seqs: 4
        * number of prompts: 4
            * 1: len = 10, max tokens = 3, step joining = 0
            * 2: len = 10, max tokens = 3, step joining = 0
            * 3: len = 10, max tokens = 3, step joining = 0
            * 4: len = 10, max tokens = 3, step joining = 0
        * available_blocks: 8
    """

    seqs_max_tokens = [3, 3, 3, 3]  # 2 decodes into a new block per sequence
    prompts_lengths = [10, 10, 10, 10]  # 1 block for prefil per sequence
    steps_add_reqs = [0, 0, 0, 0]
    # total number of blocks needed if scheduled together : 4 * (1 + 1) = 8
    available_blocks = 8
    max_num_seqs = 4
<<<<<<< HEAD
=======
    max_model_len = 256
>>>>>>> bbfae07b

    checked_steps = [
        {
            "step": 0,
            "tkv": 0,
            "waiting": ["0", "1", "2", "3"],
            "running": [],
            "request_outputs": [],
            "n_reserved_blocks": 0,
            "n_used_blocks": 0
        },
        {
            # Prefill sequence 0
            # total blocks in use: 1
            "step": 1,
            "tkv": 64,
            "waiting": ["1", "2", "3"],
            "running": ["0"],
            "request_outputs": ["0"],
            "n_reserved_blocks": 2,  # prefill (1 block) + 3 decodes (1 block)
            "n_used_blocks": 1
        },
        {
            # Prefill sequence 1
            # total blocks in use: 2
            "step": 2,
            "tkv": 64,
            "waiting": ["2", "3"],
            "running": ["1", "0"],
            "request_outputs": ["1"],
            "n_reserved_blocks": 4,  # prefill (1 block) + 3 decodes (1 block)
            "n_used_blocks": 2
        },
        # requests 2 and 3 can be prefilled straight away
        {
            # Prefill sequence 2
            # note: needs two blocks, as crossing block boundary
            # total blocks in use: 3
            "step": 3,
            "tkv": 64,
            "waiting": ["3"],
            "running": ["2", "1", "0"],
            "request_outputs": ["2"],
            "n_reserved_blocks": 6,  # prefill (1 block) + 3 decodes (1 block)
            "n_used_blocks": 3
        },
        {
            # Prefill sequence 3
            # note: needs two blocks, as crossing block boundary
            # total blocks in use: 4
            "step": 4,
            "tkv": 64,
            "waiting": [],
            "running": ["3", "2", "1", "0"],
            "request_outputs": ["3"],
            "n_reserved_blocks": 8,  # prefill (1 block) + 3 decodes (1 block)
            "n_used_blocks": 4
        },
        {
            # Decode sequences 0, 1, 2, 3
            # total blocks in use: 8
            "step": 5,
            "tkv": 65,
            "waiting": [],
            "running": ["3", "2", "1", "0"],
            "request_outputs": ["3", "2", "1", "0"],
            "n_reserved_blocks": 8,
            "n_used_blocks": 8
        },
        {
            # Decode sequences 0, 1, 2, 3
            # all sequences finish at step 8
            # total blocks in use: 8
            "step": 6,
            "tkv": 66,
            "waiting": [],
            "running": [],
            "request_outputs": ["3", "2", "1", "0"],
            "finished_requests": ["3", "2", "1", "0"],
            "n_reserved_blocks": 8,
            "n_used_blocks": 8
        },
        {
            # Tkv should be cleared one step later
            # total blocks in use: 8 - 8 = 0
            "step": 7,
            "tkv": 0,
            "waiting": [],
            "running": [],
            "request_outputs": [],
            "n_reserved_blocks": 0,
            "n_used_blocks": 0
        },
    ]

    check_scheduler_inference_steps(
        model=model,
        backend=backend,
        monkeypatch=monkeypatch,
        seqs_max_tokens=seqs_max_tokens,
        prompts_lengths=prompts_lengths,
        steps_add_reqs=steps_add_reqs,
        checked_steps=checked_steps,
        max_num_seqs=max_num_seqs,
        max_model_len=max_model_len,
        available_blocks=available_blocks,
        use_cb=True,
    )


@pytest.mark.cb
@pytest.mark.parametrize("model", get_spyre_model_list())
@pytest.mark.parametrize("backend", get_spyre_backend_list())
def test_requests_use_more_than_available_blocks(
        model: str, backend: str, monkeypatch: pytest.MonkeyPatch):
    """ Scenario where some request need to wait because of the number of 
    available blocks. 
    
    Configuration:
        * max_num_seqs: 4
        * number of prompts: 4
            * 1: len = 10, max tokens = 3, step joining = 0
            * 2: len = 10, max tokens = 3, step joining = 0
            * 3: len = 10, max tokens = 3, step joining = 0
            * 4: len = 10, max tokens = 3, step joining = 0
        * available_blocks: 8
    """

    seqs_max_tokens = [3, 3, 3, 3]  # 2 decodes into a new block per sequence
    prompts_lengths = [10, 10, 10, 10]  # 1 block for prefil per sequence
    steps_add_reqs = [0, 0, 0, 0]
    # total number of blocks needed if scheduled together : 4 * (1 + 1) = 8
    available_blocks = 4
    max_num_seqs = 4
<<<<<<< HEAD
=======
    max_model_len = 256
>>>>>>> bbfae07b

    checked_steps = [
        {
            "step": 0,
            "tkv": 0,
            "waiting": ["0", "1", "2", "3"],
            "running": [],
            "request_outputs": [],
            "n_reserved_blocks": 0,
            "n_used_blocks": 0
        },
        {
            # Prefill sequence 0
            # total blocks in use: 1
            "step": 1,
            "tkv": 64,
            "waiting": ["1", "2", "3"],
            "running": ["0"],
            "request_outputs": ["0"],
            "n_reserved_blocks": 2,  # prefill (1 block) + 3 decodes (1 block)
            "n_used_blocks": 1
        },
        {
            # Prefill sequence 1
            # total blocks in use: 2
            "step": 2,
            "tkv": 64,
            "waiting": ["2", "3"],
            "running": ["1", "0"],
            "request_outputs": ["1"],
            "n_reserved_blocks": 4,  # prefill (1 block) + 3 decodes (1 block)
            "n_used_blocks": 2
        },
        # requests 2 and 3 cannot be prefilled as not enough blocks
        # thus decode 0 and 1 until they free the blocks again
        {
            # Decode sequences 0 and 1
            # total blocks in use: 4
            "step": 3,
            "tkv": 65,
            "waiting": ["2", "3"],
            "running": ["1", "0"],
            "request_outputs": ["1", "0"],
            "n_reserved_blocks": 4,
            "n_used_blocks": 4
        },
        {
            # Decode sequences 0 and 1
            # Sequence 0 and 1 finish at step 4
            # total blocks in use: 4
            "step": 4,
            "tkv": 66,
            "waiting": ["2", "3"],
            "running": [],
            "request_outputs": ["1", "0"],
            "finished_requests": ["1", "0"],
            "n_reserved_blocks": 4,
            "n_used_blocks": 4
        },
        # now we have enough blocks to prefill sequence 2 and 3
        {
            # Prefill sequence 2
            # total blocks in use: 4 - 4 + 1 = 1
            "step": 5,
            "tkv": 64,
            "waiting": ["3"],
            "running": ["2"],
            "request_outputs": ["2"],
            # 4 - 4 (seq 0 + 1) + 2 (prefill (1 block) + 3 decodes (1 block))
            "n_reserved_blocks": 2,
            "n_used_blocks": 1
        },
        {
            # Prefill sequence 3
            # total blocks in use: 1 + 1 = 2
            "step": 6,
            "tkv": 64,
            "waiting": [],
            "running": ["3", "2"],
            "request_outputs": ["3"],
            "n_reserved_blocks": 4,  # prefill (1 block) + 3 decodes (1 block)
            "n_used_blocks": 2
        },
        {
            # Decode sequences 2 and 3
            # total blocks in use: 2 + 2 = 4
            "step": 7,
            "tkv": 65,
            "waiting": [],
            "running": ["3", "2"],
            "request_outputs": ["3", "2"],
            "n_reserved_blocks": 4,
            "n_used_blocks": 4
        },
        {
            # Decode sequences 2 and 3
            # Sequence 2 and 3 finish at step 8
            # total blocks in use: 4
            "step": 8,
            "tkv": 66,
            "waiting": [],
            "running": [],
            "request_outputs": ["3", "2"],
            "finished_requests": ["3", "2"],
            "n_reserved_blocks": 4,
            "n_used_blocks": 4
        },
        {
            # Tkv should be cleared one step later
            # total blocks in use: 4 - 4 = 0
            "step": 9,
            "tkv": 0,
            "waiting": [],
            "running": [],
            "request_outputs": [],
            "n_reserved_blocks": 0,
            "n_used_blocks": 0
        },
    ]

    check_scheduler_inference_steps(
        model=model,
        backend=backend,
        monkeypatch=monkeypatch,
        seqs_max_tokens=seqs_max_tokens,
        prompts_lengths=prompts_lengths,
        steps_add_reqs=steps_add_reqs,
        checked_steps=checked_steps,
        max_num_seqs=max_num_seqs,
        max_model_len=max_model_len,
        available_blocks=available_blocks,
        use_cb=True,
    )<|MERGE_RESOLUTION|>--- conflicted
+++ resolved
@@ -1103,10 +1103,7 @@
     # total number of blocks needed if scheduled together : 4 * (1 + 1) = 8
     available_blocks = 8
     max_num_seqs = 4
-<<<<<<< HEAD
-=======
     max_model_len = 256
->>>>>>> bbfae07b
 
     checked_steps = [
         {
@@ -1241,10 +1238,7 @@
     # total number of blocks needed if scheduled together : 4 * (1 + 1) = 8
     available_blocks = 4
     max_num_seqs = 4
-<<<<<<< HEAD
-=======
     max_model_len = 256
->>>>>>> bbfae07b
 
     checked_steps = [
         {
