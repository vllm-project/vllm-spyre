"""Verification of the correctness of the step-by-step execution of continuous 
batching. It does so by comparing, at every engine step (i.e. prefill or decode 
iteration), a bunch of attributes. This allows a finer testing of the padding 
and scheduling implementation.

Run `python -m pytest tests/e2e/test_spyre_cb_inference_steps.py`.
"""

import pytest
from scheduling_utils import check_scheduler_inference_steps
from spyre_util import (check_output_against_hf, get_spyre_backend_list,
                        get_spyre_model_list)


@pytest.mark.cb
@pytest.mark.parametrize("model", get_spyre_model_list())
@pytest.mark.parametrize("backend", get_spyre_backend_list())
def test_prompts_aligned_with_tkv_boundaries(model: str, backend: str,
                                             monkeypatch: pytest.MonkeyPatch,
                                             set_random_seed: None):
    """ Scenario where it happens that all the sequences get scheduled in a 
    fashion where they are aligned with the block boundaries (i.e. tkv multiple 
    of 64 at the time of prefilling).
    
    Configuration:
        * max_num_seqs: 2
        * number of prompts: 3
            * 0: len = 49, max tokens = 65, step joining = 0
            * 1: len = 41, max tokens = 67, step joining = 0
            * 2: len = 47, max tokens = 4, step joining = 0
    """

    seqs_max_tokens = [65, 67, 4]
    prompts_lengths = [49, 41, 47]
    steps_add_reqs = [0, 0, 0]  # add all requests in the beginning
    available_blocks = 1000  # no restriction
    max_num_seqs = 2
    max_model_len = 256

    checked_steps = [
        {
            "step": 0,
            "tkv": 0,
            "waiting": ["0", "1", "2"],
            "running": [],
            "request_outputs": [],
            "n_reserved_blocks": 0,
            "n_used_blocks": 0
        },
        {
            # Prefill sequence 0
            # total blocks in use: 1
            "step": 1,
            "tkv": 64,
            "waiting": ["1", "2"],
            "running": ["0"],
            "request_outputs": ["0"],
            "n_reserved_blocks": 2,  # prefill (1 block) + 64 decodes (1 block)
            "n_used_blocks": 1
        },
        {
            # Prefill sequence 1
            # total blocks in use: 1 + 1 = 2
            "step": 2,
            "tkv": 64,  # Still 64 because this step is also a prefill
            "waiting": ["2"],
            "running": ["1", "0"],
            "request_outputs": ["1"],
            # prefill (1 block)  + 66 decodes (2 blocks)
            "n_reserved_blocks": 5,
            "n_used_blocks": 2
        },
        {
            # Decode sequences 0 and 1
            # total blocks in use: 2 + 2 = 4
            "step": 3,
            "tkv": 65,
            "waiting": ["2"],
            "running": ["1", "0"],
            "request_outputs": ["1", "0"],
            "n_reserved_blocks": 5,
            "n_used_blocks": 4
        },
        {
            # Sequence 0 finishes at step 66
            # (start step + 2 prefills + 64 decodes - 1) = 1 + 2 + 64 - 1 = 66
            "step": 66,
            "tkv": 128,
            "waiting": ["2"],
            "running": ["1"],
            "request_outputs": ["1", "0"],
            "finished_requests": ["0"],
            "n_reserved_blocks": 5,
            "n_used_blocks": 4
        },
        {
            # Prefill sequence 2
            # total blocks in use: 4 - 2 + 1 = 3
            "step": 67,
            "tkv": 128,  # Tkv doesn't increase because it is a prefill
            "waiting": [],
            "running": ["2", "1"],
            "request_outputs": ["2"],
            # 5 - 2 (seq 0) + 2 (prefill (1 block) + decodes (1 block))
            "n_reserved_blocks": 5,
            "n_used_blocks": 3
        },
        {
            # Decode sequences 1 and 2
            # total blocks in use: 3 + 2 = 5
            "step": 68,
            "tkv": 129,
            "waiting": [],
            "running": ["2", "1"],
            "request_outputs": ["2", "1"],
            "n_reserved_blocks": 5,
            "n_used_blocks": 5
        },
        {
            # Sequence 1 finishes at step 69
            # (start step + 2 prefills + 66 decodes - 1) = 2 + 2 + 66 - 1 = 69
            "step": 69,
            "tkv": 130,
            "waiting": [],
            "running": ["2"],
            "request_outputs": ["2", "1"],
            "finished_requests": ["1"],
            "n_reserved_blocks": 5,
            "n_used_blocks": 5
        },
        {
            # Sequence 2 finishes at step 70
            # (start step + 1 prefill + 3 decodes - 1) = 67 + 1 + 3 - 1 = 70
            "step": 70,
            "tkv": 67,  # tkv is reset by 64 due to removing the padded block
            "waiting": [],
            "running": [],
            "request_outputs": ["2"],
            "finished_requests": ["2"],
            "n_reserved_blocks": 2,
            "n_used_blocks": 2
        },
        {
            # Tkv should be cleared one step later
            "step": 71,
            "tkv": 0,
            "waiting": [],
            "running": [],
            "request_outputs": [],
            "n_reserved_blocks": 0,
            "n_used_blocks": 0
        },
    ]

    cb_outputs, prompts = check_scheduler_inference_steps(
        model=model,
        backend=backend,
        monkeypatch=monkeypatch,
        seqs_max_tokens=seqs_max_tokens,
        prompts_lengths=prompts_lengths,
        steps_add_reqs=steps_add_reqs,
        checked_steps=checked_steps,
        max_num_seqs=max_num_seqs,
        max_model_len=max_model_len,
        available_blocks=available_blocks,
        use_cb=True,
    )

    check_output_against_hf(model, backend, seqs_max_tokens, cb_outputs,
                            prompts)


@pytest.mark.cb
@pytest.mark.parametrize("model", get_spyre_model_list())
@pytest.mark.parametrize("backend", get_spyre_backend_list())
def test_prompts_misaligned_with_tkv_boundaries(
        model: str, backend: str, monkeypatch: pytest.MonkeyPatch,
        set_random_seed: None):
    """ Scenario where it happens that some sequence gets scheduled in a way 
    that it is misaligned with the block boundary (i.e. tkv is not a multiple 
    of 64 at the time of prefilling).
    
    Configuration:
        * max_num_seqs: 2
        * number of prompts: 3
            * 0: len = 49, max tokens = 10, step joining = 0
            * 1: len = 41, max tokens = 13, step joining = 0
            * 2: len = 5, max tokens = 2, step joining = 0
    """
    seqs_max_tokens = [10, 13, 2]
    prompts_lengths = [49, 41, 5]
    steps_add_reqs = [0, 0, 0]  # add all requests in the beginning
    available_blocks = 1000  # no restriction
    max_num_seqs = 2
    max_model_len = 256

    checked_steps = [
        {
            "step": 0,
            "tkv": 0,
            "waiting": ["0", "1", "2"],
            "running": [],
            "request_outputs": [],
            "n_reserved_blocks": 0,
            "n_used_blocks": 0
        },
        {
            # Prefill sequence 0
            # total blocks in use: 1
            "step": 1,
            "tkv": 64,
            "waiting": ["1", "2"],
            "running": ["0"],
            "request_outputs": ["0"],
            "n_reserved_blocks": 2,  # prefill (1 block) + 10 decodes (1 block)
            "n_used_blocks": 1
        },
        {
            # Prefill sequence 1
            # total blocks in use: 1 + 1 = 2
            "step": 2,
            "tkv": 64,  # Still 64 because this step is also a prefill
            "waiting": ["2"],
            "running": ["1", "0"],
            "request_outputs": ["1"],
            "n_reserved_blocks": 4,  # prefill (1 block) + 12 decodes (1 block)
            "n_used_blocks": 2
        },
        {
            # Decode sequences 0 and 1
            # total blocks in use: 2 + 2 = 4
            "step": 3,
            "tkv": 65,
            "waiting": ["2"],
            "running": ["1", "0"],
            "request_outputs": ["1", "0"],
            "n_reserved_blocks": 4,
            "n_used_blocks": 4
        },
        {
            # Sequence 0 finishes at step 11
            # (start step + 2 prefills + 9 decodes - 1) = 1 + 2 + 9 - 1 = 11
            "step": 11,
            "tkv": 73,
            "waiting": ["2"],
            "running": ["1"],
            "request_outputs": ["1", "0"],
            "finished_requests": ["0"],
            "n_reserved_blocks": 4,
            "n_used_blocks": 4
        },
        {
            # Prefill sequence 2
            # total blocks in use: 4 - 2 + 1 = 3
            "step": 12,
            "tkv": 73,  # Tkv doesn't increase because it is a prefill
            "waiting": [],
            "running": ["2", "1"],
            "request_outputs": ["2"],
            # 4 - 2 (seq 0) + 1 (prefill (1 block) + 8 decodes in 1st block)
            "n_reserved_blocks": 3,
            "n_used_blocks": 3
        },
        {
            # Sequence 2 finishes at step 13
            # (start step + 1 prefill + 1 decodes - 1) = 12 + 1 + 1 - 1 = 13
            "step": 13,
            "tkv": 74,
            "waiting": [],
            "running": ["1"],
            "request_outputs": ["2", "1"],
            "finished_requests": ["2"],
            "n_reserved_blocks": 3,
            "n_used_blocks": 3
        },
        {
            # Decode sequences 1
            # total blocks in use: 3 - 1 + 1 = 3
            "step": 14,
            "tkv": 75,
            "waiting": [],
            "running": ["1"],
            "request_outputs": ["1"],
            "n_reserved_blocks": 2,  # 3 - 1 (seq 2)
            "n_used_blocks": 2
        },
        {
            # Sequence 1 finishes at step 15
            # (start step + 2 prefills + 12 decodes - 1) = 2 + 2 + 12 - 1 = 15
            "step": 15,
            "tkv": 76,
            "waiting": [],
            "running": [],
            "request_outputs": ["1"],
            "finished_requests": ["1"],
            "n_reserved_blocks": 2,
            "n_used_blocks": 2
        },
        {
            # Tkv should be cleared one step later
            "step": 16,
            "tkv": 0,
            "waiting": [],
            "running": [],
            "request_outputs": [],
            "n_reserved_blocks": 0,
            "n_used_blocks": 0
        },
    ]

    cb_outputs, prompts = check_scheduler_inference_steps(
        model=model,
        backend=backend,
        monkeypatch=monkeypatch,
        seqs_max_tokens=seqs_max_tokens,
        prompts_lengths=prompts_lengths,
        steps_add_reqs=steps_add_reqs,
        checked_steps=checked_steps,
        max_num_seqs=max_num_seqs,
        max_model_len=max_model_len,
        available_blocks=available_blocks,
        use_cb=True,
    )

    check_output_against_hf(model, backend, seqs_max_tokens, cb_outputs,
                            prompts)


@pytest.mark.cb
@pytest.mark.parametrize("model", get_spyre_model_list())
@pytest.mark.parametrize("backend", get_spyre_backend_list())
def test_two_sequences_finish_same_time_as_new_arrive(
        model: str, backend: str, monkeypatch: pytest.MonkeyPatch,
        set_random_seed):
    """ 2-cases-in-1: (1) Two sequences finish at the same time and (2) a new
    request arrives when another finishes.

    Configuration:
        * max_num_seqs: 2
        * number of prompts: 3
            * 0: len = 49, max tokens = 4, step joining = 0
            * 1: len = 30, max tokens = 4, step joining = 0
            * 2: len = 20, max tokens = 3, step joining = 5
    """
    seqs_max_tokens = [4, 4, 3]
    prompts_lengths = [49, 30, 20]
    steps_add_reqs = [0, 0, 5]
    available_blocks = 1000  # no restriction
    max_num_seqs = 2
    max_model_len = 256

    checked_steps = [
        {
            "step": 0,
            "tkv": 0,
            "waiting": ["0", "1"],
            "running": [],
            "request_outputs": [],
            "n_reserved_blocks": 0,
            "n_used_blocks": 0
        },
        {
            # Prefill sequence 0
            # total blocks in use: 1
            "step": 1,
            "tkv": 64,
            "waiting": ["1"],
            "running": ["0"],
            "request_outputs": ["0"],
            "n_reserved_blocks": 2,  # prefill (1 block) + 3 decodes (1 block)
            "n_used_blocks": 1
        },
        {
            # Prefill sequence 1
            # total blocks in use: 1 + 1 = 2
            "step": 2,
            "tkv": 64,
            "waiting": [],
            "running": ["1", "0"],
            "request_outputs": ["1"],
            "n_reserved_blocks": 4,  # prefill (1 block) + 3 decodes (1 block)
            "n_used_blocks": 2
        },
        {
            # Decode sequences 0 and 1
            # total blocks in use: 2 + 2 = 4
            "step": 3,
            "tkv": 65,
            "waiting": [],
            "running": ["1", "0"],
            "request_outputs": ["1", "0"],
            "n_reserved_blocks": 4,
            "n_used_blocks": 4
        },
        {
            # Sequences 0 and 1 finish at step 5
            # (start step + 2 prefills + 3 decodes - 1) = 1 + 2 + 3 - 1 = 5
            # (start step + 1 prefills + 29 decodes - 1) = 2 + 1 + 3 - 1 = 5
            # Sequence 2 joins: one iteration in waiting queue
            "step": 5,
            "tkv": 67,
            "waiting": ["2"],
            "running": [],
            "request_outputs": ["1", "0"],
            "finished_requests": ["1", "0"],
            "n_reserved_blocks": 4,
            "n_used_blocks": 4
        },
        {
            # Prefill sequence 2
            # total blocks in use: 4 - 4 + 2
            "step": 6,
            "tkv": 64,  # tkv is reset by 64 due to removing the padded block
            "waiting": [],
            "running": ["2"],
            "request_outputs": ["2"],
            # 4 - 4 + 2 (prefill (1 block) + 2 decodes (1 block))
            "n_reserved_blocks": 2,
            "n_used_blocks": 1
        },
        {
            # Decode sequence 2
            # total blocks in use: 2
            "step": 7,
            "tkv": 65,
            "waiting": [],
            "running": ["2"],
            "request_outputs": ["2"],
            "n_reserved_blocks": 2,
            "n_used_blocks": 2
        },
        {
            # Sequences 2 finishes at step 8
            # (start step + 1 prefill + 2 decodes - 1) = 6 + 1 + 2 - 1 = 8
            "step": 8,
            "tkv": 66,
            "waiting": [],
            "running": [],
            "request_outputs": ["2"],
            "finished_requests": ["2"],
            "n_reserved_blocks": 2,
            "n_used_blocks": 2
        },
        {
            # Tkv should be cleared one step later
            "step": 9,
            "tkv": 0,
            "waiting": [],
            "running": [],
            "request_outputs": [],
            "n_reserved_blocks": 0,
            "n_used_blocks": 0
        },
    ]

    cb_outputs, prompts = check_scheduler_inference_steps(
        model=model,
        backend=backend,
        monkeypatch=monkeypatch,
        seqs_max_tokens=seqs_max_tokens,
        prompts_lengths=prompts_lengths,
        steps_add_reqs=steps_add_reqs,
        checked_steps=checked_steps,
        max_num_seqs=max_num_seqs,
        max_model_len=max_model_len,
        available_blocks=available_blocks,
        use_cb=True,
    )

    check_output_against_hf(model, backend, seqs_max_tokens, cb_outputs,
                            prompts)


@pytest.mark.cb
@pytest.mark.parametrize("model", get_spyre_model_list())
@pytest.mark.parametrize("backend", get_spyre_backend_list())
def test_new_sequence_joins_during_decode(model: str, backend: str,
                                          monkeypatch: pytest.MonkeyPatch,
                                          set_random_seed):
    """ Scenario where a new sequence joins while decoding other sequences

    Configuration:
        * max_num_seqs: 3
        * number of prompts: 4
            * 0: len = 49, max tokens = 67, step joining = 0
            * 1: len = 14, max tokens = 52, step joining = 0
            * 2: len = 89, max tokens = 38, step joining = 32
            * 3: len = 9, max tokens = 3, step joining = 67
    """
    # TODO change to 65 max_tokens for last prompt if ever possible

    seqs_max_tokens = [67, 52, 38, 3]
    prompts_lengths = [49, 14, 89, 9]
    steps_add_reqs = [0, 0, 32, 67]
    available_blocks = 1000  # no restriction
    max_num_seqs = 3
    max_model_len = 256

    checked_steps = [
        {
            "step": 0,
            "tkv": 0,
            "waiting": ["0", "1"],
            "running": [],
            "request_outputs": [],
            "n_reserved_blocks": 0,
            "n_used_blocks": 0
        },
        {
            # Prefill sequence 0
            "step": 1,
            "tkv": 64,
            "waiting": ["1"],
            "running": ["0"],
            "request_outputs": ["0"],
            "n_reserved_blocks": 3,  # prefill (1 block) + 66 decode (2 block)
            "n_used_blocks": 1
        },
        {
            # Prefill sequence 1
            "step": 2,
            "tkv": 64,
            "waiting": [],
            "running": ["1", "0"],
            "request_outputs": ["1"],
            "n_reserved_blocks": 5,  # prefill (1 block) + 51 decodes (1 block)
            "n_used_blocks": 2
        },
        {
            # Decode sequences 0 and 1
            "step": 3,
            "tkv": 65,
            "waiting": [],
            "running": ["1", "0"],
            "request_outputs": ["1", "0"],
            "n_reserved_blocks": 5,
            "n_used_blocks": 4  # 2 blocks extended, one for each sequence
        },
        {
            # Sequence 2 joins: one iteration in waiting queue
            "step": 32,
            "tkv": 94,
            "waiting": ["2"],
            "running": ["1", "0"],
            "request_outputs": ["1", "0"],
            "n_reserved_blocks": 5,
            "n_used_blocks": 4
        },
        {
            # Prefill sequence 2
            "step": 33,
            "tkv": 94,
            "waiting": [],
            "running": ["2", "1", "0"],
            "request_outputs": ["2"],
            "n_reserved_blocks": 8,  # prefill (2 block) + 37 decode (1 block)
            "n_used_blocks": 6
        },
        {
            # Decode sequences 0, 1, and 2
            "step": 34,
            "tkv": 95,
            "waiting": [],
            "running": ["2", "1", "0"],
            "request_outputs": ["2", "1", "0"],
            "n_reserved_blocks": 8,
            "n_used_blocks": 6
        },
        {
            # Sequence 1 finishes at step 54
            # (start step + 2 prefills + 51 decodes - 1) = 2 + 2 + 51 - 1 = 54
            "step": 54,
            "tkv": 115,
            "waiting": [],
            "running": ["2", "0"],
            "request_outputs": ["2", "1", "0"],
            "finished_requests": ["1"],
            "n_reserved_blocks": 8,
            "n_used_blocks": 6
        },
        {
            # Decode sequences 0 and 2
            "step": 55,
            "tkv": 116,
            "waiting": [],
            "running": ["2", "0"],
            "request_outputs": ["2", "0"],
            "n_reserved_blocks": 6,  # 2 blocks released
            "n_used_blocks": 4  # 2 blocks released
        },
        {
            # Sequence 3 joins: one iteration in waiting queue
            "step": 67,
            "tkv": 128,
            "waiting": ["3"],
            "running": ["2", "0"],
            "request_outputs": ["2", "0"],
            "n_reserved_blocks": 6,
            "n_used_blocks": 4
        },
        {
            # Prefill sequence 3
            "step": 68,
            "tkv": 128,
            "waiting": [],
            "running": ["3", "2", "0"],
            "request_outputs": ["3"],
            # Note: here is where the optimization happens: we do the prefill
            # on a single block only instead of using 2 blocks
            "n_reserved_blocks": 8,  # prefill (1 block) + 2 decode (1 block)
            "n_used_blocks": 5  # prefill (1 block)
        },
        {
            # Decode sequences 0, 2 and 3 tkv expands to new block
            "step": 69,
            "tkv": 129,
            "waiting": [],
            "running": ["3", "2", "0"],
            "request_outputs": ["3", "2", "0"],
            "n_reserved_blocks": 8,
            "n_used_blocks": 8  # 3 blocks extended, one for each sequence
        },
        {
            # Sequences 0 and 3 finish at step 70
            # (start step + 4 prefills + 66 decodes - 1) = 1 + 4 + 66 - 1 = 70
            # (start step + 1 prefills + 2 decodes - 1) = 68 + 1 + 2 - 1 = 70
            "step": 70,
            "tkv": 130,
            "waiting": [],
            "running": ["2"],
            "request_outputs": ["3", "2", "0"],
            "finished_requests": ["3", "0"],
            "n_reserved_blocks": 8,
            "n_used_blocks": 8
        },
        {
            # Sequence 2 finishes at step 71
            # (start step + 2 prefills + 37 decodes - 1) = 33 + 2 + 37 - 1 = 71
            "step": 71,
            "tkv": 131,
            "waiting": [],
            "running": [],
            "request_outputs": ["2"],
            "finished_requests": ["2"],
            "n_reserved_blocks": 3,  # 5 blocks released
            "n_used_blocks": 3  # 5 blocks released
        },
        {
            # Tkv should be cleared one step later
            "step": 72,
            "tkv": 0,
            "waiting": [],
            "running": [],
            "request_outputs": [],
            "n_reserved_blocks": 0,
            "n_used_blocks": 0
        }
    ]

    cb_outputs, prompts = check_scheduler_inference_steps(
        model=model,
        backend=backend,
        monkeypatch=monkeypatch,
        seqs_max_tokens=seqs_max_tokens,
        prompts_lengths=prompts_lengths,
        steps_add_reqs=steps_add_reqs,
        checked_steps=checked_steps,
        max_num_seqs=max_num_seqs,
        max_model_len=max_model_len,
        available_blocks=available_blocks,
        use_cb=True,
    )

    check_output_against_hf(model, backend, seqs_max_tokens, cb_outputs,
                            prompts)


@pytest.mark.cb
@pytest.mark.parametrize("model", get_spyre_model_list())
@pytest.mark.parametrize("backend", get_spyre_backend_list())
@pytest.mark.parametrize("prefill_optimization", [True, False])
def test_prompt_too_long_for_current_tkv(model: str, backend: str,
                                         prefill_optimization: bool,
                                         monkeypatch: pytest.MonkeyPatch,
                                         set_random_seed):
    """ Scenario where the requested prompt is too long for current tkv value
   
    Note that with VLLM_SPYRE_ENABLE_PREFILL_OPTIMIZATION enabled, we can 
    prefill the prompt straight away -> using checked_steps_with_optimization

    Configuration:
        * max_num_seqs: 2
        * number of prompts: 2
            * 0: len = 49, max tokens = 10, step joining = 0
            * 1: len = 70, max tokens = 4, step joining = 0
    """

    if prefill_optimization:
        monkeypatch.setenv('VLLM_SPYRE_ENABLE_PREFILL_OPTIMIZATION', '1')

    seqs_max_tokens = [10, 4]
    prompts_lengths = [49, 70]
    steps_add_reqs = [0, 0]
    available_blocks = 1000  # no restriction
    max_num_seqs = 2
    max_model_len = 256

    checked_steps = [
        {
            "step": 0,
            "tkv": 0,
            "waiting": ["0", "1"],
            "running": [],
            "request_outputs": [],
            "n_reserved_blocks": 0,
            "n_used_blocks": 0
        },
        {
            # Prefill sequence 0
            # total blocks in use: 1
            "step": 1,
            "tkv": 64,
            "waiting": ["1"],
            "running": ["0"],
            "request_outputs": ["0"],
            "n_reserved_blocks": 2,  # prefill (1 block) + 9 decodes (1 block)
            "n_used_blocks": 1
        },
        {
            # Decode sequence 0
            # total blocks in use: 1 + 1
            # Cannot prefill sequence 1, because of tkv constraint
            "step": 2,
            "tkv": 65,
            "waiting": ["1"],
            "running": ["0"],
            "request_outputs": ["0"],
            "n_reserved_blocks": 2,
            "n_used_blocks": 2
        },
        {
            # Prefill sequence 1, tkv large enough
            # total blocks in use: 2 + 2
            "step": 8,
            "tkv": 70,
            "waiting": [],
            "running": ["1", "0"],
            "request_outputs": ["1"],
            # 2 + 2 (prefill (2 block) + 3 decodes (0 block))
            "n_reserved_blocks": 4,
            "n_used_blocks": 4
        },
        {
            # Decode sequences 0 and 1
            "step": 9,
            "tkv": 71,
            "waiting": [],
            "running": ["1", "0"],
            "request_outputs": ["1", "0"],
            "n_reserved_blocks": 4,
            "n_used_blocks": 4  # seq 1 writes into the right pads
        },
        {
            # Sequences 0 and 1 finish at step 11
            # (start step + 2 prefills + 9 decodes - 1) = 1 + 2 + 9 - 1 = 11
            # (start step + 1 prefills + 3 decodes - 1) = 8 + 1 + 3 - 1 = 11
            "step": 11,
            "tkv": 73,
            "waiting": [],
            "running": [],
            "request_outputs": ["1", "0"],
            "finished_requests": ["1", "0"],
            "n_reserved_blocks": 4,
            "n_used_blocks": 4
        },
        {
            # Tkv should be cleared one step later
            "step": 12,
            "tkv": 0,
            "waiting": [],
            "running": [],
            "request_outputs": [],
            "n_reserved_blocks": 0,
            "n_used_blocks": 0
        },
    ]

    checked_steps_with_optimization = [
        {
            "step": 0,
            "tkv": 0,
            "waiting": ["0", "1"],
            "running": [],
            "request_outputs": [],
            "n_reserved_blocks": 0,
            "n_used_blocks": 0
        },
        {
            # Prefill sequence 0
            # total blocks in use: 1
            "step": 1,
            "tkv": 64,
            "waiting": ["1"],
            "running": ["0"],
            "request_outputs": ["0"],
            "n_reserved_blocks": 2,  # prefill (1 block) + 9 decodes (1 block)
            "n_used_blocks": 1
        },
        # due to allowing sequences to join the current decode batch even if
        # prompt length > tkv, prefill of sequence 1 happens immediately
        {
            # Prefill sequence 1
            # total blocks in use: 1 + 2
            "step": 2,
            "tkv": 128,
            "waiting": [],
            "running": ["1", "0"],
            "request_outputs": ["1"],
            # 2 + 3 (prefill (2 block) + 3 decodes (1 block))
            "n_reserved_blocks": 5,
            "n_used_blocks": 3
        },
        {
            # Decode sequences 0 and 1
            "step": 3,
            "tkv": 129,
            "waiting": [],
            "running": ["1", "0"],
            "request_outputs": ["1", "0"],
            "n_reserved_blocks": 5,
            "n_used_blocks": 5  # 3 + 2 = 5
        },
        {
            # Sequence 1 finishes at step 5
            # (start step + 1 prefill + 3 decodes - 1) = 2 + 1 + 3 - 1 = 5
            "step": 5,
            "tkv": 131,
            "waiting": [],
            "running": ["0"],
            "request_outputs": ["1", "0"],
            "finished_requests": ["1"],
            "n_reserved_blocks": 5,
            "n_used_blocks": 5
        },
        {
            # Decode sequence 0
            # total blocks in use: 5 - 3 = 2
            "step": 6,
            "tkv": 68,  # tkv is reset by 64 due to removing the padded block
            "waiting": [],
            "running": ["0"],
            "request_outputs": ["0"],
            "n_reserved_blocks": 2,  # 5 - 3 (seq 1)
            "n_used_blocks": 2
        },
        {
            # Sequence 0 finishes at step 11
            # (start step + 2 prefills + 9 decodes - 1) = 1 + 2 + 9 - 1 = 11
            "step": 11,
            "tkv": 73,
            "waiting": [],
            "running": [],
            "request_outputs": ["0"],
            "finished_requests": ["0"],
            "n_reserved_blocks": 2,
            "n_used_blocks": 2
        },
        {
            # Tkv should be cleared one step later
            "step": 12,
            "tkv": 0,
            "waiting": [],
            "running": [],
            "request_outputs": [],
            "n_reserved_blocks": 0,
            "n_used_blocks": 0
        },
    ]

    cb_outputs, prompts = check_scheduler_inference_steps(
        model=model,
        backend=backend,
        monkeypatch=monkeypatch,
        seqs_max_tokens=seqs_max_tokens,
        prompts_lengths=prompts_lengths,
        steps_add_reqs=steps_add_reqs,
        checked_steps=checked_steps_with_optimization
        if prefill_optimization else checked_steps,
        max_num_seqs=max_num_seqs,
        max_model_len=max_model_len,
        available_blocks=available_blocks,
        use_cb=True,
    )

    check_output_against_hf(model, backend, seqs_max_tokens, cb_outputs,
                            prompts)


@pytest.mark.cb
@pytest.mark.parametrize("model", get_spyre_model_list())
@pytest.mark.parametrize("backend", get_spyre_backend_list())
def test_prefill_optimization_tkv_too_big(model: str, backend: str,
                                          monkeypatch: pytest.MonkeyPatch,
                                          set_random_seed):
    """ Scenario where the requested prompt is too long for current tkv value
   
    Note that as VLLM_SPYRE_ENABLE_PREFILL_OPTIMIZATION is enabled, we could 
    prefill the prompt straight away -> using checked_steps_with_optimization

    However, in this test the max model length is decreased to a value where
    the tkv of the decode batch would be shifted beyond the max model length, 
    we therefore have to wait with scheduling it via the prefill optimization. 
    -> see cond4_updated in vllm_spyre/v1/core/scheduler.py

    Configuration:
        * max_num_seqs: 2
        * number of prompts: 2
            * 0: len = 49, max tokens = 67, step joining = 0
            * 1: len = 70, max tokens = 50, step joining = 0
    """

    monkeypatch.setenv('VLLM_SPYRE_ENABLE_PREFILL_OPTIMIZATION', '1')

    seqs_max_tokens = [67, 50]
    prompts_lengths = [49, 70]
    steps_add_reqs = [0, 0]
    available_blocks = 1000  # no restriction
    max_num_seqs = 2
    # restricting the max model length here to trigger the violated
    # scheduler condition
    max_model_len = 192

    checked_steps_with_optimization = [
        {
            "step": 0,
            "tkv": 0,
            "waiting": ["0", "1"],
            "running": [],
            "request_outputs": [],
            "n_reserved_blocks": 0,
            "n_used_blocks": 0
        },
        {
            # Prefill sequence 0
            # total blocks in use: 1
            "step": 1,
            "tkv": 64,
            "waiting": ["1"],
            "running": ["0"],
            "request_outputs": ["0"],
            "n_reserved_blocks":
            3,  # prefill (1 block) + 66 decodes (2 blocks)
            "n_used_blocks": 1
        },
        # Here we cannot schedule sequence 1. By shifting sequence 0 by 1 block
        # due to the prefill optimization, its max tkv would exceed the max
        # model length: 64 + 67 - 1 + 64 (shift) = 194 > 192 (max model length)
        {
            # Decode sequence 0
            # total blocks in use: 1 + 1
            "step": 2,
            "tkv": 65,
            "waiting": ["1"],
            "running": ["0"],
            "request_outputs": ["0"],
            "n_reserved_blocks": 3,
            "n_used_blocks": 2
        },
        {
            # Prefill sequence 1, tkv large enough to prefill w/o optimization
            # total blocks in use: 2 + 2
            "step": 8,
            "tkv": 70,
            "waiting": [],
            "running": ["1", "0"],
            "request_outputs": ["1"],
            # 3 + 2 (prefill (2 block) + 49 decodes in the last block)
            "n_reserved_blocks": 5,
            "n_used_blocks": 4
        },
        {
            # Decode sequences 0 and 1
            "step": 9,
            "tkv": 71,
            "waiting": [],
            "running": ["1", "0"],
            "request_outputs": ["1", "0"],
            "n_reserved_blocks": 5,
            "n_used_blocks": 4  # seq 1 writes into the right pads
        },
        {
            # Sequence 1 finishes at step 57
            # (start step 8 + 1 prefills + 49 decodes - 1) = 8 + 1 + 49 - 1 = 57
            "step": 57,
            "tkv": 119,
            "waiting": [],
            "running": ["0"],
            "request_outputs": ["1", "0"],
            "finished_requests": ["1"],
            "n_reserved_blocks": 5,
            "n_used_blocks": 4
        },
        {
            # Decode sequence 0
            # total blocks in use: 4 - 2 = 2
            "step": 58,
            "tkv": 120,
            "waiting": [],
            "running": ["0"],
            "request_outputs": ["0"],
            "n_reserved_blocks": 3,  # 5 - 2 (seq 1)
            "n_used_blocks": 2
        },
        {
            # Decode sequence 0 needs another block
            # total blocks in use: 2 + 1 = 3
            "step": 67,
            "tkv": 129,
            "waiting": [],
            "running": ["0"],
            "request_outputs": ["0"],
            "n_reserved_blocks": 3,
            "n_used_blocks": 3
        },
        {
            # Sequence 0 finishes at step 68
            # (start step + 2 prefill + 66 decodes - 1) = 1 + 2 + 66 - 1 = 68
            "step": 68,
            "tkv": 130,
            "waiting": [],
            "running": [],
            "request_outputs": ["0"],
            "finished_requests": ["0"],
            "n_reserved_blocks": 3,
            "n_used_blocks": 3
        },
        {
            # Tkv should be cleared one step later
            "step": 69,
            "tkv": 0,
            "waiting": [],
            "running": [],
            "request_outputs": [],
            "n_reserved_blocks": 0,
            "n_used_blocks": 0
        },
    ]

    cb_outputs, prompts = check_scheduler_inference_steps(
        model=model,
        backend=backend,
        monkeypatch=monkeypatch,
        seqs_max_tokens=seqs_max_tokens,
        prompts_lengths=prompts_lengths,
        steps_add_reqs=steps_add_reqs,
        checked_steps=checked_steps_with_optimization,
        max_num_seqs=max_num_seqs,
        max_model_len=max_model_len,
        available_blocks=available_blocks,
        use_cb=True,
    )

    check_output_against_hf(model, backend, seqs_max_tokens, cb_outputs,
                            prompts)


@pytest.mark.cb
@pytest.mark.parametrize("model", get_spyre_model_list())
@pytest.mark.parametrize("backend", get_spyre_backend_list())
def test_prefill_optimization_use_more_than_available_blocks(
        model: str, backend: str, monkeypatch: pytest.MonkeyPatch,
        set_random_seed):
    """ Scenario where the requested prompt is too long for current tkv value
   
    Note that as VLLM_SPYRE_ENABLE_PREFILL_OPTIMIZATION is enabled, we could 
    prefill the prompt straight away -> using checked_steps_with_optimization

    However, in this test the number of available KV cache blocks is decreased
    to a value where the the number of reserved blocks would exceed the number
    of available blocks, we therefore have to wait with scheduling it via the 
    prefill optimization. 
    -> see cond5_updated in vllm_spyre/v1/core/scheduler.py

    Configuration:
        * max_num_seqs: 2
        * number of prompts: 2
<<<<<<< HEAD
            * 0: len = 49, max tokens = 10, step joining = 0
            * 1: len = 70, max tokens = 4, step joining = 0
=======
            * 1: len = 49, max tokens = 67, step joining = 0
            * 2: len = 70, max tokens = 50, step joining = 0
        * available_blocks: 5
>>>>>>> 885046db
    """

    monkeypatch.setenv('VLLM_SPYRE_ENABLE_PREFILL_OPTIMIZATION', '1')

    seqs_max_tokens = [10, 4]
    prompts_lengths = [49, 70]
    steps_add_reqs = [0, 0]
    # provide only 4 blocks, to use the prefill optimization
    # at least 5 blocks would be required
    available_blocks = 4
    max_num_seqs = 2
    max_model_len = 256

    checked_steps_with_optimization = [
        {
            "step": 0,
            "tkv": 0,
            "waiting": ["0", "1"],
            "running": [],
            "request_outputs": [],
            "n_reserved_blocks": 0,
            "n_used_blocks": 0
        },
        {
            # Prefill sequence 0
            # total blocks in use: 1
            "step": 1,
            "tkv": 64,
            "waiting": ["1"],
            "running": ["0"],
            "request_outputs": ["0"],
            "n_reserved_blocks": 2,  # prefill (1 block) + 9 decodes (1 block)
            "n_used_blocks": 1
        },
        # We cannot schedule sequence 1 here. Prefill optimization shifts
        # sequence 0 by 1 block, so it still needs 2 blocks (not counting fully
        # padded blocks!) Aligning sequence 1 would then require 3 blocks. With
        # only 4 blocks available, scheduling sequence 1 is not possible.
        {
            # Decode sequence 0
            # total blocks in use: 1 + 1
            "step": 2,
            "tkv": 65,
            "waiting": ["1"],
            "running": ["0"],
            "request_outputs": ["0"],
            "n_reserved_blocks": 2,
            "n_used_blocks": 2
        },
        {
            # Prefill sequence 1, tkv large enough to prefill w/o optimization
            # total blocks in use: 2 + 2
            "step": 8,
            "tkv": 70,
            "waiting": [],
            "running": ["1", "0"],
            "request_outputs": ["1"],
            # 2 + 2 (prefill (2 block) + 3 decodes in the last block)
            "n_reserved_blocks": 4,
            "n_used_blocks": 4
        },
        {
            # Decode sequences 0 and 1
            "step": 9,
            "tkv": 71,
            "waiting": [],
            "running": ["1", "0"],
            "request_outputs": ["1", "0"],
            "n_reserved_blocks": 4,
            "n_used_blocks": 4
        },
        {
            # Sequences 0 and 1 finish at step 11
            # (start step + 2 prefills + 9 decodes - 1) = 1 + 2 + 9 - 1 = 11
            # (start step + 1 prefill + 3 decodes - 1) = 8 + 1 + 3 - 1 = 11
            "step": 11,
            "tkv": 73,
            "waiting": [],
            "running": [],
            "request_outputs": ["1", "0"],
            "finished_requests": ["1", "0"],
            "n_reserved_blocks": 4,
            "n_used_blocks": 4
        },
        {
            # Tkv should be cleared one step later
            "step": 12,
            "tkv": 0,
            "waiting": [],
            "running": [],
            "request_outputs": [],
            "n_reserved_blocks": 0,
            "n_used_blocks": 0
        },
    ]

    cb_outputs, prompts = check_scheduler_inference_steps(
        model=model,
        backend=backend,
        monkeypatch=monkeypatch,
        seqs_max_tokens=seqs_max_tokens,
        prompts_lengths=prompts_lengths,
        steps_add_reqs=steps_add_reqs,
        checked_steps=checked_steps_with_optimization,
        max_num_seqs=max_num_seqs,
        max_model_len=max_model_len,
        available_blocks=available_blocks,
        use_cb=True,
    )

    check_output_against_hf(model, backend, seqs_max_tokens, cb_outputs,
                            prompts)


@pytest.mark.cb
@pytest.mark.parametrize("model", get_spyre_model_list())
@pytest.mark.parametrize("backend", get_spyre_backend_list())
def test_requested_tokens_not_fitting_remaining_space(
        model: str, backend: str, monkeypatch: pytest.MonkeyPatch,
        set_random_seed):
    """ Scenario where the request goes beyond max_model_len and needs to wait
    for a new batch.

    Configuration:
        * max_num_seqs: 2
        * number of prompts: 3
            * 0: len = 49, max tokens = 18, step joining = 0
            * 1: len = 41, max tokens = 15, step joining = 0
            * 2: len = 30, max tokens = 55, step joining = 0
    """
    seqs_max_tokens = [18, 15, 55]
    prompts_lengths = [49, 41, 30]
    steps_add_reqs = [0, 0, 0]
    available_blocks = 1000  # no restriction
    max_num_seqs = 2
    max_model_len = 128

    checked_steps = [
        {
            "step": 0,
            "tkv": 0,
            "waiting": ["0", "1", "2"],
            "running": [],
            "request_outputs": [],
            "n_reserved_blocks": 0,
            "n_used_blocks": 0
        },
        {
            # Prefill sequence 0
            # total blocks in use: 2
            "step": 1,
            "tkv": 64,
            "waiting": ["1", "2"],
            "running": ["0"],
            "request_outputs": ["0"],
            # prefill (1 block) + 17 decodes (1 block)
            "n_reserved_blocks": 2,
            "n_used_blocks": 1
        },
        {
            # Prefill sequence 1
            # total blocks in use: 2 + 1
            "step": 2,
            "tkv": 64,
            "waiting": ["2"],
            "running": ["1", "0"],
            "request_outputs": ["1"],
            # prefill (1 block) + 14 decodes (1 block)
            "n_reserved_blocks": 4,
            "n_used_blocks": 2
        },
        {
            # Decode sequences 0 and 1
            # total blocks in use: 2 + 2 (decodes)
            "step": 3,
            "tkv": 65,
            "waiting": ["2"],
            "running": ["1", "0"],
            "request_outputs": ["1", "0"],
            "n_reserved_blocks": 4,
            "n_used_blocks": 4
        },
        {
            # Sequence 1 finishes at step 16
            # (start step + 1 prefill + 14 decodes - 1) = 2 + 1 + 14 - 1 = 16
            "step": 16,
            "tkv": 78,
            "waiting": ["2"],
            "running": ["0"],
            "request_outputs": ["1", "0"],
            "finished_requests": ["1"],
            "n_reserved_blocks": 4,
            "n_used_blocks": 4
        },
        {
            # Decode sequence 0
            # Cannot prefill sequence 2: 78 + 54 = 132 > 128
            # total blocks in use: 4 - 2 = 2
            "step": 17,
            "tkv": 79,
            "waiting": ["2"],
            "running": ["0"],
            "request_outputs": ["0"],
            "n_reserved_blocks": 2,  # 4 - 2 (seq 1)
            "n_used_blocks": 2
        },
        {
            # Sequence 0 finishes at step 19
            # (start step + 2 prefills + 17 decodes - 1) = 1 + 2 + 17 - 1 = 19
            "step": 19,
            "tkv": 81,
            "waiting": ["2"],
            "running": [],
            "request_outputs": ["0"],
            "finished_requests": ["0"],
            "n_reserved_blocks": 2,
            "n_used_blocks": 2
        },
        {
            # Prefill sequence 2
            # total blocks in use: 4 - 4 + 1 = 1
            "step": 20,
            "tkv": 64,
            "waiting": [],
            "running": ["2"],
            "request_outputs": ["2"],
            # 2 - 2 (seq 0) + 2 (prefill (1 block) + 54 decodes (1 block))
            "n_reserved_blocks": 2,
            "n_used_blocks": 1
        },
        {
            # Decode sequence 2
            # total blocks in use: 1 + 1 = 2
            "step": 21,
            "tkv": 65,
            "waiting": [],
            "running": ["2"],
            "request_outputs": ["2"],
            "n_reserved_blocks": 2,
            "n_used_blocks": 2
        },
        {
            # Sequence 2 finishes at step 64
            # (start step + 1 prefill + 54 decodes - 1) = 20 + 1 + 54 - 1 = 74
            "step": 74,
            "tkv": 118,
            "waiting": [],
            "running": [],
            "request_outputs": ["2"],
            "finished_requests": ["2"],
            "n_reserved_blocks": 2,
            "n_used_blocks": 2
        },
        {
            # Tkv should be cleared one step later
            "step": 75,
            "tkv": 0,
            "waiting": [],
            "running": [],
            "request_outputs": [],
            "n_reserved_blocks": 0,
            "n_used_blocks": 0
        },
    ]

    cb_outputs, prompts = check_scheduler_inference_steps(
        model=model,
        backend=backend,
        monkeypatch=monkeypatch,
        seqs_max_tokens=seqs_max_tokens,
        prompts_lengths=prompts_lengths,
        steps_add_reqs=steps_add_reqs,
        checked_steps=checked_steps,
        max_num_seqs=max_num_seqs,
        max_model_len=max_model_len,
        available_blocks=available_blocks,
        use_cb=True,
    )

    check_output_against_hf(model, backend, seqs_max_tokens, cb_outputs,
                            prompts)


@pytest.mark.cb
@pytest.mark.parametrize("model", get_spyre_model_list())
@pytest.mark.parametrize("backend", get_spyre_backend_list())
def test_requests_use_all_available_blocks(model: str, backend: str,
                                           monkeypatch: pytest.MonkeyPatch,
                                           set_random_seed):
    """ Scenario where the requests use all of the available blocks 
    
    Configuration:
        * max_num_seqs: 4
        * number of prompts: 4
            * 0: len = 10, max tokens = 3, step joining = 0
            * 1: len = 10, max tokens = 3, step joining = 0
            * 2: len = 10, max tokens = 3, step joining = 0
            * 3: len = 10, max tokens = 3, step joining = 0
        * available_blocks: 8
    """
    seqs_max_tokens = [3, 3, 3, 3]  # 2 decodes into a new block per sequence
    prompts_lengths = [10, 10, 10, 10]  # 1 block for prefil per sequence
    steps_add_reqs = [0, 0, 0, 0]
    # total number of blocks needed if scheduled together : 4 * (1 + 1) = 8
    available_blocks = 8
    max_num_seqs = 4
    max_model_len = 256

    checked_steps = [
        {
            "step": 0,
            "tkv": 0,
            "waiting": ["0", "1", "2", "3"],
            "running": [],
            "request_outputs": [],
            "n_reserved_blocks": 0,
            "n_used_blocks": 0
        },
        {
            # Prefill sequence 0
            # total blocks in use: 1
            "step": 1,
            "tkv": 64,
            "waiting": ["1", "2", "3"],
            "running": ["0"],
            "request_outputs": ["0"],
            "n_reserved_blocks": 2,  # prefill (1 block) + 3 decodes (1 block)
            "n_used_blocks": 1
        },
        {
            # Prefill sequence 1
            # total blocks in use: 2
            "step": 2,
            "tkv": 64,
            "waiting": ["2", "3"],
            "running": ["1", "0"],
            "request_outputs": ["1"],
            "n_reserved_blocks": 4,  # prefill (1 block) + 3 decodes (1 block)
            "n_used_blocks": 2
        },
        # requests 2 and 3 can be prefilled straight away
        {
            # Prefill sequence 2
            # note: needs two blocks, as crossing block boundary
            # total blocks in use: 3
            "step": 3,
            "tkv": 64,
            "waiting": ["3"],
            "running": ["2", "1", "0"],
            "request_outputs": ["2"],
            "n_reserved_blocks": 6,  # prefill (1 block) + 3 decodes (1 block)
            "n_used_blocks": 3
        },
        {
            # Prefill sequence 3
            # note: needs two blocks, as crossing block boundary
            # total blocks in use: 4
            "step": 4,
            "tkv": 64,
            "waiting": [],
            "running": ["3", "2", "1", "0"],
            "request_outputs": ["3"],
            "n_reserved_blocks": 8,  # prefill (1 block) + 3 decodes (1 block)
            "n_used_blocks": 4
        },
        {
            # Decode sequences 0, 1, 2, 3
            # total blocks in use: 8
            "step": 5,
            "tkv": 65,
            "waiting": [],
            "running": ["3", "2", "1", "0"],
            "request_outputs": ["3", "2", "1", "0"],
            "n_reserved_blocks": 8,
            "n_used_blocks": 8
        },
        {
            # Decode sequences 0, 1, 2, 3
            # all sequences finish at step 8
            # total blocks in use: 8
            "step": 6,
            "tkv": 66,
            "waiting": [],
            "running": [],
            "request_outputs": ["3", "2", "1", "0"],
            "finished_requests": ["3", "2", "1", "0"],
            "n_reserved_blocks": 8,
            "n_used_blocks": 8
        },
        {
            # Tkv should be cleared one step later
            # total blocks in use: 8 - 8 = 0
            "step": 7,
            "tkv": 0,
            "waiting": [],
            "running": [],
            "request_outputs": [],
            "n_reserved_blocks": 0,
            "n_used_blocks": 0
        },
    ]

    cb_outputs, prompts = check_scheduler_inference_steps(
        model=model,
        backend=backend,
        monkeypatch=monkeypatch,
        seqs_max_tokens=seqs_max_tokens,
        prompts_lengths=prompts_lengths,
        steps_add_reqs=steps_add_reqs,
        checked_steps=checked_steps,
        max_num_seqs=max_num_seqs,
        max_model_len=max_model_len,
        available_blocks=available_blocks,
        use_cb=True,
    )

    check_output_against_hf(model, backend, seqs_max_tokens, cb_outputs,
                            prompts)


@pytest.mark.cb
@pytest.mark.parametrize("model", get_spyre_model_list())
@pytest.mark.parametrize("backend", get_spyre_backend_list())
def test_requests_use_more_than_available_blocks(
        model: str, backend: str, monkeypatch: pytest.MonkeyPatch,
        set_random_seed):
    """ Scenario where some request need to wait because of the number of 
    available blocks. 
    
    Configuration:
        * max_num_seqs: 4
        * number of prompts: 4
            * 0: len = 10, max tokens = 3, step joining = 0
            * 1: len = 10, max tokens = 3, step joining = 0
            * 2: len = 10, max tokens = 3, step joining = 0
            * 3: len = 10, max tokens = 3, step joining = 0
<<<<<<< HEAD
        * available_blocks: 8
=======
            * 4: len = 10, max tokens = 3, step joining = 0
        * available_blocks: 4
>>>>>>> 885046db
    """

    seqs_max_tokens = [3, 3, 3, 3]  # 2 decodes into a new block per sequence
    prompts_lengths = [10, 10, 10, 10]  # 1 block for prefil per sequence
    steps_add_reqs = [0, 0, 0, 0]
    # total number of blocks needed if scheduled together : 4 * (1 + 1) = 8
    available_blocks = 4
    max_num_seqs = 4
    max_model_len = 256

    checked_steps = [
        {
            "step": 0,
            "tkv": 0,
            "waiting": ["0", "1", "2", "3"],
            "running": [],
            "request_outputs": [],
            "n_reserved_blocks": 0,
            "n_used_blocks": 0
        },
        {
            # Prefill sequence 0
            # total blocks in use: 1
            "step": 1,
            "tkv": 64,
            "waiting": ["1", "2", "3"],
            "running": ["0"],
            "request_outputs": ["0"],
            "n_reserved_blocks": 2,  # prefill (1 block) + 3 decodes (1 block)
            "n_used_blocks": 1
        },
        {
            # Prefill sequence 1
            # total blocks in use: 2
            "step": 2,
            "tkv": 64,
            "waiting": ["2", "3"],
            "running": ["1", "0"],
            "request_outputs": ["1"],
            "n_reserved_blocks": 4,  # prefill (1 block) + 3 decodes (1 block)
            "n_used_blocks": 2
        },
        # requests 2 and 3 cannot be prefilled as not enough blocks
        # thus decode 0 and 1 until they free the blocks again
        {
            # Decode sequences 0 and 1
            # total blocks in use: 4
            "step": 3,
            "tkv": 65,
            "waiting": ["2", "3"],
            "running": ["1", "0"],
            "request_outputs": ["1", "0"],
            "n_reserved_blocks": 4,
            "n_used_blocks": 4
        },
        {
            # Decode sequences 0 and 1
            # Sequence 0 and 1 finish at step 4
            # total blocks in use: 4
            "step": 4,
            "tkv": 66,
            "waiting": ["2", "3"],
            "running": [],
            "request_outputs": ["1", "0"],
            "finished_requests": ["1", "0"],
            "n_reserved_blocks": 4,
            "n_used_blocks": 4
        },
        # now we have enough blocks to prefill sequence 2 and 3
        {
            # Prefill sequence 2
            # total blocks in use: 4 - 4 + 1 = 1
            "step": 5,
            "tkv": 64,
            "waiting": ["3"],
            "running": ["2"],
            "request_outputs": ["2"],
            # 4 - 4 (seq 0 + 1) + 2 (prefill (1 block) + 3 decodes (1 block))
            "n_reserved_blocks": 2,
            "n_used_blocks": 1
        },
        {
            # Prefill sequence 3
            # total blocks in use: 1 + 1 = 2
            "step": 6,
            "tkv": 64,
            "waiting": [],
            "running": ["3", "2"],
            "request_outputs": ["3"],
            "n_reserved_blocks": 4,  # prefill (1 block) + 3 decodes (1 block)
            "n_used_blocks": 2
        },
        {
            # Decode sequences 2 and 3
            # total blocks in use: 2 + 2 = 4
            "step": 7,
            "tkv": 65,
            "waiting": [],
            "running": ["3", "2"],
            "request_outputs": ["3", "2"],
            "n_reserved_blocks": 4,
            "n_used_blocks": 4
        },
        {
            # Decode sequences 2 and 3
            # Sequence 2 and 3 finish at step 8
            # total blocks in use: 4
            "step": 8,
            "tkv": 66,
            "waiting": [],
            "running": [],
            "request_outputs": ["3", "2"],
            "finished_requests": ["3", "2"],
            "n_reserved_blocks": 4,
            "n_used_blocks": 4
        },
        {
            # Tkv should be cleared one step later
            # total blocks in use: 4 - 4 = 0
            "step": 9,
            "tkv": 0,
            "waiting": [],
            "running": [],
            "request_outputs": [],
            "n_reserved_blocks": 0,
            "n_used_blocks": 0
        },
    ]

    cb_outputs, prompts = check_scheduler_inference_steps(
        model=model,
        backend=backend,
        monkeypatch=monkeypatch,
        seqs_max_tokens=seqs_max_tokens,
        prompts_lengths=prompts_lengths,
        steps_add_reqs=steps_add_reqs,
        checked_steps=checked_steps,
        max_num_seqs=max_num_seqs,
        max_model_len=max_model_len,
        available_blocks=available_blocks,
        use_cb=True,
    )

    check_output_against_hf(model, backend, seqs_max_tokens, cb_outputs,
                            prompts)<|MERGE_RESOLUTION|>--- conflicted
+++ resolved
@@ -1084,14 +1084,9 @@
     Configuration:
         * max_num_seqs: 2
         * number of prompts: 2
-<<<<<<< HEAD
             * 0: len = 49, max tokens = 10, step joining = 0
             * 1: len = 70, max tokens = 4, step joining = 0
-=======
-            * 1: len = 49, max tokens = 67, step joining = 0
-            * 2: len = 70, max tokens = 50, step joining = 0
-        * available_blocks: 5
->>>>>>> 885046db
+        * available_blocks: 4
     """
 
     monkeypatch.setenv('VLLM_SPYRE_ENABLE_PREFILL_OPTIMIZATION', '1')
@@ -1528,12 +1523,7 @@
             * 1: len = 10, max tokens = 3, step joining = 0
             * 2: len = 10, max tokens = 3, step joining = 0
             * 3: len = 10, max tokens = 3, step joining = 0
-<<<<<<< HEAD
-        * available_blocks: 8
-=======
-            * 4: len = 10, max tokens = 3, step joining = 0
         * available_blocks: 4
->>>>>>> 885046db
     """
 
     seqs_max_tokens = [3, 3, 3, 3]  # 2 decodes into a new block per sequence
