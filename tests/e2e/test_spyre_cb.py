"""Verification of continuous batching

Run `python -m pytest tests/test_spyre_cb.py`.
"""

import copy
import inspect
from collections import deque
from typing import Any

import pytest
from spyre_util import generate_cb_spyre_vllm_output, get_spyre_model_list
from vllm import EngineArgs, SamplingParams
from vllm.v1.engine import EngineCoreRequest
from vllm.v1.engine.core import EngineCore
from vllm.v1.executor.abstract import Executor

from vllm_spyre.v1.core.scheduler import ContinuousBatchingSpyreScheduler


@pytest.mark.parametrize("max_num_seqs", [2, 3, 4],
                         ids=lambda val: f"max_num_seqs({val})")
@pytest.mark.parametrize("model", get_spyre_model_list())
@pytest.mark.parametrize(
    "backend", [pytest.param("eager", marks=pytest.mark.cpu, id="eager")])
@pytest.mark.parametrize("cb",
                         [pytest.param(1, marks=pytest.mark.cb, id="cb")])
# commenting v1 since we don't want this test to run with v1 marker yet
# @pytest.mark.parametrize("vllm_version",
#                          [pytest.param("V1", marks=pytest.mark.v1, id="v1")])
@pytest.mark.parametrize(
    "prompts",
    [
        [
            "7 6 5 4",
            "10 9 8 7",
        ],
        [
            "7 6 5 4",
            "10 9 8 7",
            "8 7 6 5",
        ],
        [
            "7 6 5 4",
            "10 9 8 7",
            "8 7 6 5",
            "9 8 7 6",
        ],
    ],
    ids=lambda val: f"num_prompts({len(val)})",
)
def test_cb_handling(
    model: str,
    backend: str,
    max_num_seqs: int,
    cb: int,
    prompts: list[str],
    # vllm_version: str,
    monkeypatch: pytest.MonkeyPatch,
):
    """Test that the spyre worker correctly handles
    continuous batches of requests that
    finish after different numbers of forward passes"""

    vllm_sampling_params = SamplingParams(max_tokens=20,
                                          temperature=0,
                                          stop="1",
                                          ignore_eos=True,
                                          logprobs=0)

    # Ensure that both:
    # - The model doesn't crash
    # - The output sequences are correct
    vllm_results = generate_cb_spyre_vllm_output(
        model=model,
        prompts=prompts,
        max_model_len=2048,
        block_size=2048,
        sampling_params=vllm_sampling_params,
        tensor_parallel_size=1,
        backend=backend,
        max_num_seqs=max_num_seqs,
        use_cb=cb,
        monkeypatch=monkeypatch,
    )

    for i, prompt in enumerate(prompts):
        assert (vllm_results[i]["text"] == [
            " " + " ".join(
                str(i)
                for i in range(int(prompt.split()[-1]) - 1, 1, -1)) + " "
        ][0])


def create_random_request(
        request_id: int, num_tokens: int,
        sampling_params: SamplingParams) -> EngineCoreRequest:

    # Temporary until 'data_parallel_rank' parameter makes it to
    # a release version in vllm
    if "data_parallel_rank" in [
            x[0] for x in inspect.getmembers(EngineCoreRequest)
    ]:
        return EngineCoreRequest(
            request_id=str(request_id),
            prompt_token_ids=[request_id] * num_tokens,
            mm_inputs=None,
            mm_hashes=None,
            mm_placeholders=None,
            sampling_params=sampling_params,
            eos_token_id=None,
            arrival_time=0,
            lora_request=None,
            cache_salt=None,
            data_parallel_rank=None,
        )
    else:
        return EngineCoreRequest(request_id=str(request_id),
                                 prompt_token_ids=[request_id] * num_tokens,
                                 mm_inputs=None,
                                 mm_hashes=None,
                                 mm_placeholders=None,
                                 sampling_params=sampling_params,
                                 eos_token_id=None,
                                 arrival_time=0,
                                 lora_request=None,
                                 cache_salt=None)


def get_params_test_blocks_borders_aligned_prompts():
    """ Scenario where it happens that all the sequences get scheduled in a 
    fashion where they are aligned with the block boundaries (i.e. tkv multiple 
    of 64 at the time of prefilling)."""

    seqs_max_tokens = [65, 67, 7]
    prompts_lengths = [49, 41, 47]
    steps_add_reqs = [0, 0, 0]  # add all requests in the beginning
    max_model_len = 2048

    checked_steps = [
        {
            "step": 0,
            "tkv": 0,
            "waiting": ["0", "1", "2"],
            "running": [],
            "request_outputs": []
        },
        {
            "step": 1,  # Prefill sequence 0
            "tkv": 64,
            "waiting": ["1", "2"],
            "running": ["0"],
            "request_outputs": ["0"]
        },
        {
            "step": 2,  # Prefill sequence 1
            "tkv": 64,  # Still 64 because this step is also a prefill
            "waiting": ["2"],
            "running": ["1", "0"],
            "request_outputs": ["1"]
        },
        {
            "step": 3,  # Decode sequences 0 and 1
            "tkv": 65,
            "waiting": ["2"],
            "running": ["1", "0"],
            "request_outputs": ["1", "0"]
        },
        {
            # Sequence 0 finishes at step 66
            # (start step + 2 prefills + 64 decodes - 1) = 1 + 2 + 64 - 1 = 66
            "step": 66,
            "tkv": 128,
            "waiting": ["2"],
            "running": ["1"],
            "request_outputs": ["1", "0"],
            "finished_requests": ["0"]
        },
        {
            "step": 67,  # Prefill sequence 2
            "tkv": 128,  # Tkv doesn't increase because it is a prefill
            "waiting": [],
            "running": ["2", "1"],
            "request_outputs": ["2"]
        },
        {
            "step": 68,  # Decode sequences 1 and 2
            "tkv": 129,
            "waiting": [],
            "running": ["2", "1"],
            "request_outputs": ["2", "1"]
        },
        {
            # Sequence 1 finishes at step 69
            # (start step + 2 prefills + 66 decodes - 1) = 2 + 2 + 66 - 1 = 69
            "step": 69,
            "tkv": 130,
            "waiting": [],
            "running": ["2"],
            "request_outputs": ["2", "1"],
            "finished_requests": ["1"]
        },
        {
            "step": 70,  # Decode sequence 2
            "tkv": 67,  # tkv is reset by 64 due to removing the padded block
            "waiting": [],
            "running": ["2"],
            "request_outputs": ["2"]
        },
        {
            # Sequence 2 finishes at step 73
            # (start step + 1 prefill + 6 decodes - 1) = 67 + 1 + 6 - 1 = 73
            "step": 73,
            "tkv": 70,
            "waiting": [],
            "running": [],
            "request_outputs": ["2"],
            "finished_requests": ["2"]
        },
        {
            # Tkv should be cleared one step later
            "step": 74,
            "tkv": 0,
            "waiting": [],
            "running": [],
            "request_outputs": []
        }
    ]

    return (seqs_max_tokens, prompts_lengths, steps_add_reqs, checked_steps,
            max_model_len)


def get_params_test_blocks_borders_misaligned_prompts():
    """ Scenario where it happens that some sequence gets scheduled in a way 
    that it is misaligned with the block boundary (i.e. tkv is not a multiple 
    of 64 at the time of prefilling). """

    seqs_max_tokens = [57, 67, 9]
    prompts_lengths = [49, 41, 47]
    steps_add_reqs = [0, 0, 0]  # add all requests in the beginning
    max_model_len = 2048

    checked_steps = [
        {
            "step": 0,
            "tkv": 0,
            "waiting": ["0", "1", "2"],
            "running": [],
            "request_outputs": []
        },
        {
            "step": 1,  # Prefill sequence 0
            "tkv": 64,
            "waiting": ["1", "2"],
            "running": ["0"],
            "request_outputs": ["0"]
        },
        {
            "step": 2,  # Prefill sequence 1
            "tkv": 64,  # Still 64 because this step is also a prefill
            "waiting": ["2"],
            "running": ["1", "0"],
            "request_outputs": ["1"]
        },
        {
            "step": 3,  # Decode sequences 0 and 1
            "tkv": 65,
            "waiting": ["2"],
            "running": ["1", "0"],
            "request_outputs": ["1", "0"]
        },
        {
            # Sequence 0 finishes at step 58
            # (start step + 2 prefills + 56 decodes - 1) = 1 + 2 + 56 - 1 = 58
            "step": 58,
            "tkv": 120,
            "waiting": ["2"],
            "running": ["1"],
            "request_outputs": ["1", "0"],
            "finished_requests": ["0"]
        },
        {
            "step": 59,  # Prefill sequence 2
            "tkv": 120,  # Tkv doesn't increase because it is a prefill
            "waiting": [],
            "running": ["2", "1"],
            "request_outputs": ["2"]
        },
        {
            "step": 60,  # Decode sequences 1 and 2
            "tkv": 121,
            "waiting": [],
            "running": ["2", "1"],
            "request_outputs": ["2", "1"]
        },
        {
            # Sequence 2 finishes at step 68
            # (start step + 1 prefill + 8 decodes - 1) = 59 + 1 + 8 - 1 = 67
            "step": 67,
            "tkv": 128,
            "waiting": [],
            "running": ["1"],
            "request_outputs": ["2", "1"],
            "finished_requests": ["2"]
        },
        {
            "step": 68,  # Decode sequences 1
            "tkv": 129,
            "waiting": [],
            "running": ["1"],
            "request_outputs": ["1"]
        },
        {
            # Sequence 1 finishes at step 69
            # (start step + 2 prefills + 66 decodes - 1) = 2 + 2 + 66 - 1 = 69
            "step": 69,
            "tkv": 130,
            "waiting": [],
            "running": [],
            "request_outputs": ["1"],
            "finished_requests": ["1"]
        },
        {
            # Tkv should be cleared one step later
            "step": 70,
            "tkv": 0,
            "waiting": [],
            "running": [],
            "request_outputs": []
        },
    ]

    return (seqs_max_tokens, prompts_lengths, steps_add_reqs, checked_steps,
            max_model_len)


def get_params_test_special_finish():
    """ 2-cases-in-1: (1) Two sequences finish at the same time and (2) a new
    request arrives when another finishes. """

    seqs_max_tokens = [30, 30, 10]
    prompts_lengths = [49, 30, 20]
    steps_add_reqs = [0, 0, 31]
    max_model_len = 2048

    checked_steps = [
        {
            "step": 0,
            "tkv": 0,
            "waiting": ["0", "1"],
            "running": [],
            "request_outputs": []
        },
        {
            # Prefill sequence 0
            "step": 1,
            "tkv": 64,
            "waiting": ["1"],
            "running": ["0"],
            "request_outputs": ["0"]
        },
        {
            # Prefill sequence 1
            "step": 2,
            "tkv": 64,
            "waiting": [],
            "running": ["1", "0"],
            "request_outputs": ["1"]
        },
        {
            # Decode sequences 0 and 1
            "step": 3,
            "tkv": 65,
            "waiting": [],
            "running": ["1", "0"],
            "request_outputs": ["1", "0"]
        },
        {
            # Sequences 0 and 1 finish at step 31
            # (start step + 2 prefills + 29 decodes - 1) = 1 + 2 + 29 - 1 = 31
            "step": 31,
            "tkv": 93,
            "waiting": ["2"],
            "running": [],
            "request_outputs": ["1", "0"],
            "finished_requests": ["1", "0"]
        },
        {
            # Prefill sequence 2
            "step": 32,
            "tkv": 64,
            "waiting": [],
            "running": ["2"],
            "request_outputs": ["2"],
        },
        {
            # Decode sequence 2
            "step": 33,
            "tkv": 65,
            "waiting": [],
            "running": ["2"],
            "request_outputs": ["2"],
        },
        {
            # Sequences 2 finishes at step 41
            # (start step + 1 prefill + 29 decodes - 1) = 32 + 1 + 9 - 1 = 41
            "step": 41,
            "tkv": 73,
            "waiting": [],
            "running": [],
            "request_outputs": ["2"],
            "finished_requests": ["2"]
        },
        {
            # Tkv should be cleared one step later
            "step": 42,
            "tkv": 0,
            "waiting": [],
            "running": [],
            "request_outputs": [],
        },
    ]

    return (seqs_max_tokens, prompts_lengths, steps_add_reqs, checked_steps,
            max_model_len)


def get_params_test_scheduler_constraints_tkv():
    """ Scenario where the requested prompt is too long for current tkv value"""

    seqs_max_tokens = [57, 67]
    prompts_lengths = [49, 70]
    steps_add_reqs = [0, 0]
    max_model_len = 2048

    checked_steps = [
        {
            "step": 0,
            "tkv": 0,
            "waiting": ["0", "1"],
            "running": [],
            "request_outputs": []
        },
        {
            # Prefill sequence 0
            "step": 1,
            "tkv": 64,
            "waiting": ["1"],
            "running": ["0"],
            "request_outputs": ["0"]
        },
        {
            # Decode sequence 0
            # Cannot prefill sequence 1, because of tkv constraint
            "step": 2,
            "tkv": 65,
            "waiting": ["1"],
            "running": ["0"],
            "request_outputs": ["0"]
        },
        {
            # Prefill sequence 1, tkv large enough
            "step": 8,
            "tkv": 70,
            "waiting": [],
            "running": ["1", "0"],
            "request_outputs": ["1"]
        },
        {
            # Decode sequences 0 and 1
            "step": 9,
            "tkv": 71,
            "waiting": [],
            "running": ["1", "0"],
            "request_outputs": ["1", "0"]
        },
        {
            # Sequence 0 finishes at step 58
            # (start step + 2 prefills + 56 decodes - 1) = 1 + 2 + 56 - 1 = 58
            "step": 58,
            "tkv": 120,
            "waiting": [],
            "running": ["1"],
            "request_outputs": ["1", "0"],
            "finished_requests": ["0"]
        },
        {
            # Decode sequence 1
            "step": 59,
            "tkv": 121,
            "waiting": [],
            "running": ["1"],
            "request_outputs": ["1"],
        },
        {
            # Sequence 1 finishes at step 74
            # (start step + 1 prefill + 66 decodes - 1) = 8 + 1 + 66 - 1 = 74
            "step": 74,
            "tkv": 136,
            "waiting": [],
            "running": [],
            "request_outputs": ["1"],
            "finished_requests": ["1"]
        },
        {
            # Tkv should be cleared one step later
            "step": 75,
            "tkv": 0,
            "waiting": [],
            "running": [],
            "request_outputs": []
        },
    ]

    return (seqs_max_tokens, prompts_lengths, steps_add_reqs, checked_steps,
            max_model_len)


def get_params_test_scheduler_constraints_max_prompt_len():
    """ Scenario where the request goes beyond max_model_len """

    seqs_max_tokens = [67, 57, 80]
    prompts_lengths = [70, 49, 41]
    steps_add_reqs = [0, 0, 0]
    max_model_len = 256

    checked_steps = [
        {
            "step": 0,
            "tkv": 0,
            "waiting": ["0", "1", "2"],
            "running": [],
            "request_outputs": []
        },
        {
            # Prefill sequence 0
            "step": 1,
            "tkv": 128,
            "waiting": ["1", "2"],
            "running": ["0"],
            "request_outputs": ["0"]
        },
        {
            # Prefill sequence 1
            "step": 2,
            "tkv": 128,
            "waiting": ["2"],
            "running": ["1", "0"],
            "request_outputs": ["1"]
        },
        {
            # Decode sequences 0 and 1
            "step": 3,
            "tkv": 129,
            "waiting": ["2"],
            "running": ["1", "0"],
            "request_outputs": ["1", "0"]
        },
        {
            # Sequence 1 finishes at step 58
            # (start step + 1 prefills + 56 decodes - 1) = 2 + 1 + 56 - 1 = 58
            "step": 58,
            "tkv": 184,
            "waiting": ["2"],
            "running": ["0"],
            "request_outputs": ["1", "0"],
            "finished_requests": ["1"]
        },
        {
            # Decode sequence 0
            # Cannot prefill sequence 2: 185 + 80 = 265 > 256
            "step": 59,
            "tkv": 185,
            "waiting": ["2"],
            "running": ["0"],
            "request_outputs": ["0"],
        },
        {
            # Sequence 0 finishes at step 68
            # (start step + 2 prefills + 66 decodes - 1) = 1 + 2 + 66 - 1 = 68
            "step": 68,
            "tkv": 194,
            "waiting": ["2"],
            "running": [],
            "request_outputs": ["0"],
            "finished_requests": ["0"]
        },
        {
            # Prefill sequence 2
            "step": 69,
            "tkv": 64,
            "waiting": [],
            "running": ["2"],
            "request_outputs": ["2"],
        },
        {
            # Decode sequence 2
            "step": 70,
            "tkv": 65,
            "waiting": [],
            "running": ["2"],
            "request_outputs": ["2"],
        },
        {
            # Sequence 2 finishes at step 148
            # (start step + 1 prefill + 79 decodes - 1) = 69 + 1 + 79 - 1 = 148
            "step": 148,
            "tkv": 143,
            "waiting": [],
            "running": [],
            "request_outputs": ["2"],
            "finished_requests": ["2"]
        },
        {
            # Tkv should be cleared one step later
            "step": 149,
            "tkv": 0,
            "waiting": [],
            "running": [],
            "request_outputs": []
        },
    ]

    return (seqs_max_tokens, prompts_lengths, steps_add_reqs, checked_steps,
<<<<<<< HEAD
            max_model_len, remove_left_padding)


def get_params_test_remove_left_padding():
    """" Test the stripping of repeated left padding in continuous batching """

    seqs_max_tokens = [40, 20, 11]
    prompts_lengths = [20, 14, 5]
    steps_add_reqs = [0, 30, 31]
    max_model_len = 2048
    remove_left_padding = True

    checked_steps = [
        {
            "step": 0,
            "tkv": 0,
            "waiting": ["0"],
            "running": [],
            "request_outputs": []
        },
        {
            # Prefill sequence 0
            "step": 1,
            "tkv": 64,
            "waiting": [],
            "running": ["0"],
            "request_outputs": ["0"]
        },
        {
            # Decode sequence 0
            "step": 2,
            "tkv": 65,
            "waiting": [],
            "running": ["0"],
            "request_outputs": ["0"]
        },
        {
            # Decode sequence 0, sequence 1 enters
            "step": 30,
            "tkv": 93,
            "waiting": ["1"],
            "running": ["0"],
            "request_outputs": ["0"]
        },
        {
            # Prefill sequence 1, sequence 2 enters
            "step": 31,
            "tkv": 93,
            "waiting": ["2"],
            "running": ["1", "0"],
            "request_outputs": ["1"]
        },
        {
            # Decode sequences 0 and 1
            "step": 32,
            "tkv": 94,
            "waiting": ["2"],
            "running": ["1", "0"],
            "request_outputs": ["1", "0"]
        },
        {
            # Sequence 0 finishes at step 41
            # (start step + 2 prefills + 39 decodes - 1) = 1 + 2 + 39 - 1 = 41
            "step": 41,
            "tkv": 103,
            "waiting": ["2"],
            "running": ["1"],
            "request_outputs": ["1", "0"],
            "finished_requests": ["0"]
        },
        {
            # Prefill sequence 2
            "step": 42,
            "tkv": 39,  # left padding reduction: 103 - 64 (block size)
            "waiting": [],
            "running": ["2", "1"],
            "request_outputs": ["2"]
        },
        {
            # Decode sequences 1 and 2
            "step": 43,
            "tkv": 40,
            "waiting": [],
            "running": ["2", "1"],
            "request_outputs": ["2", "1"]
        },
        {
            # Sequences 1 finishes at step 51
            # (start step + 2 prefill + 19 decodes - 1) = 31 + 2 + 19 - 1 = 51
            "step": 51,
            "tkv": 48,
            "waiting": [],
            "running": ["2"],
            "request_outputs": ["2", "1"],
            "finished_requests": ["1"]
        },
        {
            # Sequences 2 finishes at step 52
            # (start step + 1 prefill + 10 decodes - 1) = 42 + 1 + 10 - 1 = 52
            "step": 52,
            "tkv": 49,
            "waiting": [],
            "running": [],
            "request_outputs": ["2"],
            "finished_requests": ["2"]
        },
        {
            # Tkv should be cleared one step later
            "step": 53,
            "tkv": 0,
            "waiting": [],
            "running": [],
            "request_outputs": [],
        },
    ]

    return (seqs_max_tokens, prompts_lengths, steps_add_reqs, checked_steps,
            max_model_len, remove_left_padding)
=======
            max_model_len)
>>>>>>> e5306feb


def augment_checked_steps(
        checked_steps: list[dict[str, Any]]) -> deque[dict[str, Any]]:
    # Augment checked_steps: add in-between normal decode steps
    checked_steps = deque(checked_steps)
    all_checked_steps = deque()
    prev_step = None
    for step in range(checked_steps[-1]["step"] + 1):
        if checked_steps and step == checked_steps[0]["step"]:
            prev_step = checked_steps.popleft()
            all_checked_steps.append(prev_step)
        elif prev_step is not None:
            assert prev_step["step"] == step - 1
            new_step = copy.deepcopy(prev_step)
            new_step["step"] = step
            new_step["tkv"] += 1
            all_checked_steps.append(new_step)
            prev_step = new_step
    return all_checked_steps


@pytest.mark.cb
@pytest.mark.parametrize("model", get_spyre_model_list())
@pytest.mark.parametrize(
    "backend", [pytest.param("eager", marks=pytest.mark.cpu, id="eager")])
@pytest.mark.parametrize("max_num_seqs", [2])
@pytest.mark.parametrize(
    "seqs_max_tokens,prompts_lengths,steps_add_reqs,checked_steps,"
    "max_model_len", [
        get_params_test_blocks_borders_aligned_prompts(),
        get_params_test_blocks_borders_misaligned_prompts(),
        get_params_test_special_finish(),
        get_params_test_scheduler_constraints_tkv(),
        get_params_test_scheduler_constraints_max_prompt_len(),
    ])
def test_scheduler_cb_steps_tkv(
    model: str,
    backend: str,
    monkeypatch: pytest.MonkeyPatch,
    max_num_seqs: int,
    seqs_max_tokens: list[int],
    prompts_lengths: list[int],
    steps_add_reqs: list[int],
    checked_steps: list[dict[str, Any]],
    max_model_len: int,
):
    """
    Test the scheduler execution by comparing the scheduler attributes at each 
    step with the provided reference values in 'checked_steps'.
    
    The missing steps from 'checked_steps' are automatically generated as decode
    steps, based on the existing elements in the list. For that to work, all the
    prefill steps and the first decode step after them needs be added to 
    'checked_steps'
    """

    # set env vars
    monkeypatch.setenv("VLLM_SPYRE_USE_CB", "1")
    monkeypatch.setenv("VLLM_USE_V1", "1")
    monkeypatch.setenv("VLLM_SPYRE_DYNAMO_BACKEND", backend)

    # To get deterministic execution in V1
    # and to enable InprocClient
    monkeypatch.setenv("VLLM_ENABLE_V1_MULTIPROCESSING", "0")

    # Input parameters sanity check, not actual testing
    # ------
    if not (len(prompts_lengths) == len(seqs_max_tokens)
            and len(prompts_lengths) == len(steps_add_reqs)):
        raise ValueError(
            "Number of prompts should be consistent with number of max tokens."
        )

    if not (steps_add_reqs == sorted(steps_add_reqs)
            and steps_add_reqs[0] == 0):
        raise ValueError(
            "The list of steps where requests are added should be increasing "
            "start with 0")

    if not (checked_steps == sorted(checked_steps, key=lambda x: x["step"])
            and len(checked_steps) == len(set(x["step"]
                                              for x in checked_steps))):
        raise ValueError(
            "List of checked steps needs to be of increasing order of step")
    # ------

    # Setup the engine
    engine_args = EngineArgs(model=model,
                             tokenizer=model,
                             max_model_len=max_model_len,
                             block_size=max_model_len,
                             max_num_seqs=max_num_seqs)
    vllm_config = engine_args.create_engine_config()
    executor_class = Executor.get_class(vllm_config)
    engine_core = EngineCore(vllm_config=vllm_config,
                             executor_class=executor_class,
                             log_stats=False)
    scheduler: ContinuousBatchingSpyreScheduler = engine_core.scheduler

    # Create random requests of specified lengths and max_tokens
    sorted_reqs_params = zip(steps_add_reqs, seqs_max_tokens, prompts_lengths)
    requests: deque[tuple[int, EngineCoreRequest]] = deque()
    for i, (add_step, max_tokens,
            prompt_length) in enumerate(sorted_reqs_params):
        # ignoring eos because we want to force the decoding to finish
        # after max_tokens exactly
        sampling_params = SamplingParams(max_tokens=max_tokens,
                                         temperature=0.0,
                                         ignore_eos=True)
        request = create_random_request(request_id=i,
                                        num_tokens=prompt_length,
                                        sampling_params=sampling_params)
        requests.append((add_step, request))

    # In-between steps are added as normal decode steps
    checked_steps = augment_checked_steps(checked_steps)

    # Run steps, until last step from 'checked_steps' is reached
    request_outputs = []
    for step in range(checked_steps[-1]['step'] + 1):
        # Add requests for this step
        while requests and requests[0][0] == step:
            engine_core.add_request(requests.popleft()[1])

        # Check step if it is in the provided list of steps to check
        if checked_steps and step == checked_steps[0]["step"]:
            step_ref = checked_steps.popleft()

            waiting = [r.request_id for r in scheduler.waiting]
            running = [r.request_id for r in scheduler.running]
            out_reqs_ids = [r.request_id for r in request_outputs]
            out_reqs_finished = [
                r.request_id for r in request_outputs if r.finished
            ]

            assert scheduler.tkv == step_ref["tkv"], f"Step {step}, tkv"
            assert waiting == step_ref["waiting"], f"Step {step}, num waiting"
            assert running == step_ref["running"], f"Step {step}, num running"
            assert out_reqs_ids == step_ref["request_outputs"], \
                f"Step {step}, request outputs"

            ref_finished_reqs = step_ref.get("finished_requests", [])
            assert out_reqs_finished == ref_finished_reqs, \
                f"Step {step}, finished request output"

        # Perform next step
        step_output = engine_core.step()
        # backward compatibility
        if isinstance(step_output, tuple):
            engine_core_output = step_output[0].get(0)
            request_outputs = (engine_core_output.outputs
                               if engine_core_output is not None else [])
        else:
            request_outputs = step_output.outputs<|MERGE_RESOLUTION|>--- conflicted
+++ resolved
@@ -623,128 +623,7 @@
     ]
 
     return (seqs_max_tokens, prompts_lengths, steps_add_reqs, checked_steps,
-<<<<<<< HEAD
-            max_model_len, remove_left_padding)
-
-
-def get_params_test_remove_left_padding():
-    """" Test the stripping of repeated left padding in continuous batching """
-
-    seqs_max_tokens = [40, 20, 11]
-    prompts_lengths = [20, 14, 5]
-    steps_add_reqs = [0, 30, 31]
-    max_model_len = 2048
-    remove_left_padding = True
-
-    checked_steps = [
-        {
-            "step": 0,
-            "tkv": 0,
-            "waiting": ["0"],
-            "running": [],
-            "request_outputs": []
-        },
-        {
-            # Prefill sequence 0
-            "step": 1,
-            "tkv": 64,
-            "waiting": [],
-            "running": ["0"],
-            "request_outputs": ["0"]
-        },
-        {
-            # Decode sequence 0
-            "step": 2,
-            "tkv": 65,
-            "waiting": [],
-            "running": ["0"],
-            "request_outputs": ["0"]
-        },
-        {
-            # Decode sequence 0, sequence 1 enters
-            "step": 30,
-            "tkv": 93,
-            "waiting": ["1"],
-            "running": ["0"],
-            "request_outputs": ["0"]
-        },
-        {
-            # Prefill sequence 1, sequence 2 enters
-            "step": 31,
-            "tkv": 93,
-            "waiting": ["2"],
-            "running": ["1", "0"],
-            "request_outputs": ["1"]
-        },
-        {
-            # Decode sequences 0 and 1
-            "step": 32,
-            "tkv": 94,
-            "waiting": ["2"],
-            "running": ["1", "0"],
-            "request_outputs": ["1", "0"]
-        },
-        {
-            # Sequence 0 finishes at step 41
-            # (start step + 2 prefills + 39 decodes - 1) = 1 + 2 + 39 - 1 = 41
-            "step": 41,
-            "tkv": 103,
-            "waiting": ["2"],
-            "running": ["1"],
-            "request_outputs": ["1", "0"],
-            "finished_requests": ["0"]
-        },
-        {
-            # Prefill sequence 2
-            "step": 42,
-            "tkv": 39,  # left padding reduction: 103 - 64 (block size)
-            "waiting": [],
-            "running": ["2", "1"],
-            "request_outputs": ["2"]
-        },
-        {
-            # Decode sequences 1 and 2
-            "step": 43,
-            "tkv": 40,
-            "waiting": [],
-            "running": ["2", "1"],
-            "request_outputs": ["2", "1"]
-        },
-        {
-            # Sequences 1 finishes at step 51
-            # (start step + 2 prefill + 19 decodes - 1) = 31 + 2 + 19 - 1 = 51
-            "step": 51,
-            "tkv": 48,
-            "waiting": [],
-            "running": ["2"],
-            "request_outputs": ["2", "1"],
-            "finished_requests": ["1"]
-        },
-        {
-            # Sequences 2 finishes at step 52
-            # (start step + 1 prefill + 10 decodes - 1) = 42 + 1 + 10 - 1 = 52
-            "step": 52,
-            "tkv": 49,
-            "waiting": [],
-            "running": [],
-            "request_outputs": ["2"],
-            "finished_requests": ["2"]
-        },
-        {
-            # Tkv should be cleared one step later
-            "step": 53,
-            "tkv": 0,
-            "waiting": [],
-            "running": [],
-            "request_outputs": [],
-        },
-    ]
-
-    return (seqs_max_tokens, prompts_lengths, steps_add_reqs, checked_steps,
-            max_model_len, remove_left_padding)
-=======
             max_model_len)
->>>>>>> e5306feb
 
 
 def augment_checked_steps(
