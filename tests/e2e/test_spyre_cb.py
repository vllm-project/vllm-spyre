"""Verification of continuous batching

Run `python -m pytest tests/e2e/test_spyre_cb.py`.
"""

import pickle
from pathlib import Path
from typing import Any

import pytest
from llm_cache_util import force_engine_shutdown
from openai import BadRequestError
from output_util import check_output_against_hf, extract_output, generate_spyre_vllm_output
from spyre_util import (
    ModelInfo,
    RemoteOpenAIServer,
    create_seq_prompt,
    get_chicken_soup_prompts,
    skip_unsupported_tp_size,
)
from vllm import LLM, SamplingParams

cb_mark = pytest.param("cb", marks=pytest.mark.cb, id="cp")
cp_mark = pytest.param("cp", marks=pytest.mark.chunked_prefill, id="cp")


@pytest.mark.parametrize("mode", [cb_mark, cp_mark])
<<<<<<< HEAD
@pytest.mark.parametrize("backend", [pytest.param("eager", marks=pytest.mark.cpu, id="eager")])
def test_cb_max_tokens(
    model: ModelInfo,
    backend: str,
    max_model_len: int,
    max_num_seqs: int,
    monkeypatch: pytest.MonkeyPatch,
    use_llm_cache,
    mode: str,
):
=======
@pytest.mark.parametrize(
    "backend", [pytest.param("eager", marks=pytest.mark.cpu, id="eager")])
def test_cb_max_tokens(model: ModelInfo, backend: str, max_model_len: int,
                       max_num_seqs: int, monkeypatch: pytest.MonkeyPatch,
                       use_llm_cache, mode: str):
>>>>>>> bc9a0b70
    """Test that continuous batches of requests that
    are longer than the `max_model_len` are correctly rejected"""
    max_tokens = 20

    overflow_prompt = " ".join(["a"] * max_model_len)

    vllm_sampling_params = SamplingParams(
        max_tokens=max_tokens, temperature=0, ignore_eos=True, logprobs=0
    )

    # The text of the error raised by vllm changed from 0.11.0 to 0.11.1
<<<<<<< HEAD
    with pytest.raises(ValueError, match="(max model context length|maximum model length)"):
=======
    with pytest.raises(
            ValueError,
            match="(max model context length|maximum model length)"):
>>>>>>> bc9a0b70
        generate_spyre_vllm_output(
            model=model,
            prompts=overflow_prompt,
            max_model_len=max_model_len,
            sampling_params=vllm_sampling_params,
            tensor_parallel_size=1,
            backend=backend,
            max_num_seqs=max_num_seqs,
            use_cb=True,
            max_num_batched_tokens=(128 if mode == "cp" else None),
<<<<<<< HEAD
            monkeypatch=monkeypatch,
        )


@pytest.mark.parametrize("mode", [cb_mark, cp_mark])
@pytest.mark.parametrize("backend", [pytest.param("eager", marks=pytest.mark.cpu, id="eager")])
=======
            monkeypatch=monkeypatch)


@pytest.mark.parametrize("mode", [cb_mark, cp_mark])
@pytest.mark.parametrize(
    "backend", [pytest.param("eager", marks=pytest.mark.cpu, id="eager")])
>>>>>>> bc9a0b70
def test_api_cb_rejects_oversized_request(
    remote_openai_server: RemoteOpenAIServer,
    model: ModelInfo,
    backend: str,
    max_model_len: int,
    max_num_seqs: int,
    mode: str,
):
    """Verify API rejects request that exceed max_model_len with CB enabled"""

    client = remote_openai_server.get_client()
    overflow_prompt = " ".join(["hi"] * max_model_len)
    max_tokens = 10

    with pytest.raises(BadRequestError, match="maximum context length is"):
        client.completions.create(
            model=model.name,
            prompt=overflow_prompt,
            max_tokens=max_tokens,
        )


@pytest.mark.parametrize("mode", [cb_mark, cp_mark])
<<<<<<< HEAD
@pytest.mark.parametrize("backend", [pytest.param("eager", marks=pytest.mark.cpu, id="eager")])
=======
@pytest.mark.parametrize(
    "backend", [pytest.param("eager", marks=pytest.mark.cpu, id="eager")])
>>>>>>> bc9a0b70
def test_api_cb_generates_correct_max_tokens(
    remote_openai_server: RemoteOpenAIServer,
    model: ModelInfo,
    backend: str,
    max_model_len: int,
    max_num_seqs: int,
    mode: bool,
):
    """Verify API generates the correct numbers of tokens with CB enabled"""

    client = remote_openai_server.get_client()
    max_tokens = 10

    response = client.completions.create(
        model=model.name, prompt=get_chicken_soup_prompts(1), max_tokens=max_tokens, temperature=0
    )

    assert response.usage.completion_tokens == max_tokens


@pytest.mark.compiler_support_32k
@pytest.mark.cb
@pytest.mark.parametrize("backend", [pytest.param("sendnn", marks=pytest.mark.spyre, id="sendnn")])
@pytest.mark.parametrize(
    "tp_size",
    [
        pytest.param(4, marks=pytest.mark.multi),
    ],
    ids=lambda val: f"TP({val})",
)
def test_long_context_batches(
    model: ModelInfo,
    backend: str,
    tp_size: int,
    monkeypatch: pytest.MonkeyPatch,
):
    """Tests continuous batching with various batch sizes and prompt lengths."""

    skip_unsupported_tp_size(tp_size, backend)

    monkeypatch.setenv("VLLM_SPYRE_USE_CB", "1")
    monkeypatch.setenv("VLLM_SPYRE_DYNAMO_BACKEND", backend)
    monkeypatch.setenv("VLLM_SPYRE_OVERRIDE_SIGNALS_HANDLER", "1")

    max_model_len = 32768
    max_num_seqs = 32
    max_tokens = 10

    # (batch_size, prompt_length) pairs
    batch_token_pairs = [
        (32, 512),
        (16, 1500),
        (8, 3000),
        (4, 5000),
        (2, 9000),
        (1, 17000),
    ]

<<<<<<< HEAD
    vllm_model = LLM(
        model=model.name,
        tokenizer=model.name,
        max_model_len=max_model_len,
        max_num_seqs=max_num_seqs,
        tensor_parallel_size=tp_size,
        revision=model.revision,
        tokenizer_revision=model.revision,
    )
=======
    vllm_model = LLM(model=model.name,
                     tokenizer=model.name,
                     max_model_len=max_model_len,
                     max_num_seqs=max_num_seqs,
                     tensor_parallel_size=tp_size,
                     revision=model.revision,
                     tokenizer_revision=model.revision)
>>>>>>> bc9a0b70

    sampling_params = SamplingParams(
        max_tokens=max_tokens,
        temperature=0,
        ignore_eos=True,
        logprobs=0,
    )

    for batch_size, token_len in batch_token_pairs:
        prompt = create_seq_prompt(model, token_length=token_len)
        prompts = [prompt] * batch_size

        vllm_outputs = vllm_model.generate(prompts, sampling_params)

        results = []
        for req_output in vllm_outputs:
            result = extract_output(req_output)
            results.append(result)

    check_output_against_hf(
        model=model,
        backend=backend,
        max_new_tokens=max_tokens,
        vllm_results=results,
        prompts=prompts,
    )

    force_engine_shutdown(vllm_model)


@pytest.mark.compiler_support_32k
@pytest.mark.spyre
@pytest.mark.cb
@pytest.mark.parametrize(
    "tp_size",
    [
        pytest.param(4, marks=pytest.mark.multi),
    ],
    ids=lambda val: f"TP({val})",
)
def test_swap_decode_programs_for_cb(
    tp_size: int,
    monkeypatch: pytest.MonkeyPatch,
) -> None:
    """

    Validate the runtime's ability to swap between different compiled decode
    programs for varying batch sizes and TKV.

    The test case consists of 32 small input prompts with specifically chosen
    max_new_tokens values to trigger different decode programs at runtime.

    The test case structure is as follows:

    - 16 prompts with max_new_tokens @ 1k
    -  8 prompts with max_new_tokens @ 2k
    -  4 prompts with max_new_tokens @ 4k
    -  2 prompts with max_new_tokens @ 8k
    -  1 prompt  with max_new_tokens @ 16k
    -  1 prompt  with max_new_tokens @ 32k

    """

    model = "ibm-granite/granite-3.3-8b-instruct"
    backend = "sendnn"
    max_num_seqs = 32

    max_model_len = 32 * 1024  # 32K

    skip_unsupported_tp_size(tp_size, backend)
    prompts = get_chicken_soup_prompts(max_num_seqs)

    create_sampling_params = lambda max_new_tokens: SamplingParams(
        # The prompt will pad to 64 tokens, therefore to match
        # max_model_len/max_new_tokens, we need to decrease by the prompt
        # length
        max_tokens=max_new_tokens - 64,
        temperature=0,
        logprobs=0,  # return logprobs of generated tokens only
        ignore_eos=True,
    )

    p1k = 1 * 1024
    p2k = 2 * 1024
    p4k = 4 * 1024
    p8k = 8 * 1024
    p16k = 16 * 1024
    p32k = 32 * 1024

    sampling_params_1k = [create_sampling_params(p1k) for _ in range(16)]
    sampling_params_2k = [create_sampling_params(p2k) for _ in range(8)]
    sampling_params_4k = [create_sampling_params(p4k) for _ in range(4)]
    sampling_params_8k = [create_sampling_params(p8k) for _ in range(2)]
    sampling_params_16k = [create_sampling_params(p16k) for _ in range(1)]
    sampling_params_32k = [create_sampling_params(p32k) for _ in range(1)]

    sampling_params = (
        sampling_params_1k
        + sampling_params_2k
        + sampling_params_4k
        + sampling_params_8k
        + sampling_params_16k
        + sampling_params_32k
    )

    # Read the cache and check beforehand if the cache was written with the
    # expected prompt. We use the filepath of this script to resolve
    # the cache filepaths
    script_directory = Path(__file__).parent.absolute() / "cache"
    with open(script_directory / "prompts_8k_bs2.pickle", "rb") as f:
        cache_result_8k_bs2: list[dict[str, Any]] = pickle.loads(f.read())

    assert cache_result_8k_bs2[0]["prompt"] == prompts[28]
    assert cache_result_8k_bs2[1]["prompt"] == prompts[29]

    with open(script_directory / "prompts_16k_bs1.pickle", "rb") as f:
        cache_result_16k_bs1: list[dict[str, Any]] = pickle.loads(f.read())

    assert cache_result_16k_bs1[0]["prompt"] == prompts[30]

    # Generate results from vLLM
    vllm_results = generate_spyre_vllm_output(
        model=model,
        prompts=prompts,
        sampling_params=sampling_params,
        tensor_parallel_size=tp_size,
        backend=backend,
        max_num_seqs=max_num_seqs,
        monkeypatch=monkeypatch,
        max_model_len=max_model_len,
        use_cb=True,
    )

    # TODO: dummy validation, currently the outputs do not match with
    # HF cache.

    assert vllm_results is not None
    # Check first from cache, to save computation
    # # 2 @ 8K
    # compare_results(
    #     model=model,
    #     tensor_parallel_size=tp_size,
    #     backend=backend,
    #     vllm_results=vllm_results[28:30],
    #     hf_results=cache_result_8k_bs2,
    #     prompts=prompts[28:30]
    # )

    # # 1 @ 16K
    # compare_results(
    #     model=model,
    #     tensor_parallel_size=tp_size,
    #     backend=backend,
    #     vllm_results=vllm_results[30:31],
    #     hf_results=cache_result_16k_bs1,
    #     prompts=prompts[30:31]
    # )

    # # 16 @ 1K
    # check_output_against_hf(model, backend, p1k, vllm_results[0:16],
    #                         prompts[0:16])

    # # 8 @ 2K
    # check_output_against_hf(model, backend, p2k, vllm_results[16:24],
    #                         prompts[16:24])

    # # 4 @ 4K
    # check_output_against_hf(model, backend, p4k, vllm_results[24:28],
    #                         prompts[24:28])<|MERGE_RESOLUTION|>--- conflicted
+++ resolved
@@ -10,14 +10,10 @@
 import pytest
 from llm_cache_util import force_engine_shutdown
 from openai import BadRequestError
-from output_util import check_output_against_hf, extract_output, generate_spyre_vllm_output
-from spyre_util import (
-    ModelInfo,
-    RemoteOpenAIServer,
-    create_seq_prompt,
-    get_chicken_soup_prompts,
-    skip_unsupported_tp_size,
-)
+from output_util import (check_output_against_hf, extract_output,
+                         generate_spyre_vllm_output)
+from spyre_util import (ModelInfo, RemoteOpenAIServer, create_seq_prompt,
+                        get_chicken_soup_prompts, skip_unsupported_tp_size)
 from vllm import LLM, SamplingParams
 
 cb_mark = pytest.param("cb", marks=pytest.mark.cb, id="cp")
@@ -25,42 +21,26 @@
 
 
 @pytest.mark.parametrize("mode", [cb_mark, cp_mark])
-<<<<<<< HEAD
-@pytest.mark.parametrize("backend", [pytest.param("eager", marks=pytest.mark.cpu, id="eager")])
-def test_cb_max_tokens(
-    model: ModelInfo,
-    backend: str,
-    max_model_len: int,
-    max_num_seqs: int,
-    monkeypatch: pytest.MonkeyPatch,
-    use_llm_cache,
-    mode: str,
-):
-=======
 @pytest.mark.parametrize(
     "backend", [pytest.param("eager", marks=pytest.mark.cpu, id="eager")])
 def test_cb_max_tokens(model: ModelInfo, backend: str, max_model_len: int,
                        max_num_seqs: int, monkeypatch: pytest.MonkeyPatch,
                        use_llm_cache, mode: str):
->>>>>>> bc9a0b70
     """Test that continuous batches of requests that
     are longer than the `max_model_len` are correctly rejected"""
     max_tokens = 20
 
     overflow_prompt = " ".join(["a"] * max_model_len)
 
-    vllm_sampling_params = SamplingParams(
-        max_tokens=max_tokens, temperature=0, ignore_eos=True, logprobs=0
-    )
+    vllm_sampling_params = SamplingParams(max_tokens=max_tokens,
+                                          temperature=0,
+                                          ignore_eos=True,
+                                          logprobs=0)
 
     # The text of the error raised by vllm changed from 0.11.0 to 0.11.1
-<<<<<<< HEAD
-    with pytest.raises(ValueError, match="(max model context length|maximum model length)"):
-=======
     with pytest.raises(
             ValueError,
             match="(max model context length|maximum model length)"):
->>>>>>> bc9a0b70
         generate_spyre_vllm_output(
             model=model,
             prompts=overflow_prompt,
@@ -71,21 +51,12 @@
             max_num_seqs=max_num_seqs,
             use_cb=True,
             max_num_batched_tokens=(128 if mode == "cp" else None),
-<<<<<<< HEAD
-            monkeypatch=monkeypatch,
-        )
+            monkeypatch=monkeypatch)
 
 
 @pytest.mark.parametrize("mode", [cb_mark, cp_mark])
-@pytest.mark.parametrize("backend", [pytest.param("eager", marks=pytest.mark.cpu, id="eager")])
-=======
-            monkeypatch=monkeypatch)
-
-
-@pytest.mark.parametrize("mode", [cb_mark, cp_mark])
 @pytest.mark.parametrize(
     "backend", [pytest.param("eager", marks=pytest.mark.cpu, id="eager")])
->>>>>>> bc9a0b70
 def test_api_cb_rejects_oversized_request(
     remote_openai_server: RemoteOpenAIServer,
     model: ModelInfo,
@@ -109,12 +80,8 @@
 
 
 @pytest.mark.parametrize("mode", [cb_mark, cp_mark])
-<<<<<<< HEAD
-@pytest.mark.parametrize("backend", [pytest.param("eager", marks=pytest.mark.cpu, id="eager")])
-=======
 @pytest.mark.parametrize(
     "backend", [pytest.param("eager", marks=pytest.mark.cpu, id="eager")])
->>>>>>> bc9a0b70
 def test_api_cb_generates_correct_max_tokens(
     remote_openai_server: RemoteOpenAIServer,
     model: ModelInfo,
@@ -128,16 +95,18 @@
     client = remote_openai_server.get_client()
     max_tokens = 10
 
-    response = client.completions.create(
-        model=model.name, prompt=get_chicken_soup_prompts(1), max_tokens=max_tokens, temperature=0
-    )
+    response = client.completions.create(model=model.name,
+                                         prompt=get_chicken_soup_prompts(1),
+                                         max_tokens=max_tokens,
+                                         temperature=0)
 
     assert response.usage.completion_tokens == max_tokens
 
 
 @pytest.mark.compiler_support_32k
 @pytest.mark.cb
-@pytest.mark.parametrize("backend", [pytest.param("sendnn", marks=pytest.mark.spyre, id="sendnn")])
+@pytest.mark.parametrize(
+    "backend", [pytest.param("sendnn", marks=pytest.mark.spyre, id="sendnn")])
 @pytest.mark.parametrize(
     "tp_size",
     [
@@ -173,17 +142,6 @@
         (1, 17000),
     ]
 
-<<<<<<< HEAD
-    vllm_model = LLM(
-        model=model.name,
-        tokenizer=model.name,
-        max_model_len=max_model_len,
-        max_num_seqs=max_num_seqs,
-        tensor_parallel_size=tp_size,
-        revision=model.revision,
-        tokenizer_revision=model.revision,
-    )
-=======
     vllm_model = LLM(model=model.name,
                      tokenizer=model.name,
                      max_model_len=max_model_len,
@@ -191,7 +149,6 @@
                      tensor_parallel_size=tp_size,
                      revision=model.revision,
                      tokenizer_revision=model.revision)
->>>>>>> bc9a0b70
 
     sampling_params = SamplingParams(
         max_tokens=max_tokens,
@@ -236,12 +193,12 @@
     tp_size: int,
     monkeypatch: pytest.MonkeyPatch,
 ) -> None:
-    """
-
-    Validate the runtime's ability to swap between different compiled decode
+    '''
+    
+    Validate the runtime's ability to swap between different compiled decode 
     programs for varying batch sizes and TKV.
 
-    The test case consists of 32 small input prompts with specifically chosen
+    The test case consists of 32 small input prompts with specifically chosen 
     max_new_tokens values to trigger different decode programs at runtime.
 
     The test case structure is as follows:
@@ -252,11 +209,11 @@
     -  2 prompts with max_new_tokens @ 8k
     -  1 prompt  with max_new_tokens @ 16k
     -  1 prompt  with max_new_tokens @ 32k
-
-    """
-
-    model = "ibm-granite/granite-3.3-8b-instruct"
-    backend = "sendnn"
+    
+    '''
+
+    model = 'ibm-granite/granite-3.3-8b-instruct'
+    backend = 'sendnn'
     max_num_seqs = 32
 
     max_model_len = 32 * 1024  # 32K
@@ -271,8 +228,7 @@
         max_tokens=max_new_tokens - 64,
         temperature=0,
         logprobs=0,  # return logprobs of generated tokens only
-        ignore_eos=True,
-    )
+        ignore_eos=True)
 
     p1k = 1 * 1024
     p2k = 2 * 1024
@@ -288,42 +244,35 @@
     sampling_params_16k = [create_sampling_params(p16k) for _ in range(1)]
     sampling_params_32k = [create_sampling_params(p32k) for _ in range(1)]
 
-    sampling_params = (
-        sampling_params_1k
-        + sampling_params_2k
-        + sampling_params_4k
-        + sampling_params_8k
-        + sampling_params_16k
-        + sampling_params_32k
-    )
+    sampling_params = sampling_params_1k + sampling_params_2k + \
+        sampling_params_4k + sampling_params_8k + sampling_params_16k + \
+            sampling_params_32k
 
     # Read the cache and check beforehand if the cache was written with the
     # expected prompt. We use the filepath of this script to resolve
     # the cache filepaths
-    script_directory = Path(__file__).parent.absolute() / "cache"
-    with open(script_directory / "prompts_8k_bs2.pickle", "rb") as f:
+    script_directory = Path(__file__).parent.absolute() / 'cache'
+    with open(script_directory / 'prompts_8k_bs2.pickle', 'rb') as f:
         cache_result_8k_bs2: list[dict[str, Any]] = pickle.loads(f.read())
 
-    assert cache_result_8k_bs2[0]["prompt"] == prompts[28]
-    assert cache_result_8k_bs2[1]["prompt"] == prompts[29]
-
-    with open(script_directory / "prompts_16k_bs1.pickle", "rb") as f:
+    assert cache_result_8k_bs2[0]['prompt'] == prompts[28]
+    assert cache_result_8k_bs2[1]['prompt'] == prompts[29]
+
+    with open(script_directory / 'prompts_16k_bs1.pickle', 'rb') as f:
         cache_result_16k_bs1: list[dict[str, Any]] = pickle.loads(f.read())
 
-    assert cache_result_16k_bs1[0]["prompt"] == prompts[30]
+    assert cache_result_16k_bs1[0]['prompt'] == prompts[30]
 
     # Generate results from vLLM
-    vllm_results = generate_spyre_vllm_output(
-        model=model,
-        prompts=prompts,
-        sampling_params=sampling_params,
-        tensor_parallel_size=tp_size,
-        backend=backend,
-        max_num_seqs=max_num_seqs,
-        monkeypatch=monkeypatch,
-        max_model_len=max_model_len,
-        use_cb=True,
-    )
+    vllm_results = generate_spyre_vllm_output(model=model,
+                                              prompts=prompts,
+                                              sampling_params=sampling_params,
+                                              tensor_parallel_size=tp_size,
+                                              backend=backend,
+                                              max_num_seqs=max_num_seqs,
+                                              monkeypatch=monkeypatch,
+                                              max_model_len=max_model_len,
+                                              use_cb=True)
 
     # TODO: dummy validation, currently the outputs do not match with
     # HF cache.
