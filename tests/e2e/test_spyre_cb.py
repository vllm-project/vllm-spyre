"""Verification of continuous batching

Run `python -m pytest tests/test_spyre_cb.py`.
"""

from collections import deque
import copy
import inspect
from typing import Any

import pytest
from spyre_util import generate_cb_spyre_vllm_output, get_spyre_model_list
from vllm import EngineArgs, SamplingParams
from vllm.v1.engine import EngineCoreRequest
from vllm.v1.engine.core import EngineCore
from vllm.v1.engine.llm_engine import LLMEngine as V1LLMEngine
from vllm.v1.executor.abstract import Executor

from vllm_spyre.v1.core.scheduler import ContinuousBatchingSpyreScheduler


@pytest.mark.parametrize("max_num_seqs", [2, 3, 4],
                         ids=lambda val: f"max_num_seqs({val})")
@pytest.mark.parametrize("model", get_spyre_model_list())
@pytest.mark.parametrize(
    "backend", [pytest.param("eager", marks=pytest.mark.cpu, id="eager")])
@pytest.mark.parametrize("cb",
                         [pytest.param(1, marks=pytest.mark.cb, id="cb")])
# commenting v1 since we don't want this test to run with v1 marker yet
# @pytest.mark.parametrize("vllm_version",
#                          [pytest.param("V1", marks=pytest.mark.v1, id="v1")])
@pytest.mark.parametrize(
    "prompts",
    [
        [
            "7 6 5 4",
            "10 9 8 7",
        ],
        [
            "7 6 5 4",
            "10 9 8 7",
            "8 7 6 5",
        ],
        [
            "7 6 5 4",
            "10 9 8 7",
            "8 7 6 5",
            "9 8 7 6",
        ],
    ],
    ids=lambda val: f"num_prompts({len(val)})",
)
def test_cb_handling(
    model: str,
    backend: str,
    max_num_seqs: int,
    cb: int,
    prompts: list[str],
    # vllm_version: str,
    monkeypatch: pytest.MonkeyPatch,
):
    """Test that the spyre worker correctly handles
    continuous batches of requests that
    finish after different numbers of forward passes"""

    vllm_sampling_params = SamplingParams(max_tokens=20,
                                          temperature=0,
                                          stop="1",
                                          ignore_eos=True,
                                          logprobs=0)

    # Ensure that both:
    # - The model doesn't crash
    # - The output sequences are correct
    vllm_results = generate_cb_spyre_vllm_output(
        model=model,
        prompts=prompts,
        max_model_len=2048,
        block_size=2048,
        sampling_params=vllm_sampling_params,
        tensor_parallel_size=1,
        backend=backend,
        max_num_seqs=max_num_seqs,
        use_cb=cb,
        monkeypatch=monkeypatch,
    )

    for i, prompt in enumerate(prompts):
        assert (vllm_results[i]["text"] == [
            " " + " ".join(
                str(i)
                for i in range(int(prompt.split()[-1]) - 1, 1, -1)) + " "
        ][0])


@pytest.mark.cb
@pytest.mark.parametrize("model", get_spyre_model_list())
@pytest.mark.parametrize(
    "backend", [pytest.param("eager", marks=pytest.mark.cpu, id="eager")])
# @pytest.mark.parametrize("vllm_version",
#                          [pytest.param("V1", marks=pytest.mark.v1, id="v1")])
def test_cb_with_steps(model: str, backend: str,
                       monkeypatch: pytest.MonkeyPatch):
    """Test that the spyre worker correctly handles
    continuous batches of requests and one sequence
    an exit the batch while a new ones gets prefilled
    and appended to the batch"""

    max_tokens = 20
    max_num_seqs = 2  # defines max batch size

    prompt1 = "7 6 5 4"
    prompt2 = "10 9 8 7"
    prompt3 = "8 7 6 5"

    sampling_params = SamplingParams(
        max_tokens=max_tokens,
        temperature=0,
        stop="1",
        ignore_eos=True,
    )

    # set env vars
    monkeypatch.setenv("VLLM_SPYRE_USE_CB", "1")
    monkeypatch.setenv("VLLM_USE_V1", "1")
    monkeypatch.setenv("VLLM_SPYRE_DYNAMO_BACKEND", backend)

    # To get deterministic execution in V1
    # and to enable InprocClient
    monkeypatch.setenv("VLLM_ENABLE_V1_MULTIPROCESSING", "0")

    # start the engine
    engine_args = EngineArgs(model=model,
                             max_model_len=2048,
                             max_num_seqs=max_num_seqs)

    engine = V1LLMEngine.from_engine_args(engine_args)
    engine_core = engine.engine_core.engine_core

    # add first request
    engine.add_request("1", prompt1, sampling_params)

    assert len(engine_core.scheduler.waiting) == 1
    assert len(engine_core.scheduler.running) == 0

    request_outputs = engine.step()
    assert len(request_outputs) == 1  # only 1 request
    assert request_outputs[0].request_id == "1"  # req 1 is decoding (prefill)

    assert len(engine_core.scheduler.waiting) == 0
    assert len(engine_core.scheduler.running) == 1

    # add another request
    engine.add_request("2", prompt2, sampling_params)

    assert len(engine_core.scheduler.waiting) == 1  # req 2 is waiting
    assert len(engine_core.scheduler.running) == 1

    request_outputs = engine.step()
    assert len(request_outputs) == 1  # still only 1 request
    assert request_outputs[0].request_id == "2"  # req 2 is decoding (prefill)

    assert len(engine_core.scheduler.waiting) == 0
    assert len(engine_core.scheduler.running) == 2

    request_outputs = engine.step()
    assert len(request_outputs) == 2  # both requests decoding now
    assert request_outputs[0].request_id == "2"  # req 2 is decoding
    assert request_outputs[1].request_id == "1"  # req 1 is decoding

    assert len(engine_core.scheduler.waiting) == 0
    assert len(engine_core.scheduler.running) == 2

    request_outputs = engine.step()
    assert len(request_outputs) == 2  # both requests decoding now
    assert request_outputs[0].request_id == "2"  # req 2 is decoding
    assert request_outputs[1].request_id == "1"  # req 1 is decoding

    assert len(engine_core.scheduler.waiting) == 0
    assert len(engine_core.scheduler.running) == 2

    request_outputs = engine.step()
    assert len(request_outputs) == 2  # both requests decoding now
    assert request_outputs[0].request_id == "2"  # req 2 is decoding
    assert request_outputs[1].request_id == "1"  # req 1 is decoding

    assert len(engine_core.scheduler.waiting) == 0
    assert len(engine_core.scheduler.running) == 2

    # add the third request
    # but since max_num_seqs=2
    # this request is waiting
    engine.add_request("3", prompt3, sampling_params)

    assert len(engine_core.scheduler.waiting) == 1
    assert len(engine_core.scheduler.running) == 2

    request_outputs = engine.step()
    assert len(request_outputs) == 2  # both requests decoding now
    assert request_outputs[0].request_id == "2"  # req 2 is decoding
    assert request_outputs[1].request_id == "1"  # req 1 is decoding

    assert len(engine_core.scheduler.waiting) == 1
    assert len(engine_core.scheduler.running) == 2

    request_outputs = engine.step()
    assert len(request_outputs) == 2  # both requests decoding now
    assert request_outputs[0].request_id == "2"  # req 2 is decoding
    assert request_outputs[1].request_id == "1"  # req 1 is decoding
    assert request_outputs[1].finished  # request 1 is done
    assert request_outputs[1].outputs[0].text == " 3 2 "

    assert len(engine_core.scheduler.waiting) == 1
    assert len(engine_core.scheduler.running) == 1

    # req 3 is scheduled now
    request_outputs = engine.step()
    assert len(request_outputs) == 1
    assert request_outputs[0].request_id == "3"  # req 3 is decoding (prefill)

    assert len(engine_core.scheduler.waiting) == 0
    assert len(engine_core.scheduler.running) == 2

    request_outputs = engine.step()
    assert len(request_outputs) == 2  # requests 2 and 3 decoding now
    assert request_outputs[0].request_id == "3"  # req 3 is decoding
    assert request_outputs[1].request_id == "2"  # req 2 is decoding

    assert len(engine_core.scheduler.waiting) == 0
    assert len(engine_core.scheduler.running) == 2
    request_outputs = engine.step()
    assert len(request_outputs) == 2  # requests 2 and 3 decoding now
    assert request_outputs[0].request_id == "3"  # req 3 is decoding
    assert request_outputs[1].request_id == "2"  # req 2 is decoding

    assert len(engine_core.scheduler.waiting) == 0
    assert len(engine_core.scheduler.running) == 2
    request_outputs = engine.step()
    assert len(request_outputs) == 2  # requests 2 and 3 decoding now
    assert request_outputs[0].request_id == "3"  # req 3 is decoding
    assert request_outputs[1].request_id == "2"  # req 2 is decoding

    assert len(engine_core.scheduler.waiting) == 0
    assert len(engine_core.scheduler.running) == 2
    request_outputs = engine.step()
    assert len(request_outputs) == 2  # requests 2 and 3 decoding now
    assert request_outputs[0].request_id == "3"  # req 3 is decoding
    assert request_outputs[1].request_id == "2"  # req 2 is decoding

    assert len(engine_core.scheduler.waiting) == 0
    assert len(engine_core.scheduler.running) == 2
    request_outputs = engine.step()
    assert len(request_outputs) == 2  # requests 2 and 3 decoding now
    assert request_outputs[0].request_id == "3"  # req 3 is decoding
    assert request_outputs[1].request_id == "2"  # req 2 is decoding

    assert len(engine_core.scheduler.waiting) == 0
    assert len(engine_core.scheduler.running) == 2
    request_outputs = engine.step()
    assert len(request_outputs) == 2  # requests 2 and 3 decoding now
    assert request_outputs[0].request_id == "3"  # req 3 is decoding
    assert request_outputs[1].request_id == "2"  # req 2 is decoding
    assert request_outputs[1].finished  # request 2 is done
    assert request_outputs[1].outputs[0].text == " 6 5 4 3 2 "

    assert len(engine_core.scheduler.waiting) == 0
    assert len(engine_core.scheduler.running) == 1


def create_random_request(
        request_id: int, num_tokens: int,
        sampling_params: SamplingParams) -> EngineCoreRequest:
    
    # Temporary until 'cache_salt' parameter makes it to a release version
    # in vllm
    if 'cache_salt' in [x[0] for x in inspect.getmembers(EngineCoreRequest)]:
        return EngineCoreRequest(
            request_id=str(request_id),
            prompt_token_ids=[request_id] * num_tokens,
            mm_inputs=None,
            mm_hashes=None,
            mm_placeholders=None,
            sampling_params=sampling_params,
            eos_token_id=None,
            arrival_time=0,
            lora_request=None,
            cache_salt=None
        )
    else:
        return EngineCoreRequest(
            request_id=str(request_id),
            prompt_token_ids=[request_id] * num_tokens,
            mm_inputs=None,
            mm_hashes=None,
            mm_placeholders=None,
            sampling_params=sampling_params,
            eos_token_id=None,
            arrival_time=0,
            lora_request=None,
        )


def get_params_test_blocks_borders_aligned_prompts():
    seqs_max_tokens = [65, 67, 7]
    prompts_lengths = [49, 41, 47]
    steps_add_reqs = [0, 0, 0]  # add all requests in the beginning

    checked_steps = [
        {
            "step": 0,
            "tkv": 0,
            "waiting": ["0", "1", "2"],
            "running": [],
            "request_outputs": []
        },
        {
            "step": 1,  # Prefill sequence 0
            "tkv": 64,
            "waiting": ["1", "2"],
            "running": ["0"],
            "request_outputs": ["0"]
        },
        {
            "step": 2,  # Prefill sequence 1
            "tkv": 64,  # Still 64 because this step is also a prefill
            "waiting": ["2"],
            "running": ["1", "0"],
            "request_outputs": ["1"]
        },
        {
            "step": 3,  # Decode sequences 0 and 1
            "tkv": 65,
            "waiting": ["2"],
            "running": ["1", "0"],
            "request_outputs": ["1", "0"]  # Two sequences are decoded
        },
        {
            # Sequence 0 finishes at step 66
            # (start step + 2 prefills + 64 decodes - 1) = 1 + 2 + 64 - 1 = 66
            "step": 66,
            "tkv": 128,
            "waiting": ["2"],
            "running": ["1"],
            "request_outputs": ["1", "0"],
            "finished_requests": ["0"]
        },
        {
            "step": 67,  # Prefill sequence 2
            "tkv": 128,  # Tkv doesn't increase because it is a prefill
            "waiting": [],
            "running": ["2", "1"],
            "request_outputs": ["2"]
        },
        {
            "step": 68,  # Decode sequences 1 and 2
            "tkv": 129,
            "waiting": [],
            "running": ["2", "1"],
            "request_outputs": ["2", "1"]
        },
        {
            # Sequence 1 finishes at step 69
            # (start step + 2 prefills + 66 decodes - 1) = 2 + 2 + 66 - 1 = 69
            "step": 69,
            "tkv": 130,
            "waiting": [],
            "running": ["2"],
            "request_outputs": ["2", "1"],
            "finished_requests": ["1"]
        },
        {
            "step": 70,  # Decode sequence 2
            "tkv": 131,
            "waiting": [],
            "running": ["2"],
            "request_outputs": ["2"]
        },
        {
            # Sequence 2 finishes at step 73
            # (start step + 1 prefill + 6 decodes - 1) = 67 + 1 + 6 - 1 = 73
            "step": 73,
            "tkv": 134,
            "waiting": [],
            "running": [],
            "request_outputs": ["2"],
            "finished_requests": ["2"]
        },
        {
            # Tkv should be cleared one step later
            "step": 74,
            "tkv": 0,
            "waiting": [],
            "running": [],
            "request_outputs": []
        }
    ]

    return (seqs_max_tokens, prompts_lengths, steps_add_reqs, checked_steps)


def augment_checked_steps(checked_steps: list[dict[str, Any]]) -> deque[dict[str,Any]]:
    # Augment checked_steps: add in-between normal decode steps
    checked_steps = deque(checked_steps)
    all_checked_steps = deque()
    prev_step = None
    for step in range(checked_steps[-1]["step"] + 1):
        if checked_steps and step == checked_steps[0]["step"]:
            prev_step = checked_steps.popleft()
            all_checked_steps.append(prev_step)
        elif prev_step is not None:
            assert prev_step["step"] == step - 1
            new_step = copy.deepcopy(prev_step)
            new_step["step"] = step
            new_step["tkv"] += 1
<<<<<<< HEAD
            all_checked_steps.append(new_step)
=======
            all_checked_steps.append(prev_step)
>>>>>>> 22681cce
            prev_step = new_step
    return all_checked_steps


@pytest.mark.cb
@pytest.mark.parametrize("model", get_spyre_model_list())
@pytest.mark.parametrize(
    "backend", [pytest.param("eager", marks=pytest.mark.cpu, id="eager")])
@pytest.mark.parametrize("max_num_seqs", [2])
@pytest.mark.parametrize(
    "seqs_max_tokens,prompts_lengths,steps_add_reqs,checked_steps",
    [
        get_params_test_blocks_borders_aligned_prompts(),
        # get_params_test_blocks_borders_misaligned_prompts(),  # TODO

        # TODO to test additionally at some point:
        # * test additional constraints from the scheduler (e.g prompt too long)
        # * test stripping repeated left padding
        # * test what happens when tkv comes to the end of 2048 block
        # * test metadata cleanup after last request finishes
        # * Corner cases:
        #     * two sequences finish at the same time
        #     * new prompts arrives when another finishes
    ])
def test_scheduler_cb_steps_tkv(model: str, backend: str,
                                monkeypatch: pytest.MonkeyPatch,
                                max_num_seqs: int, seqs_max_tokens: list[int],
                                prompts_lengths: list[int],
                                steps_add_reqs: list[int],
                                checked_steps: list[dict[str, Any]],
                                auto_check_basic_decode_steps: bool=True):
    """
    Test that the scheduler correctly schedules requests and that the 
    tkv produced by the model runner is correct at each step.
    Tested for different scenarios: 
    * prompts aligning with the boundaries of the blocks, 
    * prompts misaligning with the boundaries of the blocks
    """

    # set env vars
    monkeypatch.setenv("VLLM_SPYRE_USE_CB", "1")
    monkeypatch.setenv("VLLM_USE_V1", "1")
    monkeypatch.setenv("VLLM_SPYRE_DYNAMO_BACKEND", backend)

    # To get deterministic execution in V1
    # and to enable InprocClient
    monkeypatch.setenv("VLLM_ENABLE_V1_MULTIPROCESSING", "0")

    # Input parameters sanity check, not actual testing
    # ------
    if not (len(prompts_lengths) == len(seqs_max_tokens)
            and len(prompts_lengths) == len(steps_add_reqs)):
        raise ValueError(
            "Number of prompts should be consistent with number of max tokens."
        )

    if not (steps_add_reqs == sorted(steps_add_reqs)
            and steps_add_reqs[0] == 0):
        raise ValueError(
            "The list of steps where requests are added should be increasing "
            "start with 0")

    if not (checked_steps == sorted(checked_steps, key=lambda x: x["step"])
            and len(checked_steps) == len(set(x["step"]
                                              for x in checked_steps))):
        raise ValueError(
            "List of checked steps needs to be of increasing order of step")
    # ------

    # Setup the engine
    engine_args = EngineArgs(model=model,
                             tokenizer=model,
                             max_model_len=2048,
                             block_size=2048,
                             max_num_seqs=max_num_seqs)
    vllm_config = engine_args.create_engine_config()
    executor_class = Executor.get_class(vllm_config)
    engine_core = EngineCore(vllm_config=vllm_config,
                             executor_class=executor_class,
                             log_stats=False)
    scheduler: ContinuousBatchingSpyreScheduler = engine_core.scheduler

    # Create random requests of specified lengths and max_tokens
    sorted_reqs_params = zip(steps_add_reqs, seqs_max_tokens, prompts_lengths)
    requests: deque[tuple[int, EngineCoreRequest]] = deque()
    for i, (add_step, max_tokens,
            prompt_length) in enumerate(sorted_reqs_params):
        # ignoring eos because we want to force the decoding to finish
        # after max_tokens exactly
        sampling_params = SamplingParams(max_tokens=max_tokens,
                                         temperature=0.0,
                                         ignore_eos=True)
        request = create_random_request(request_id=i,
                                        num_tokens=prompt_length,
                                        sampling_params=sampling_params)
        requests.append((add_step, request))

    # if set, in-between steps are added as normal decode steps
    if auto_check_basic_decode_steps:
        checked_steps = augment_checked_steps(checked_steps)

    # Run steps, until last step is reached (provided through parameter)
    request_outputs = []
    for step in range(checked_steps[-1]['step'] + 1):
        # Add requests for this step
        while requests and requests[0][0] == step:
            engine_core.add_request(requests.popleft()[1])

        # Check step if it is in the provided list of steps to check
        if checked_steps and step == checked_steps[0]["step"]:
            step_ref = checked_steps.popleft()

            waiting = [r.request_id for r in scheduler.waiting]
            running = [r.request_id for r in scheduler.running]
            out_reqs_ids = [r.request_id for r in request_outputs]
            out_reqs_finished = [
                r.request_id for r in request_outputs if r.finished
            ]

            assert scheduler.tkv == step_ref["tkv"], f"Step {step}, tkv"
            assert waiting == step_ref["waiting"], f"Step {step}, num waiting"
            assert running == step_ref["running"], f"Step {step}, num running"
            assert out_reqs_ids == step_ref["request_outputs"], \
                f"Step {step}, request outputs"

            ref_finished_reqs = step_ref.get("finished_requests", [])
            assert out_reqs_finished == ref_finished_reqs, \
                f"Step {step}, finished request output"

        # Perform next step
        request_outputs = engine_core.step().outputs<|MERGE_RESOLUTION|>--- conflicted
+++ resolved
@@ -3,9 +3,9 @@
 Run `python -m pytest tests/test_spyre_cb.py`.
 """
 
-from collections import deque
 import copy
 import inspect
+from collections import deque
 from typing import Any
 
 import pytest
@@ -270,22 +270,20 @@
 def create_random_request(
         request_id: int, num_tokens: int,
         sampling_params: SamplingParams) -> EngineCoreRequest:
-    
+
     # Temporary until 'cache_salt' parameter makes it to a release version
     # in vllm
     if 'cache_salt' in [x[0] for x in inspect.getmembers(EngineCoreRequest)]:
-        return EngineCoreRequest(
-            request_id=str(request_id),
-            prompt_token_ids=[request_id] * num_tokens,
-            mm_inputs=None,
-            mm_hashes=None,
-            mm_placeholders=None,
-            sampling_params=sampling_params,
-            eos_token_id=None,
-            arrival_time=0,
-            lora_request=None,
-            cache_salt=None
-        )
+        return EngineCoreRequest(request_id=str(request_id),
+                                 prompt_token_ids=[request_id] * num_tokens,
+                                 mm_inputs=None,
+                                 mm_hashes=None,
+                                 mm_placeholders=None,
+                                 sampling_params=sampling_params,
+                                 eos_token_id=None,
+                                 arrival_time=0,
+                                 lora_request=None,
+                                 cache_salt=None)
     else:
         return EngineCoreRequest(
             request_id=str(request_id),
@@ -332,7 +330,7 @@
             "tkv": 65,
             "waiting": ["2"],
             "running": ["1", "0"],
-            "request_outputs": ["1", "0"]  # Two sequences are decoded
+            "request_outputs": ["1", "0"]
         },
         {
             # Sequence 0 finishes at step 66
@@ -398,7 +396,113 @@
     return (seqs_max_tokens, prompts_lengths, steps_add_reqs, checked_steps)
 
 
-def augment_checked_steps(checked_steps: list[dict[str, Any]]) -> deque[dict[str,Any]]:
+def get_params_test_blocks_borders_misaligned_prompts():
+    seqs_max_tokens = [57, 67, 9]
+    prompts_lengths = [49, 41, 47]
+    steps_add_reqs = [0, 0, 0]  # add all requests in the beginning
+
+    checked_steps = [
+        {
+            "step": 0,
+            "tkv": 0,
+            "waiting": ["0", "1", "2"],
+            "running": [],
+            "request_outputs": []
+        },
+        {
+            "step": 1,  # Prefill sequence 0
+            "tkv": 64,
+            "waiting": ["1", "2"],
+            "running": ["0"],
+            "request_outputs": ["0"]
+        },
+        {
+            "step": 2,  # Prefill sequence 1
+            "tkv": 64,  # Still 64 because this step is also a prefill
+            "waiting": ["2"],
+            "running": ["1", "0"],
+            "request_outputs": ["1"]
+        },
+        {
+            "step": 3,
+            "tkv": 65,  # Two decodes increases the tkv
+            "waiting": ["2"],
+            "running": ["1", "0"],
+            "request_outputs": ["1", "0"]  # Two sequences are decoded
+        },
+        {
+            "step": 4,  # Check normal decode continuation
+            "tkv": 66,
+            "waiting": ["2"],
+            "running": ["1", "0"],
+            "request_outputs": ["1", "0"]
+        },
+        {
+            "step": 58,  # Last step before first sequence finishes
+            "tkv": 120,
+            "waiting": ["2"],
+            "running": ["1", "0"],
+            "request_outputs": ["1", "0"]
+        },
+        {
+            # Sequence 0 finishes at step 59
+            # (start step + 2 prefills + 57 decodes - 1) = 1 + 2 + 57 - 1 = 59
+            "step": 59,
+            "tkv": 121,
+            "waiting": ["2"],
+            "running": ["1"],
+            "request_outputs": ["1", "0"],
+            "finished_requests": ["0"]
+        },
+        {
+            "step": 60,  # Prefill sequence 2
+            "tkv": 121,  # Tkv doesn't increase because it is a prefill
+            "waiting": [],
+            "running": ["2", "1"],
+            "request_outputs": ["2"]
+        },
+        {
+            "step": 61,  # Decode sequences 1 and 2
+            "tkv": 122,
+            "waiting": [],
+            "running": ["2", "1"],
+            "request_outputs": ["2", "1"]
+        },
+        {
+            # Sequence 2 finishes at step 68
+            # (start step + 1 prefill + 8 decodes - 1) = 60 + 1 + 8 - 1 = 68
+            "step": 68,
+            "tkv": 129,
+            "waiting": [],
+            "running": ["1"],
+            "request_outputs": ["2"],
+            "finished_requests": ["2"]
+        },
+        {
+            # Sequence 1 finishes at step 69
+            # (start step + 2 prefills + 66 decodes - 1) = 2 + 2 + 66 - 1 = 69
+            "step": 69,
+            "tkv": 130,
+            "waiting": [],
+            "running": [],
+            "request_outputs": ["1"],
+            "finished_requests": ["1"]
+        },
+        {
+            # Tkv should be cleared one step later
+            "step": 70,  # Decode sequence 2
+            "tkv": 0,
+            "waiting": [],
+            "running": [],
+            "request_outputs": []
+        },
+    ]
+
+    return (seqs_max_tokens, prompts_lengths, steps_add_reqs, checked_steps)
+
+
+def augment_checked_steps(
+        checked_steps: list[dict[str, Any]]) -> deque[dict[str, Any]]:
     # Augment checked_steps: add in-between normal decode steps
     checked_steps = deque(checked_steps)
     all_checked_steps = deque()
@@ -412,11 +516,7 @@
             new_step = copy.deepcopy(prev_step)
             new_step["step"] = step
             new_step["tkv"] += 1
-<<<<<<< HEAD
             all_checked_steps.append(new_step)
-=======
-            all_checked_steps.append(prev_step)
->>>>>>> 22681cce
             prev_step = new_step
     return all_checked_steps
 
@@ -430,7 +530,7 @@
     "seqs_max_tokens,prompts_lengths,steps_add_reqs,checked_steps",
     [
         get_params_test_blocks_borders_aligned_prompts(),
-        # get_params_test_blocks_borders_misaligned_prompts(),  # TODO
+        # get_params_test_blocks_borders_misaligned_prompts(),
 
         # TODO to test additionally at some point:
         # * test additional constraints from the scheduler (e.g prompt too long)
@@ -441,19 +541,23 @@
         #     * two sequences finish at the same time
         #     * new prompts arrives when another finishes
     ])
-def test_scheduler_cb_steps_tkv(model: str, backend: str,
+def test_scheduler_cb_steps_tkv(model: str,
+                                backend: str,
                                 monkeypatch: pytest.MonkeyPatch,
-                                max_num_seqs: int, seqs_max_tokens: list[int],
+                                max_num_seqs: int,
+                                seqs_max_tokens: list[int],
                                 prompts_lengths: list[int],
                                 steps_add_reqs: list[int],
                                 checked_steps: list[dict[str, Any]],
-                                auto_check_basic_decode_steps: bool=True):
+                                auto_check_basic_decode_steps: bool = True):
     """
-    Test that the scheduler correctly schedules requests and that the 
-    tkv produced by the model runner is correct at each step.
-    Tested for different scenarios: 
-    * prompts aligning with the boundaries of the blocks, 
-    * prompts misaligning with the boundaries of the blocks
+    Test the scheduler execution by comparing the scheduler attributes at each 
+    step with the provided reference values in 'checked_steps'.
+    
+    If the 'auto_check_basic_decode_steps' argument is set, the missing steps 
+    from 'checked_steps' are automatically generated as decode steps, based on 
+    the existing elements in the list. For that to work, all the prefill steps
+    should be added as well as all the first decode step after a prefill step.
     """
 
     # set env vars
