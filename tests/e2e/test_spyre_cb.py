--- conflicted
+++ resolved
@@ -20,60 +20,6 @@
 
 @pytest.mark.cb
 @pytest.mark.parametrize("model", get_spyre_model_list())
-<<<<<<< HEAD
-@pytest.mark.parametrize("backend", get_spyre_backend_list())
-@pytest.mark.parametrize("max_num_seqs", [1, 2, 4],
-                         ids=lambda val: f"max_num_seqs({val})")
-def test_cb_output(
-    model: str,
-    backend: str,
-    max_num_seqs: int,
-    monkeypatch: pytest.MonkeyPatch,
-    runtime_xfail,
-):
-    """Test that the spyre worker correctly outputs
-    continuous batches of requests by comparing to HF"""
-
-    if max_num_seqs > 2 and backend == "sendnn":
-        runtime_xfail("CB failures expected for batch size > 2")
-
-    max_tokens = 20
-    prompts = get_chicken_soup_prompts(4)
-
-    vllm_sampling_params = SamplingParams(max_tokens=max_tokens,
-                                          temperature=0,
-                                          ignore_eos=True,
-                                          logprobs=0)
-
-    vllm_results = generate_spyre_vllm_output(
-        model=model,
-        prompts=prompts,
-        max_model_len=256,
-        block_size=256,
-        sampling_params=vllm_sampling_params,
-        tensor_parallel_size=1,
-        backend=backend,
-        max_num_seqs=max_num_seqs,
-        use_cb=True,
-        monkeypatch=monkeypatch)
-
-    hf_results = generate_hf_output(model=model,
-                                    prompts=prompts,
-                                    max_new_tokens=max_tokens)
-
-    compare_results(model=model,
-                    prompts=prompts,
-                    warmup_shapes=[],
-                    tensor_parallel_size=1,
-                    backend=backend,
-                    vllm_results=vllm_results,
-                    hf_results=hf_results)
-
-
-@pytest.mark.cb
-@pytest.mark.parametrize("model", get_spyre_model_list())
-=======
->>>>>>> c9bfad9c
 @pytest.mark.parametrize(
     "backend", [pytest.param("eager", marks=pytest.mark.cpu, id="eager")])
 def test_cb_max_tokens(
