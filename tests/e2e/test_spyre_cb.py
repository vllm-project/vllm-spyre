"""Verification of continuous batching

Run `python -m pytest tests/e2e/test_spyre_cb.py`.
"""

import copy
from collections import deque
from typing import Any

import pytest
<<<<<<< HEAD
from spyre_util import (generate_cb_spyre_vllm_output, get_spyre_backend_list,
=======
from spyre_util import (create_random_request, generate_cb_spyre_vllm_output,
>>>>>>> f72b9f58
                        get_spyre_model_list)
from vllm import EngineArgs, SamplingParams
from vllm.v1.engine import EngineCoreRequest
from vllm.v1.engine.core import EngineCore
from vllm.v1.executor.abstract import Executor

from vllm_spyre.v1.core.scheduler import ContinuousBatchingSpyreScheduler


@pytest.mark.cb
@pytest.mark.v1
@pytest.mark.parametrize("max_num_seqs", [2, 3, 4],
                         ids=lambda val: f"max_num_seqs({val})")
@pytest.mark.parametrize("model", get_spyre_model_list())
@pytest.mark.parametrize("backend", get_spyre_backend_list())
@pytest.mark.parametrize(
    "prompts",
    [
        [
            "7 6 5 4",
            "10 9 8 7",
        ],
        [
            "7 6 5 4",
            "10 9 8 7",
            "8 7 6 5",
        ],
        [
            "7 6 5 4",
            "10 9 8 7",
            "8 7 6 5",
            "9 8 7 6",
        ],
    ],
    ids=lambda val: f"num_prompts({len(val)})",
)
def test_cb_handling(
    model: str,
    backend: str,
    max_num_seqs: int,
    prompts: list[str],
    monkeypatch: pytest.MonkeyPatch,
):
    """Test that the spyre worker correctly handles
    continuous batches of requests that
    finish after different numbers of forward passes"""

    vllm_sampling_params = SamplingParams(max_tokens=20,
                                          temperature=0,
                                          stop="1",
                                          ignore_eos=True,
                                          logprobs=0)

    # Ensure that both:
    # - The model doesn't crash
    # - The output sequences are correct
    vllm_results = generate_cb_spyre_vllm_output(
        model=model,
        prompts=prompts,
        max_model_len=2048,
        block_size=2048,
        sampling_params=vllm_sampling_params,
        tensor_parallel_size=1,
        backend=backend,
        max_num_seqs=max_num_seqs,
        use_cb=1,
        monkeypatch=monkeypatch,
    )

    for i, prompt in enumerate(prompts):
        assert (vllm_results[i]["text"] == [
            " " + " ".join(
                str(i)
                for i in range(int(prompt.split()[-1]) - 1, 1, -1)) + " "
        ][0])


@pytest.mark.parametrize("max_num_seqs", [2])
@pytest.mark.parametrize("model", get_spyre_model_list())
@pytest.mark.parametrize(
    "backend", [pytest.param("eager", marks=pytest.mark.cpu, id="eager")])
@pytest.mark.parametrize("cb",
                         [pytest.param(1, marks=pytest.mark.cb, id="cb")])
# @pytest.mark.v1
def test_cb_max_tokens(
    model: str,
    backend: str,
    max_num_seqs: int,
    cb: int,
    monkeypatch: pytest.MonkeyPatch,
):
    """Test that continuous batches of requests that
    are longer than the max_model_len are correctly rejected"""

    max_model_len = 2048
    max_tokens = 20

    overflow_prompt = " ".join(["a"] * max_model_len)

    vllm_sampling_params = SamplingParams(max_tokens=max_tokens,
                                          temperature=0,
                                          ignore_eos=True,
                                          logprobs=0)

    with pytest.raises(ValueError, match="max model context length"):
        generate_cb_spyre_vllm_output(
            model=model,
            prompts=overflow_prompt,
            max_model_len=max_model_len,
            block_size=max_model_len,
            sampling_params=vllm_sampling_params,
            tensor_parallel_size=1,
            backend=backend,
            max_num_seqs=max_num_seqs,
            use_cb=cb,
            monkeypatch=monkeypatch,
        )


def get_params_test_blocks_borders_aligned_prompts():
    """ Scenario where it happens that all the sequences get scheduled in a 
    fashion where they are aligned with the block boundaries (i.e. tkv multiple 
    of 64 at the time of prefilling)."""

    seqs_max_tokens = [65, 67, 7]
    prompts_lengths = [49, 41, 47]
    steps_add_reqs = [0, 0, 0]  # add all requests in the beginning
    max_model_len = 2048

    checked_steps = [
        {
            "step": 0,
            "tkv": 0,
            "waiting": ["0", "1", "2"],
            "running": [],
            "request_outputs": []
        },
        {
            "step": 1,  # Prefill sequence 0
            "tkv": 64,
            "waiting": ["1", "2"],
            "running": ["0"],
            "request_outputs": ["0"]
        },
        {
            "step": 2,  # Prefill sequence 1
            "tkv": 64,  # Still 64 because this step is also a prefill
            "waiting": ["2"],
            "running": ["1", "0"],
            "request_outputs": ["1"]
        },
        {
            "step": 3,  # Decode sequences 0 and 1
            "tkv": 65,
            "waiting": ["2"],
            "running": ["1", "0"],
            "request_outputs": ["1", "0"]
        },
        {
            # Sequence 0 finishes at step 66
            # (start step + 2 prefills + 64 decodes - 1) = 1 + 2 + 64 - 1 = 66
            "step": 66,
            "tkv": 128,
            "waiting": ["2"],
            "running": ["1"],
            "request_outputs": ["1", "0"],
            "finished_requests": ["0"]
        },
        {
            "step": 67,  # Prefill sequence 2
            "tkv": 128,  # Tkv doesn't increase because it is a prefill
            "waiting": [],
            "running": ["2", "1"],
            "request_outputs": ["2"]
        },
        {
            "step": 68,  # Decode sequences 1 and 2
            "tkv": 129,
            "waiting": [],
            "running": ["2", "1"],
            "request_outputs": ["2", "1"]
        },
        {
            # Sequence 1 finishes at step 69
            # (start step + 2 prefills + 66 decodes - 1) = 2 + 2 + 66 - 1 = 69
            "step": 69,
            "tkv": 130,
            "waiting": [],
            "running": ["2"],
            "request_outputs": ["2", "1"],
            "finished_requests": ["1"]
        },
        {
            "step": 70,  # Decode sequence 2
            "tkv": 67,  # tkv is reset by 64 due to removing the padded block
            "waiting": [],
            "running": ["2"],
            "request_outputs": ["2"]
        },
        {
            # Sequence 2 finishes at step 73
            # (start step + 1 prefill + 6 decodes - 1) = 67 + 1 + 6 - 1 = 73
            "step": 73,
            "tkv": 70,
            "waiting": [],
            "running": [],
            "request_outputs": ["2"],
            "finished_requests": ["2"]
        },
        {
            # Tkv should be cleared one step later
            "step": 74,
            "tkv": 0,
            "waiting": [],
            "running": [],
            "request_outputs": []
        }
    ]

    return (seqs_max_tokens, prompts_lengths, steps_add_reqs, checked_steps,
            max_model_len)


def get_params_test_blocks_borders_misaligned_prompts():
    """ Scenario where it happens that some sequence gets scheduled in a way 
    that it is misaligned with the block boundary (i.e. tkv is not a multiple 
    of 64 at the time of prefilling). """

    seqs_max_tokens = [57, 67, 9]
    prompts_lengths = [49, 41, 47]
    steps_add_reqs = [0, 0, 0]  # add all requests in the beginning
    max_model_len = 2048

    checked_steps = [
        {
            "step": 0,
            "tkv": 0,
            "waiting": ["0", "1", "2"],
            "running": [],
            "request_outputs": []
        },
        {
            "step": 1,  # Prefill sequence 0
            "tkv": 64,
            "waiting": ["1", "2"],
            "running": ["0"],
            "request_outputs": ["0"]
        },
        {
            "step": 2,  # Prefill sequence 1
            "tkv": 64,  # Still 64 because this step is also a prefill
            "waiting": ["2"],
            "running": ["1", "0"],
            "request_outputs": ["1"]
        },
        {
            "step": 3,  # Decode sequences 0 and 1
            "tkv": 65,
            "waiting": ["2"],
            "running": ["1", "0"],
            "request_outputs": ["1", "0"]
        },
        {
            # Sequence 0 finishes at step 58
            # (start step + 2 prefills + 56 decodes - 1) = 1 + 2 + 56 - 1 = 58
            "step": 58,
            "tkv": 120,
            "waiting": ["2"],
            "running": ["1"],
            "request_outputs": ["1", "0"],
            "finished_requests": ["0"]
        },
        {
            "step": 59,  # Prefill sequence 2
            "tkv": 120,  # Tkv doesn't increase because it is a prefill
            "waiting": [],
            "running": ["2", "1"],
            "request_outputs": ["2"]
        },
        {
            "step": 60,  # Decode sequences 1 and 2
            "tkv": 121,
            "waiting": [],
            "running": ["2", "1"],
            "request_outputs": ["2", "1"]
        },
        {
            # Sequence 2 finishes at step 68
            # (start step + 1 prefill + 8 decodes - 1) = 59 + 1 + 8 - 1 = 67
            "step": 67,
            "tkv": 128,
            "waiting": [],
            "running": ["1"],
            "request_outputs": ["2", "1"],
            "finished_requests": ["2"]
        },
        {
            "step": 68,  # Decode sequences 1
            "tkv": 129,
            "waiting": [],
            "running": ["1"],
            "request_outputs": ["1"]
        },
        {
            # Sequence 1 finishes at step 69
            # (start step + 2 prefills + 66 decodes - 1) = 2 + 2 + 66 - 1 = 69
            "step": 69,
            "tkv": 130,
            "waiting": [],
            "running": [],
            "request_outputs": ["1"],
            "finished_requests": ["1"]
        },
        {
            # Tkv should be cleared one step later
            "step": 70,
            "tkv": 0,
            "waiting": [],
            "running": [],
            "request_outputs": []
        },
    ]

    return (seqs_max_tokens, prompts_lengths, steps_add_reqs, checked_steps,
            max_model_len)


def get_params_test_special_finish():
    """ 2-cases-in-1: (1) Two sequences finish at the same time and (2) a new
    request arrives when another finishes. """

    seqs_max_tokens = [30, 30, 10]
    prompts_lengths = [49, 30, 20]
    steps_add_reqs = [0, 0, 31]
    max_model_len = 2048

    checked_steps = [
        {
            "step": 0,
            "tkv": 0,
            "waiting": ["0", "1"],
            "running": [],
            "request_outputs": []
        },
        {
            # Prefill sequence 0
            "step": 1,
            "tkv": 64,
            "waiting": ["1"],
            "running": ["0"],
            "request_outputs": ["0"]
        },
        {
            # Prefill sequence 1
            "step": 2,
            "tkv": 64,
            "waiting": [],
            "running": ["1", "0"],
            "request_outputs": ["1"]
        },
        {
            # Decode sequences 0 and 1
            "step": 3,
            "tkv": 65,
            "waiting": [],
            "running": ["1", "0"],
            "request_outputs": ["1", "0"]
        },
        {
            # Sequences 0 and 1 finish at step 31
            # (start step + 2 prefills + 29 decodes - 1) = 1 + 2 + 29 - 1 = 31
            "step": 31,
            "tkv": 93,
            "waiting": ["2"],
            "running": [],
            "request_outputs": ["1", "0"],
            "finished_requests": ["1", "0"]
        },
        {
            # Prefill sequence 2
            "step": 32,
            "tkv": 64,
            "waiting": [],
            "running": ["2"],
            "request_outputs": ["2"],
        },
        {
            # Decode sequence 2
            "step": 33,
            "tkv": 65,
            "waiting": [],
            "running": ["2"],
            "request_outputs": ["2"],
        },
        {
            # Sequences 2 finishes at step 41
            # (start step + 1 prefill + 29 decodes - 1) = 32 + 1 + 9 - 1 = 41
            "step": 41,
            "tkv": 73,
            "waiting": [],
            "running": [],
            "request_outputs": ["2"],
            "finished_requests": ["2"]
        },
        {
            # Tkv should be cleared one step later
            "step": 42,
            "tkv": 0,
            "waiting": [],
            "running": [],
            "request_outputs": [],
        },
    ]

    return (seqs_max_tokens, prompts_lengths, steps_add_reqs, checked_steps,
            max_model_len)


def get_params_test_scheduler_constraints_tkv():
    """ Scenario where the requested prompt is too long for current tkv value"""

    seqs_max_tokens = [57, 67]
    prompts_lengths = [49, 70]
    steps_add_reqs = [0, 0]
    max_model_len = 2048

    checked_steps = [
        {
            "step": 0,
            "tkv": 0,
            "waiting": ["0", "1"],
            "running": [],
            "request_outputs": []
        },
        {
            # Prefill sequence 0
            "step": 1,
            "tkv": 64,
            "waiting": ["1"],
            "running": ["0"],
            "request_outputs": ["0"]
        },
        {
            # Decode sequence 0
            # Cannot prefill sequence 1, because of tkv constraint
            "step": 2,
            "tkv": 65,
            "waiting": ["1"],
            "running": ["0"],
            "request_outputs": ["0"]
        },
        {
            # Prefill sequence 1, tkv large enough
            "step": 8,
            "tkv": 70,
            "waiting": [],
            "running": ["1", "0"],
            "request_outputs": ["1"]
        },
        {
            # Decode sequences 0 and 1
            "step": 9,
            "tkv": 71,
            "waiting": [],
            "running": ["1", "0"],
            "request_outputs": ["1", "0"]
        },
        {
            # Sequence 0 finishes at step 58
            # (start step + 2 prefills + 56 decodes - 1) = 1 + 2 + 56 - 1 = 58
            "step": 58,
            "tkv": 120,
            "waiting": [],
            "running": ["1"],
            "request_outputs": ["1", "0"],
            "finished_requests": ["0"]
        },
        {
            # Decode sequence 1
            "step": 59,
            "tkv": 121,
            "waiting": [],
            "running": ["1"],
            "request_outputs": ["1"],
        },
        {
            # Sequence 1 finishes at step 74
            # (start step + 1 prefill + 66 decodes - 1) = 8 + 1 + 66 - 1 = 74
            "step": 74,
            "tkv": 136,
            "waiting": [],
            "running": [],
            "request_outputs": ["1"],
            "finished_requests": ["1"]
        },
        {
            # Tkv should be cleared one step later
            "step": 75,
            "tkv": 0,
            "waiting": [],
            "running": [],
            "request_outputs": []
        },
    ]

    return (seqs_max_tokens, prompts_lengths, steps_add_reqs, checked_steps,
            max_model_len)


def get_params_test_scheduler_constraints_max_prompt_len():
    """ Scenario where the request goes beyond max_model_len """

    seqs_max_tokens = [67, 57, 80]
    prompts_lengths = [70, 49, 41]
    steps_add_reqs = [0, 0, 0]
    max_model_len = 256

    checked_steps = [
        {
            "step": 0,
            "tkv": 0,
            "waiting": ["0", "1", "2"],
            "running": [],
            "request_outputs": []
        },
        {
            # Prefill sequence 0
            "step": 1,
            "tkv": 128,
            "waiting": ["1", "2"],
            "running": ["0"],
            "request_outputs": ["0"]
        },
        {
            # Prefill sequence 1
            "step": 2,
            "tkv": 128,
            "waiting": ["2"],
            "running": ["1", "0"],
            "request_outputs": ["1"]
        },
        {
            # Decode sequences 0 and 1
            "step": 3,
            "tkv": 129,
            "waiting": ["2"],
            "running": ["1", "0"],
            "request_outputs": ["1", "0"]
        },
        {
            # Sequence 1 finishes at step 58
            # (start step + 1 prefills + 56 decodes - 1) = 2 + 1 + 56 - 1 = 58
            "step": 58,
            "tkv": 184,
            "waiting": ["2"],
            "running": ["0"],
            "request_outputs": ["1", "0"],
            "finished_requests": ["1"]
        },
        {
            # Decode sequence 0
            # Cannot prefill sequence 2: 185 + 80 = 265 > 256
            "step": 59,
            "tkv": 185,
            "waiting": ["2"],
            "running": ["0"],
            "request_outputs": ["0"],
        },
        {
            # Sequence 0 finishes at step 68
            # (start step + 2 prefills + 66 decodes - 1) = 1 + 2 + 66 - 1 = 68
            "step": 68,
            "tkv": 194,
            "waiting": ["2"],
            "running": [],
            "request_outputs": ["0"],
            "finished_requests": ["0"]
        },
        {
            # Prefill sequence 2
            "step": 69,
            "tkv": 64,
            "waiting": [],
            "running": ["2"],
            "request_outputs": ["2"],
        },
        {
            # Decode sequence 2
            "step": 70,
            "tkv": 65,
            "waiting": [],
            "running": ["2"],
            "request_outputs": ["2"],
        },
        {
            # Sequence 2 finishes at step 148
            # (start step + 1 prefill + 79 decodes - 1) = 69 + 1 + 79 - 1 = 148
            "step": 148,
            "tkv": 143,
            "waiting": [],
            "running": [],
            "request_outputs": ["2"],
            "finished_requests": ["2"]
        },
        {
            # Tkv should be cleared one step later
            "step": 149,
            "tkv": 0,
            "waiting": [],
            "running": [],
            "request_outputs": []
        },
    ]

    return (seqs_max_tokens, prompts_lengths, steps_add_reqs, checked_steps,
            max_model_len)


def augment_checked_steps(
        checked_steps: list[dict[str, Any]]) -> deque[dict[str, Any]]:
    # Augment checked_steps: add in-between normal decode steps
    checked_steps = deque(checked_steps)
    all_checked_steps = deque()
    prev_step = None
    for step in range(checked_steps[-1]["step"] + 1):
        if checked_steps and step == checked_steps[0]["step"]:
            prev_step = checked_steps.popleft()
            all_checked_steps.append(prev_step)
        elif prev_step is not None:
            assert prev_step["step"] == step - 1
            new_step = copy.deepcopy(prev_step)
            new_step["step"] = step
            new_step["tkv"] += 1
            all_checked_steps.append(new_step)
            prev_step = new_step
    return all_checked_steps


@pytest.mark.cb
@pytest.mark.v1
@pytest.mark.parametrize("model", get_spyre_model_list())
@pytest.mark.parametrize("backend", get_spyre_backend_list())
@pytest.mark.parametrize("max_num_seqs", [2])
@pytest.mark.parametrize(
    "seqs_max_tokens,prompts_lengths,steps_add_reqs,checked_steps,"
    "max_model_len", [
        get_params_test_blocks_borders_aligned_prompts(),
        get_params_test_blocks_borders_misaligned_prompts(),
        get_params_test_special_finish(),
        get_params_test_scheduler_constraints_tkv(),
        get_params_test_scheduler_constraints_max_prompt_len(),
    ])
def test_scheduler_cb_steps_tkv(
    model: str,
    backend: str,
    monkeypatch: pytest.MonkeyPatch,
    max_num_seqs: int,
    seqs_max_tokens: list[int],
    prompts_lengths: list[int],
    steps_add_reqs: list[int],
    checked_steps: list[dict[str, Any]],
    max_model_len: int,
):
    """
    Test the scheduler execution by comparing the scheduler attributes at each 
    step with the provided reference values in 'checked_steps'.
    
    The missing steps from 'checked_steps' are automatically generated as decode
    steps, based on the existing elements in the list. For that to work, all the
    prefill steps and the first decode step after them needs be added to 
    'checked_steps'
    """

    # set env vars
    monkeypatch.setenv("VLLM_SPYRE_USE_CB", "1")
    monkeypatch.setenv("VLLM_USE_V1", "1")
    monkeypatch.setenv("VLLM_SPYRE_DYNAMO_BACKEND", backend)

    # To get deterministic execution in V1
    # and to enable InprocClient
    monkeypatch.setenv("VLLM_ENABLE_V1_MULTIPROCESSING", "0")

    # Input parameters sanity check, not actual testing
    # ------
    if not (len(prompts_lengths) == len(seqs_max_tokens)
            and len(prompts_lengths) == len(steps_add_reqs)):
        raise ValueError(
            "Number of prompts should be consistent with number of max tokens."
        )

    if not (steps_add_reqs == sorted(steps_add_reqs)
            and steps_add_reqs[0] == 0):
        raise ValueError(
            "The list of steps where requests are added should be increasing "
            "start with 0")

    if not (checked_steps == sorted(checked_steps, key=lambda x: x["step"])
            and len(checked_steps) == len(set(x["step"]
                                              for x in checked_steps))):
        raise ValueError(
            "List of checked steps needs to be of increasing order of step")
    # ------

    # Setup the engine
    engine_args = EngineArgs(model=model,
                             tokenizer=model,
                             max_model_len=max_model_len,
                             block_size=max_model_len,
                             max_num_seqs=max_num_seqs)
    vllm_config = engine_args.create_engine_config()
    executor_class = Executor.get_class(vllm_config)
    engine_core = EngineCore(vllm_config=vllm_config,
                             executor_class=executor_class,
                             log_stats=False)
    scheduler: ContinuousBatchingSpyreScheduler = engine_core.scheduler

    # Create random requests of specified lengths and max_tokens
    sorted_reqs_params = zip(steps_add_reqs, seqs_max_tokens, prompts_lengths)
    requests: deque[tuple[int, EngineCoreRequest]] = deque()
    for i, (add_step, max_tokens,
            prompt_length) in enumerate(sorted_reqs_params):
        # ignoring eos because we want to force the decoding to finish
        # after max_tokens exactly
        sampling_params = SamplingParams(max_tokens=max_tokens,
                                         temperature=0.0,
                                         ignore_eos=True)
        request = create_random_request(request_id=i,
                                        num_tokens=prompt_length,
                                        sampling_params=sampling_params)
        requests.append((add_step, request))

    # In-between steps are added as normal decode steps
    checked_steps = augment_checked_steps(checked_steps)

    # Run steps, until last step from 'checked_steps' is reached
    request_outputs = []
    for step in range(checked_steps[-1]['step'] + 1):
        # Add requests for this step
        while requests and requests[0][0] == step:
            engine_core.add_request(requests.popleft()[1])

        # Check step if it is in the provided list of steps to check
        if checked_steps and step == checked_steps[0]["step"]:
            step_ref = checked_steps.popleft()

            waiting = [r.request_id for r in scheduler.waiting]
            running = [r.request_id for r in scheduler.running]
            out_reqs_ids = [r.request_id for r in request_outputs]
            out_reqs_finished = [
                r.request_id for r in request_outputs if r.finished
            ]

            assert scheduler.tkv == step_ref["tkv"], f"Step {step}, tkv"
            assert waiting == step_ref["waiting"], f"Step {step}, num waiting"
            assert running == step_ref["running"], f"Step {step}, num running"
            assert out_reqs_ids == step_ref["request_outputs"], \
                f"Step {step}, request outputs"

            ref_finished_reqs = step_ref.get("finished_requests", [])
            assert out_reqs_finished == ref_finished_reqs, \
                f"Step {step}, finished request output"

        # Perform next step
        step_output = engine_core.step()
        # backward compatibility
        if isinstance(step_output, tuple):
            engine_core_output = step_output[0].get(0)
            request_outputs = (engine_core_output.outputs
                               if engine_core_output is not None else [])
        else:
            request_outputs = step_output.outputs<|MERGE_RESOLUTION|>--- conflicted
+++ resolved
@@ -8,12 +8,8 @@
 from typing import Any
 
 import pytest
-<<<<<<< HEAD
-from spyre_util import (generate_cb_spyre_vllm_output, get_spyre_backend_list,
-=======
 from spyre_util import (create_random_request, generate_cb_spyre_vllm_output,
->>>>>>> f72b9f58
-                        get_spyre_model_list)
+                        get_spyre_backend_list, get_spyre_model_list)
 from vllm import EngineArgs, SamplingParams
 from vllm.v1.engine import EngineCoreRequest
 from vllm.v1.engine.core import EngineCore
