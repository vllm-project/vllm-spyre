--- conflicted
+++ resolved
@@ -7,13 +7,13 @@
 These tests all assume a chunk size of 128 to keep the test runtime overhead
 low.
 """
-
 from dataclasses import dataclass, field
 
 import pytest
 from llm_cache import get_cached_engine
 from spyre_util import ModelInfo
-from vllm.v1.core.sched.output import CachedRequestData, NewRequestData, SchedulerOutput
+from vllm.v1.core.sched.output import (CachedRequestData, NewRequestData,
+                                       SchedulerOutput)
 from vllm.v1.engine.core import EngineCore
 from vllm.v1.outputs import ModelRunnerOutput
 from vllm.v1.request import Request, SamplingParams
@@ -46,26 +46,21 @@
 def default_test_params(test_func):
     """Sets params for the tests in this file"""
     test_func = pytest.mark.parametrize(
-        "max_model_len", [512], ids=lambda val: f"max_model_len({val})"
-    )(test_func)
+        "max_model_len", [512],
+        ids=lambda val: f"max_model_len({val})")(test_func)
     test_func = pytest.mark.parametrize(
-        "max_num_seqs", [2], ids=lambda val: f"max_num_seqs({val})"
-    )(test_func)
+        "max_num_seqs", [2], ids=lambda val: f"max_num_seqs({val})")(test_func)
 
     test_func = pytest.mark.parametrize(
-        "max_num_batched_tokens", [128], ids=lambda val: f"max_num_batched_tokens({val})"
-    )(test_func)
+        "max_num_batched_tokens", [128],
+        ids=lambda val: f"max_num_batched_tokens({val})")(test_func)
 
     return test_func
 
 
-def get_cpu_model_runner(
-    model: ModelInfo,
-    max_model_len: int,
-    max_num_seqs: int,
-    max_num_batched_tokens: int,
-    monkeypatch: pytest.MonkeyPatch,
-) -> SpyreModelRunner:
+def get_cpu_model_runner(model: ModelInfo, max_model_len: int,
+                         max_num_seqs: int, max_num_batched_tokens: int,
+                         monkeypatch: pytest.MonkeyPatch) -> SpyreModelRunner:
     # TODO: Need to add chunked prefill mode + params to get_cached_engine
     engine_core: EngineCore = get_cached_engine(
         model=model,
@@ -74,19 +69,18 @@
         max_num_batched_tokens=max_num_batched_tokens,
         available_blocks=None,
         backend="eager",
-        monkeypatch=monkeypatch,
-    )
+        monkeypatch=monkeypatch)
 
     # NB: Only works because this engine is run with no multiprocessing and TP=1
-    runner: SpyreModelRunner = engine_core.model_executor.driver_worker.worker.model_runner
+    runner: SpyreModelRunner = \
+        engine_core.model_executor.driver_worker.worker.model_runner
 
     # Clean things up, this isn't a fixture that cleans up after previous tests
     if runner.requests:
         for request_id in list(runner.requests):
             # aborting one-by-one should be less error prone for the runner
-            abort_sched = make_scheduler_output(
-                scheduled_new_reqs=[], finished_req_ids={request_id}
-            )
+            abort_sched = make_scheduler_output(scheduled_new_reqs=[],
+                                                finished_req_ids={request_id})
             runner.execute_model(abort_sched)
 
     return runner
@@ -95,17 +89,18 @@
 def make_cached_request_data(req_id_to_computed_tokens) -> CachedRequestData:
     cached_request_data = CachedRequestData.make_empty()
     cached_request_data.req_ids = list(req_id_to_computed_tokens.keys())
-    cached_request_data.num_computed_tokens = list(req_id_to_computed_tokens.values())
+    cached_request_data.num_computed_tokens = list(
+        req_id_to_computed_tokens.values())
     return cached_request_data
 
 
 def make_scheduler_output(
-    scheduled_new_reqs: list[NewRequestData],
-    scheduled_cached_reqs: CachedRequestData = None,
-    num_scheduled_tokens: dict[str, int] = None,
-    finished_req_ids: set[str] = None,
-) -> SchedulerOutput:
-    total_tokens = sum(num_scheduled_tokens.values()) if num_scheduled_tokens else 0
+        scheduled_new_reqs: list[NewRequestData],
+        scheduled_cached_reqs: CachedRequestData = None,
+        num_scheduled_tokens: dict[str, int] = None,
+        finished_req_ids: set[str] = None) -> SchedulerOutput:
+    total_tokens = sum(
+        num_scheduled_tokens.values()) if num_scheduled_tokens else 0
     if scheduled_cached_reqs is None:
         scheduled_cached_reqs = CachedRequestData.make_empty()
     if num_scheduled_tokens is None:
@@ -114,20 +109,6 @@
         finished_req_ids = set()
 
     extra_args = _get_extra_args()
-<<<<<<< HEAD
-    return SchedulerOutput(
-        scheduled_new_reqs=scheduled_new_reqs,
-        scheduled_cached_reqs=scheduled_cached_reqs,
-        num_scheduled_tokens=num_scheduled_tokens,
-        total_num_scheduled_tokens=total_tokens,
-        scheduled_spec_decode_tokens={},
-        scheduled_encoder_inputs={},
-        num_common_prefix_blocks=[],
-        finished_req_ids=finished_req_ids,
-        kv_connector_metadata=None,
-        **extra_args,
-    )
-=======
     return SchedulerOutput(scheduled_new_reqs=scheduled_new_reqs,
                            scheduled_cached_reqs=scheduled_cached_reqs,
                            num_scheduled_tokens=num_scheduled_tokens,
@@ -138,30 +119,24 @@
                            finished_req_ids=finished_req_ids,
                            kv_connector_metadata=None,
                            **extra_args)
->>>>>>> bc9a0b70
 
 
 def make_new_request_data(req_id, prompt_len):
-    req = Request(
-        request_id=req_id,
-        prompt_token_ids=[42] * prompt_len,
-        sampling_params=SamplingParams(),
-        pooling_params=None,
-        eos_token_id=None,
-    )
+    req = Request(request_id=req_id,
+                  prompt_token_ids=[42] * prompt_len,
+                  sampling_params=SamplingParams(),
+                  pooling_params=None,
+                  eos_token_id=None)
     return NewRequestData.from_request(req, block_ids=[])
 
 
 @pytest.mark.cpu
 @pytest.mark.chunked_prefill
 @default_test_params
-def test_single_block_chunked_prefill(
-    model: ModelInfo,
-    max_model_len: int,
-    max_num_seqs: int,
-    max_num_batched_tokens: int,
-    monkeypatch: pytest.MonkeyPatch,
-):
+def test_single_block_chunked_prefill(model: ModelInfo, max_model_len: int,
+                                      max_num_seqs: int,
+                                      max_num_batched_tokens: int,
+                                      monkeypatch: pytest.MonkeyPatch):
     """A request that fits within a single block should be prefilled in one
     step and should not be padded out to the chunk boundary on decode"""
     runner: SpyreModelRunner = get_cpu_model_runner(
@@ -169,8 +144,7 @@
         max_model_len=max_model_len,
         max_num_seqs=max_num_seqs,
         max_num_batched_tokens=max_num_batched_tokens,
-        monkeypatch=monkeypatch,
-    )
+        monkeypatch=monkeypatch)
 
     req_id = "1"
     # Sub-block prompt
@@ -178,8 +152,8 @@
     new_req_data = make_new_request_data(req_id, prompt_len)
 
     scheduler_output = make_scheduler_output(
-        scheduled_new_reqs=[new_req_data], num_scheduled_tokens={req_id: prompt_len}
-    )
+        scheduled_new_reqs=[new_req_data],
+        num_scheduled_tokens={req_id: prompt_len})
 
     output = runner.execute_model(scheduler_output)
 
@@ -193,8 +167,7 @@
     scheduler_output = make_scheduler_output(
         scheduled_new_reqs=[],
         scheduled_cached_reqs=cached_req_data,
-        num_scheduled_tokens={req_id: 1},
-    )
+        num_scheduled_tokens={req_id: 1})
     output = runner.execute_model(scheduler_output)
     assert len(output.sampled_token_ids[0]) == 1
     # No extra block or chunk padding
@@ -204,14 +177,11 @@
 @pytest.mark.cpu
 @pytest.mark.chunked_prefill
 @default_test_params
-def test_multi_chunk_padded_prefill(
-    model: ModelInfo,
-    max_model_len: int,
-    max_num_seqs: int,
-    max_num_batched_tokens: int,
-    monkeypatch: pytest.MonkeyPatch,
-):
-    """A request that's longer than a chunk is split into multiple chunks, and
+def test_multi_chunk_padded_prefill(model: ModelInfo, max_model_len: int,
+                                    max_num_seqs: int,
+                                    max_num_batched_tokens: int,
+                                    monkeypatch: pytest.MonkeyPatch):
+    """A request that's longer than a chunk is split into multiple chunks, and 
     left-padded only with full size blocks to the end of the last chunk boundary
     """
     runner: SpyreModelRunner = get_cpu_model_runner(
@@ -219,8 +189,7 @@
         max_model_len=max_model_len,
         max_num_seqs=max_num_seqs,
         max_num_batched_tokens=max_num_batched_tokens,
-        monkeypatch=monkeypatch,
-    )
+        monkeypatch=monkeypatch)
     block_size = SpyrePlatform.get_block_size()
 
     req_id = "1"
@@ -230,8 +199,8 @@
 
     # Scheduler will give first chunk
     scheduler_output = make_scheduler_output(
-        scheduled_new_reqs=[new_req_data], num_scheduled_tokens={req_id: max_num_batched_tokens}
-    )
+        scheduled_new_reqs=[new_req_data],
+        num_scheduled_tokens={req_id: max_num_batched_tokens})
     output = runner.execute_model(scheduler_output)
 
     # no output tokens
@@ -251,8 +220,7 @@
     scheduler_output = make_scheduler_output(
         scheduled_new_reqs=[],
         scheduled_cached_reqs=cached_req_data,
-        num_scheduled_tokens={req_id: prompt_len - block_size},
-    )
+        num_scheduled_tokens={req_id: prompt_len - block_size})
     output = runner.execute_model(scheduler_output)
 
     # Should be one output token now
@@ -264,13 +232,10 @@
 @pytest.mark.cpu
 @pytest.mark.chunked_prefill
 @default_test_params
-def test_multi_chunk_unpadded_prefill(
-    model: ModelInfo,
-    max_model_len: int,
-    max_num_seqs: int,
-    max_num_batched_tokens: int,
-    monkeypatch: pytest.MonkeyPatch,
-):
+def test_multi_chunk_unpadded_prefill(model: ModelInfo, max_model_len: int,
+                                      max_num_seqs: int,
+                                      max_num_batched_tokens: int,
+                                      monkeypatch: pytest.MonkeyPatch):
     """A request that's longer than a chunk can be split into multiple chunks
     with no padding required when the prompt is within one block of the end of
     a chunk"""
@@ -279,8 +244,7 @@
         max_model_len=max_model_len,
         max_num_seqs=max_num_seqs,
         max_num_batched_tokens=max_num_batched_tokens,
-        monkeypatch=monkeypatch,
-    )
+        monkeypatch=monkeypatch)
 
     req_id = "1"
     # Prompt is within one block of two full chunks
@@ -289,8 +253,8 @@
 
     # Scheduler will give first 128 token chunk
     scheduler_output = make_scheduler_output(
-        scheduled_new_reqs=[new_req_data], num_scheduled_tokens={req_id: max_num_batched_tokens}
-    )
+        scheduled_new_reqs=[new_req_data],
+        num_scheduled_tokens={req_id: max_num_batched_tokens})
     output = runner.execute_model(scheduler_output)
 
     # no output tokens
@@ -305,8 +269,7 @@
     scheduler_output = make_scheduler_output(
         scheduled_new_reqs=[],
         scheduled_cached_reqs=cached_req_data,
-        num_scheduled_tokens={req_id: prompt_len - max_num_batched_tokens},
-    )
+        num_scheduled_tokens={req_id: prompt_len - max_num_batched_tokens})
     output = runner.execute_model(scheduler_output)
 
     # Should be one output token now
@@ -317,13 +280,10 @@
 @pytest.mark.cpu
 @pytest.mark.chunked_prefill
 @default_test_params
-def test_decode_padding_to_same_block(
-    model: ModelInfo,
-    max_model_len: int,
-    max_num_seqs: int,
-    max_num_batched_tokens: int,
-    monkeypatch: pytest.MonkeyPatch,
-):
+def test_decode_padding_to_same_block(model: ModelInfo, max_model_len: int,
+                                      max_num_seqs: int,
+                                      max_num_batched_tokens: int,
+                                      monkeypatch: pytest.MonkeyPatch):
     """Test that decode batches will use full blocks of left-padding to align
     themselves into the same last block of tokens in the sequence"""
     runner: SpyreModelRunner = get_cpu_model_runner(
@@ -331,8 +291,7 @@
         max_model_len=max_model_len,
         max_num_seqs=max_num_seqs,
         max_num_batched_tokens=max_num_batched_tokens,
-        monkeypatch=monkeypatch,
-    )
+        monkeypatch=monkeypatch)
 
     short_req_id = "short"
     long_req_id = "long"
@@ -341,20 +300,20 @@
     steps = 0
     computed_tokens = lambda: {
         short_req_id: short_prompt_len + steps,
-        long_req_id: long_prompt_len + steps,
+        long_req_id: long_prompt_len + steps
     }
 
     # Prefill both in one pass each
     new_req_data = make_new_request_data(short_req_id, short_prompt_len)
     scheduler_output = make_scheduler_output(
-        scheduled_new_reqs=[new_req_data], num_scheduled_tokens={short_req_id: short_prompt_len}
-    )
+        scheduled_new_reqs=[new_req_data],
+        num_scheduled_tokens={short_req_id: short_prompt_len})
     output = runner.execute_model(scheduler_output)
 
     new_req_data = make_new_request_data(long_req_id, long_prompt_len)
     scheduler_output = make_scheduler_output(
-        scheduled_new_reqs=[new_req_data], num_scheduled_tokens={long_req_id: long_prompt_len}
-    )
+        scheduled_new_reqs=[new_req_data],
+        num_scheduled_tokens={long_req_id: long_prompt_len})
     output = runner.execute_model(scheduler_output)
     computed_tokens_dict = computed_tokens()
 
@@ -368,8 +327,10 @@
     scheduler_output = make_scheduler_output(
         scheduled_new_reqs=[],
         scheduled_cached_reqs=cached_req_data,
-        num_scheduled_tokens={short_req_id: 1, long_req_id: 1},
-    )
+        num_scheduled_tokens={
+            short_req_id: 1,
+            long_req_id: 1
+        })
     output = runner.execute_model(scheduler_output)
     # TKV is the length of the long request since both are still in first block
     assert output.tkv == long_prompt_len + steps
@@ -383,8 +344,10 @@
     scheduler_output = make_scheduler_output(
         scheduled_new_reqs=[],
         scheduled_cached_reqs=cached_req_data,
-        num_scheduled_tokens={short_req_id: 1, long_req_id: 1},
-    )
+        num_scheduled_tokens={
+            short_req_id: 1,
+            long_req_id: 1
+        })
     output = runner.execute_model(scheduler_output)
     # 🌶️🌶️🌶️ short prompt gets padded, it's now the longest sequence
     assert output.tkv == short_prompt_len + steps + 64
@@ -400,8 +363,10 @@
     scheduler_output = make_scheduler_output(
         scheduled_new_reqs=[],
         scheduled_cached_reqs=cached_req_data,
-        num_scheduled_tokens={short_req_id: 1, long_req_id: 1},
-    )
+        num_scheduled_tokens={
+            short_req_id: 1,
+            long_req_id: 1
+        })
     output = runner.execute_model(scheduler_output)
     # 🌶️🌶️🌶️ short prompt padding removed again, tkv is back to long + steps
     assert output.tkv == long_prompt_len + steps
