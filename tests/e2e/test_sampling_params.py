--- conflicted
+++ resolved
@@ -212,15 +212,9 @@
     assert token_div1 < token_div2
 
 
-<<<<<<< HEAD
-def test_spyre_batch1_logit_bias(
-    model: ModelInfo, backend, monkeypatch, use_llm_cache, warmup_shapes
-):
-=======
 def test_spyre_batch1_logit_bias(model: ModelInfo, backend, monkeypatch,
                                  use_llm_cache, warmup_shapes, max_model_len,
                                  max_num_seqs, cb: int):
->>>>>>> a2801661
     spyre_model = get_cached_llm(
         model=model,
         max_model_len=max_model_len,
@@ -260,15 +254,9 @@
     assert output[0].outputs[0].text != output[1].outputs[0].text
 
 
-<<<<<<< HEAD
-def test_spyre_batch1_min_tokens(
-    model: ModelInfo, backend, monkeypatch, use_llm_cache, warmup_shapes
-):
-=======
 def test_spyre_batch1_min_tokens(model: ModelInfo, backend, monkeypatch,
                                  use_llm_cache, max_model_len, max_num_seqs,
                                  warmup_shapes, cb: int):
->>>>>>> a2801661
     spyre_model = get_cached_llm(
         model=model,
         max_model_len=max_model_len,
@@ -282,10 +270,6 @@
     tokenizer = spyre_model.get_tokenizer()
     eos_id = tokenizer.eos_token_id
 
-<<<<<<< HEAD
-    params1 = SamplingParams(min_tokens=19, logit_bias={eos_id: 50}, seed=8780, max_tokens=20)
-    params2 = SamplingParams(seed=8780, logit_bias={eos_id: 50}, max_tokens=20)
-=======
     params1 = SamplingParams(min_tokens=10,
                              logit_bias={eos_id: 1000},
                              seed=8780,
@@ -293,7 +277,6 @@
     params2 = SamplingParams(seed=8780,
                              logit_bias={eos_id: 1000},
                              max_tokens=20)
->>>>>>> a2801661
 
     output = spyre_model.generate([prompt] * 2, [params1, params2])
 
@@ -333,13 +316,9 @@
     assert output2.outputs[0].finish_reason != "length"
 
 
-<<<<<<< HEAD
-def test_spyre_batch1_min_p(model: ModelInfo, backend, monkeypatch, use_llm_cache, warmup_shapes):
-=======
 def test_spyre_batch1_min_p(model: ModelInfo, backend, monkeypatch,
                             use_llm_cache, max_model_len, max_num_seqs,
                             warmup_shapes, cb: int):
->>>>>>> a2801661
     spyre_model = get_cached_llm(
         model=model,
         max_model_len=max_model_len,
