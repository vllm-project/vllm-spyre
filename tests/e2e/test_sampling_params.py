--- conflicted
+++ resolved
@@ -10,15 +10,11 @@
 sb_mark = pytest.param("sb", marks=pytest.mark.sb, id="sb")
 cb_mark = pytest.param("cb", marks=pytest.mark.cb, id="cb")
 cp_mark = pytest.param("cp", marks=pytest.mark.chunked_prefill, id="cp")
-<<<<<<< HEAD
-=======
-
->>>>>>> bc9a0b70
-
-
-def test_spyre_batch1_temperature(
-    model: ModelInfo, backend, monkeypatch, use_llm_cache, warmup_shapes
-):
+
+
+def test_spyre_batch1_temperature(model: ModelInfo, backend, monkeypatch,
+                                  use_llm_cache, warmup_shapes):
+
     spyre_model = get_cached_llm(
         model=model,
         max_model_len=128,
@@ -41,9 +37,9 @@
     assert output2.outputs[0].text != output3.outputs[0].text
 
 
-def test_spyre_batch1_max_tokens(
-    model: ModelInfo, backend, monkeypatch, use_llm_cache, warmup_shapes
-):
+def test_spyre_batch1_max_tokens(model: ModelInfo, backend, monkeypatch,
+                                 use_llm_cache, warmup_shapes):
+
     spyre_model = get_cached_llm(
         model=model,
         max_model_len=128,
@@ -65,9 +61,8 @@
 
 
 @pytest.mark.xfail(reason="Failing currently because of output mismatch")
-def test_spyre_batch1_stop_sequence(
-    model: ModelInfo, backend, monkeypatch, use_llm_cache, warmup_shapes
-):
+def test_spyre_batch1_stop_sequence(model: ModelInfo, backend, monkeypatch,
+                                    use_llm_cache, warmup_shapes):
     spyre_model = get_cached_llm(
         model=model,
         max_model_len=128,
@@ -86,8 +81,8 @@
     output2 = spyre_model.generate(prompt, params2)[0]
 
     assert stop_str not in output1.outputs[0].text
-    assert output1.outputs[0].finish_reason == "stop"
-    assert output2.outputs[0].finish_reason != "stop"
+    assert output1.outputs[0].finish_reason == 'stop'
+    assert output2.outputs[0].finish_reason != 'stop'
 
 
 def max_repetitions(output):
@@ -98,18 +93,18 @@
     return max(histo.values())
 
 
-def test_spyre_batch1_presence_penalty(
-    model: ModelInfo, backend, monkeypatch, use_llm_cache, warmup_shapes
-):
-    spyre_model = get_cached_llm(
-        model=model,
-        max_model_len=128,
-        tensor_parallel_size=1,
-        backend=backend,
-        monkeypatch=monkeypatch,
-        warmup_shapes=warmup_shapes,
-    )
-    prompt = "REPEAT OVER AND OVER AGAIN THE MINIMUM TIMES POSSIBLE: one one one one one"
+def test_spyre_batch1_presence_penalty(model: ModelInfo, backend, monkeypatch,
+                                       use_llm_cache, warmup_shapes):
+    spyre_model = get_cached_llm(
+        model=model,
+        max_model_len=128,
+        tensor_parallel_size=1,
+        backend=backend,
+        monkeypatch=monkeypatch,
+        warmup_shapes=warmup_shapes,
+    )
+    prompt = "REPEAT OVER AND OVER AGAIN THE MINIMUM "\
+             "TIMES POSSIBLE: one one one one one"
 
     param1 = SamplingParams(presence_penalty=2.0, seed=8780, max_tokens=20)
     param2 = SamplingParams(presence_penalty=-2.0, seed=8780, max_tokens=20)
@@ -124,19 +119,18 @@
     assert no_penalty_max > with_penalty_max
 
 
-def test_spyre_batch1_frequency_penalty(
-    model: ModelInfo, backend, monkeypatch, use_llm_cache, warmup_shapes
-):
-    spyre_model = get_cached_llm(
-        model=model,
-        max_model_len=128,
-        tensor_parallel_size=1,
-        backend=backend,
-        monkeypatch=monkeypatch,
-        warmup_shapes=warmup_shapes,
-    )
-
-    prompt = "repeat the word hi ten times:"
+def test_spyre_batch1_frequency_penalty(model: ModelInfo, backend, monkeypatch,
+                                        use_llm_cache, warmup_shapes):
+    spyre_model = get_cached_llm(
+        model=model,
+        max_model_len=128,
+        tensor_parallel_size=1,
+        backend=backend,
+        monkeypatch=monkeypatch,
+        warmup_shapes=warmup_shapes,
+    )
+
+    prompt = 'repeat the word hi ten times:'
 
     param1 = SamplingParams(frequency_penalty=2.0, seed=8780, max_tokens=20)
     param2 = SamplingParams(frequency_penalty=-2.0, seed=8780, max_tokens=20)
@@ -150,9 +144,8 @@
     assert no_penalty_max > with_penalty_max
 
 
-def test_spyre_batch1_n_generations(
-    model: ModelInfo, backend, monkeypatch, use_llm_cache, warmup_shapes
-):
+def test_spyre_batch1_n_generations(model: ModelInfo, backend, monkeypatch,
+                                    use_llm_cache, warmup_shapes):
     spyre_model = get_cached_llm(
         model=model,
         max_model_len=128,
@@ -173,16 +166,20 @@
 
 
 def token_diversity(spyre_model, prompt, params, n_experiments):
+
     tokens = []
 
-    outputs = spyre_model.generate([prompt] * n_experiments, params, use_tqdm=False)
+    outputs = spyre_model.generate([prompt] * n_experiments,
+                                   params,
+                                   use_tqdm=False)
     for output in outputs:
         tokens.extend(output.outputs[0].token_ids)
 
     return len(set(tokens))
 
 
-def test_spyre_batch1_top_p(model: ModelInfo, backend, monkeypatch, use_llm_cache, warmup_shapes):
+def test_spyre_batch1_top_p(model: ModelInfo, backend, monkeypatch,
+                            use_llm_cache, warmup_shapes):
     spyre_model = get_cached_llm(
         model=model,
         max_model_len=128,
@@ -200,7 +197,8 @@
     assert token_div1 < token_div2
 
 
-def test_spyre_batch1_top_k(model: ModelInfo, backend, monkeypatch, use_llm_cache, warmup_shapes):
+def test_spyre_batch1_top_k(model: ModelInfo, backend, monkeypatch,
+                            use_llm_cache, warmup_shapes):
     spyre_model = get_cached_llm(
         model=model,
         max_model_len=128,
@@ -219,22 +217,9 @@
 
 
 @pytest.mark.parametrize("mode", [sb_mark, cb_mark, cp_mark])
-<<<<<<< HEAD
-def test_spyre_batch1_logit_bias(
-    model: ModelInfo,
-    backend,
-    monkeypatch,
-    use_llm_cache,
-    warmup_shapes,
-    max_model_len,
-    max_num_seqs,
-    mode: str,
-):
-=======
 def test_spyre_batch1_logit_bias(model: ModelInfo, backend, monkeypatch,
                                  use_llm_cache, warmup_shapes, max_model_len,
                                  max_num_seqs, mode: str):
->>>>>>> bc9a0b70
     spyre_model = get_cached_llm(
         model=model,
         max_model_len=max_model_len,
@@ -244,12 +229,7 @@
         warmup_shapes=warmup_shapes if mode == "sb" else None,
         max_num_seqs=max_num_seqs if mode == "cb" or mode == "cp" else None,
         max_num_batched_tokens=128 if mode == "cp" else None,
-<<<<<<< HEAD
-        use_cb=mode == "cb" or mode == "cp",
-    )
-=======
         use_cb=mode == "cb" or mode == "cp")
->>>>>>> bc9a0b70
     tokenizer = spyre_model.get_tokenizer()
     banned_word = "train"
     forced_word = "plane"
@@ -261,15 +241,13 @@
     forced_word_id = forced_ids[0]
 
     prompt = "The fastest way to travel between continents is by "
-    params1 = SamplingParams(
-        temperature=0,
-        max_tokens=5,
-        seed=8780,
-        logit_bias={
-            banned_word_id: -100,
-            forced_word_id: 100,
-        },
-    )
+    params1 = SamplingParams(temperature=0,
+                             max_tokens=5,
+                             seed=8780,
+                             logit_bias={
+                                 banned_word_id: -100,
+                                 forced_word_id: 100,
+                             })
     params2 = SamplingParams(temperature=0, seed=8780, max_tokens=5)
 
     output = spyre_model.generate([prompt, prompt], [params1, params2])
@@ -281,22 +259,9 @@
 
 
 @pytest.mark.parametrize("mode", [sb_mark, cb_mark, cp_mark])
-<<<<<<< HEAD
-def test_spyre_batch1_min_tokens(
-    model: ModelInfo,
-    backend,
-    monkeypatch,
-    use_llm_cache,
-    max_model_len,
-    max_num_seqs,
-    warmup_shapes,
-    mode: str,
-):
-=======
 def test_spyre_batch1_min_tokens(model: ModelInfo, backend, monkeypatch,
                                  use_llm_cache, max_model_len, max_num_seqs,
                                  warmup_shapes, mode: str):
->>>>>>> bc9a0b70
     spyre_model = get_cached_llm(
         model=model,
         max_model_len=max_model_len,
@@ -306,18 +271,18 @@
         warmup_shapes=warmup_shapes if mode == "sb" else None,
         max_num_seqs=max_num_seqs if mode == "cb" or mode == "cp" else None,
         max_num_batched_tokens=128 if mode == "cp" else None,
-<<<<<<< HEAD
-        use_cb=mode == "cb" or mode == "cp",
-    )
-=======
         use_cb=mode == "cb" or mode == "cp")
->>>>>>> bc9a0b70
     prompt = "What is the capital of the USA?"
     tokenizer = spyre_model.get_tokenizer()
     eos_id = tokenizer.eos_token_id
 
-    params1 = SamplingParams(min_tokens=10, logit_bias={eos_id: 1000}, seed=8780, max_tokens=20)
-    params2 = SamplingParams(seed=8780, logit_bias={eos_id: 1000}, max_tokens=20)
+    params1 = SamplingParams(min_tokens=10,
+                             logit_bias={eos_id: 1000},
+                             seed=8780,
+                             max_tokens=20)
+    params2 = SamplingParams(seed=8780,
+                             logit_bias={eos_id: 1000},
+                             max_tokens=20)
 
     output = spyre_model.generate([prompt] * 2, [params1, params2])
 
@@ -329,9 +294,8 @@
     assert len(output[1].outputs[0].token_ids) == 1
 
 
-def test_spyre_batch1_ignore_eos(
-    model: ModelInfo, backend, monkeypatch, use_llm_cache, warmup_shapes
-):
+def test_spyre_batch1_ignore_eos(model: ModelInfo, backend, monkeypatch,
+                                 use_llm_cache, warmup_shapes):
     spyre_model = get_cached_llm(
         model=model,
         max_model_len=128,
@@ -344,32 +308,19 @@
     eos_id = tokenizer.eos_token_id
     prompt = "This is the end of the story"
 
-    params1 = SamplingParams(ignore_eos=True, logit_bias={eos_id: 50}, seed=8780, max_tokens=20)
-    params2 = SamplingParams(ignore_eos=False, logit_bias={eos_id: 50}, seed=8780, max_tokens=20)
+    params1 = SamplingParams(ignore_eos=True,
+                             logit_bias={eos_id: 50},
+                             seed=8780,
+                             max_tokens=20)
+    params2 = SamplingParams(ignore_eos=False,
+                             logit_bias={eos_id: 50},
+                             seed=8780,
+                             max_tokens=20)
 
     output1 = spyre_model.generate(prompt, params1)[0]
     output2 = spyre_model.generate(prompt, params2)[0]
 
     assert len(output1.outputs[0].token_ids) == 20
-<<<<<<< HEAD
-    assert len(output2.outputs[0].token_ids) != len(output1.outputs[0].token_ids)
-
-    assert output1.outputs[0].finish_reason == "length"
-    assert output2.outputs[0].finish_reason != "length"
-
-
-@pytest.mark.parametrize("mode", [sb_mark, cb_mark, cp_mark])
-def test_spyre_batch1_min_p(
-    model: ModelInfo,
-    backend,
-    monkeypatch,
-    use_llm_cache,
-    max_model_len,
-    max_num_seqs,
-    warmup_shapes,
-    mode: str,
-):
-=======
     assert len(output2.outputs[0].token_ids) != len(
         output1.outputs[0].token_ids)
 
@@ -381,7 +332,6 @@
 def test_spyre_batch1_min_p(model: ModelInfo, backend, monkeypatch,
                             use_llm_cache, max_model_len, max_num_seqs,
                             warmup_shapes, mode: str):
->>>>>>> bc9a0b70
     spyre_model = get_cached_llm(
         model=model,
         max_model_len=max_model_len,
@@ -391,12 +341,7 @@
         warmup_shapes=warmup_shapes if mode == "sb" else None,
         max_num_seqs=max_num_seqs if mode == "cb" or mode == "cp" else None,
         max_num_batched_tokens=128 if mode == "cp" else None,
-<<<<<<< HEAD
-        use_cb=mode == "cb" or mode == "cp",
-    )
-=======
         use_cb=mode == "cb" or mode == "cp")
->>>>>>> bc9a0b70
     prompt = "The opposite of black is"
     params1 = SamplingParams(min_p=0.5, temperature=1, max_tokens=5)
     params2 = SamplingParams(temperature=1, max_tokens=5)
@@ -408,9 +353,8 @@
 
 
 @pytest.mark.xfail(reason="Failing currently because of output mismatch")
-def test_spyre_batch1_bad_words(
-    model: ModelInfo, backend, monkeypatch, use_llm_cache, warmup_shapes
-):
+def test_spyre_batch1_bad_words(model: ModelInfo, backend, monkeypatch,
+                                use_llm_cache, warmup_shapes):
     spyre_model = get_cached_llm(
         model=model,
         max_model_len=128,
@@ -420,9 +364,10 @@
         warmup_shapes=warmup_shapes,
     )
     prompt = "The capital of France is"
-    params1 = SamplingParams(
-        max_tokens=5, temperature=0, seed=8780, bad_words=[" Paris", " Parisi", " France"]
-    )
+    params1 = SamplingParams(max_tokens=5,
+                             temperature=0,
+                             seed=8780,
+                             bad_words=[" Paris", " Parisi", " France"])
     params2 = SamplingParams(max_tokens=5, seed=8780, temperature=0)
 
     output1 = spyre_model.generate(prompt, params1)[0]
@@ -433,9 +378,8 @@
     assert output1.outputs[0].text != output2.outputs[0].text
 
 
-def test_spyre_batch1_detokenize(
-    model: ModelInfo, backend, monkeypatch, use_llm_cache, warmup_shapes
-):
+def test_spyre_batch1_detokenize(model: ModelInfo, backend, monkeypatch,
+                                 use_llm_cache, warmup_shapes):
     spyre_model = get_cached_llm(
         model=model,
         max_model_len=128,
@@ -445,16 +389,18 @@
         warmup_shapes=warmup_shapes,
     )
     prompt = "Hello, world!"
-    params = SamplingParams(max_tokens=5, seed=8780, temperature=0, detokenize=False)
+    params = SamplingParams(max_tokens=5,
+                            seed=8780,
+                            temperature=0,
+                            detokenize=False)
     output = spyre_model.generate(prompt, params)[0]
 
     assert output.outputs[0].text == ""
     assert len(output.outputs[0].token_ids) > 0
 
 
-def test_spyre_batch1_logprobs(
-    model: ModelInfo, backend, monkeypatch, use_llm_cache, warmup_shapes
-):
+def test_spyre_batch1_logprobs(model: ModelInfo, backend, monkeypatch,
+                               use_llm_cache, warmup_shapes):
     spyre_model = get_cached_llm(
         model=model,
         max_model_len=128,
@@ -465,7 +411,10 @@
     )
     num_logprobs = 5
     prompt = "The sky is"
-    params = SamplingParams(max_tokens=5, seed=8780, temperature=0, logprobs=num_logprobs)
+    params = SamplingParams(max_tokens=5,
+                            seed=8780,
+                            temperature=0,
+                            logprobs=num_logprobs)
     output = spyre_model.generate(prompt, params)[0]
 
     completion_output = output.outputs[0]
