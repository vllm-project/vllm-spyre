"""Verification of Spyre warmup shapes

Run `python -m pytest tests/test_spyre_warmup_shapes.py`.
"""

import pytest
from spyre_util import (VLLM_VERSIONS, compare_results, generate_hf_output,
                        generate_spyre_vllm_output, get_spyre_backend_list,
                        get_spyre_model_list)
from vllm import SamplingParams


@pytest.mark.parametrize("model", get_spyre_model_list())
@pytest.mark.parametrize("prompts", [
    7 * [
        "Hello",
        "Below is an instruction that describes a task. Write a response that "
        "appropriately completes the request. Be polite in your response to "
        "the user. Provide a list of instructions for preparing chicken soup"
        " for a family of four. Indicate if the weather forecast looks good "
        "for today. Explain in a brief summary comprised of at most 50 words"
        " what you are."
    ]
])
@pytest.mark.parametrize(
    "warmup_shapes", [[(64, 20, 8),
                       (128, 20, 4)]])  # (prompt_length/new_tokens/batch_size)
@pytest.mark.parametrize("backend", get_spyre_backend_list())
<<<<<<< HEAD
@pytest.mark.parametrize("vllm_version", VLLM_VERSIONS)
=======
@pytest.mark.parametrize("vllm_version", ["V1"])
>>>>>>> f61c041b
def test_output(
    model: str,
    prompts: list[str],
    warmup_shapes: list[tuple[int, int, int]],
    backend: str,
    vllm_version: str,
) -> None:
    '''
    The warmup is based on two shapes, that 'overlap' each
    other. After the warmup, one request with the provided
    prompts is input to vLLM. There should be at least one
    prompt corresponding to each of the two warmup shapes.
    It is useful to define enough prompts to fill multiple
    batches entirely and partially, in order to test the
    handling of overlapping warmup shapes also in relation
    with the position of a prompt within a batch (not
    likely that this will be an issue, but just to be sure).
    The same prompts are also input to HF. The generated
    output including text, token ids, and logprobs, is
    verified to be identical for vLLM and HF.

    If errors occur, these can be analyzed/debugged by setting
    'DISABLE_ASSERTS = True' in spyre_util.py and by rerunning the
    test using 'pytest --capture=no tests/spyre/test_spyre_warmup_shapes.py'
    After debugging, DISABLE_ASSERTS should be reset to 'False'.
    '''

    max_new_tokens = max([t[1] for t in warmup_shapes])

    vllm_sampling_params = SamplingParams(
        max_tokens=max_new_tokens,
        temperature=0,
        logprobs=0,  # return logprobs of generated tokens only
        ignore_eos=True)

    vllm_results = generate_spyre_vllm_output(
        model=model,
        prompts=prompts,
        warmup_shapes=warmup_shapes,
        max_model_len=2048,
        block_size=2048,
        sampling_params=vllm_sampling_params,
        tensor_parallel_size=1,
        backend=backend,
        vllm_version=vllm_version)

    hf_results = generate_hf_output(model=model,
                                    prompts=prompts,
                                    max_new_tokens=max_new_tokens)

    compare_results(model=model,
                    prompts=prompts,
                    warmup_shapes=warmup_shapes,
                    tensor_parallel_size=1,
                    backend=backend,
                    vllm_results=vllm_results,
                    hf_results=hf_results)<|MERGE_RESOLUTION|>--- conflicted
+++ resolved
@@ -26,11 +26,8 @@
     "warmup_shapes", [[(64, 20, 8),
                        (128, 20, 4)]])  # (prompt_length/new_tokens/batch_size)
 @pytest.mark.parametrize("backend", get_spyre_backend_list())
-<<<<<<< HEAD
-@pytest.mark.parametrize("vllm_version", VLLM_VERSIONS)
-=======
-@pytest.mark.parametrize("vllm_version", ["V1"])
->>>>>>> f61c041b
+@pytest.mark.parametrize("vllm_version", [pytest.param("V1", marks=pytest.mark.v1, id="v1")])
+
 def test_output(
     model: str,
     prompts: list[str],
