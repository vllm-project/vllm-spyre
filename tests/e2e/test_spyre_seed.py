"""Verification of seeded random sampling to be deterministic

Run `python -m pytest tests/e2e/test_spyre_seed.py`.
"""

import math

import pytest
from spyre_util import (generate_spyre_vllm_output, get_spyre_backend_list,
                        get_spyre_model_list)
from vllm import SamplingParams


@pytest.mark.parametrize("model", get_spyre_model_list())
@pytest.mark.parametrize("prompt", [
    "Provide a list of instructions for preparing"
    " chicken soup for a family of four."
])
@pytest.mark.parametrize("temperature", [0.1, 1.0])
@pytest.mark.parametrize("seed", [42])
@pytest.mark.parametrize(
    "warmup_shape", [(64, 20, 4), (64, 20, 8), (128, 20, 4),
                     (128, 20, 8)])  # (prompt_length/new_tokens/batch_size)
@pytest.mark.parametrize("backend", get_spyre_backend_list())
def test_seed(
    model: str,
    prompt: str,
    temperature: float,
    seed: int,
    warmup_shape: tuple[int, int, int],
    backend: str,
<<<<<<< HEAD
    vllm_version: str,
    monkeypatch: pytest.MonkeyPatch,
=======
>>>>>>> 95119826
) -> None:
    '''
    The warmup is based on a single shape. After the warmup,
    output is generated for one request with 16 identical prompts
    using random sampling (non-zero temperature) in combination
    with a seed. The generated output, including text, token ids,
    logprobs is verified to be identical for all 16 sequences.
    '''

    max_new_tokens = warmup_shape[1]

    prompts = [prompt] * 16

    vllm_sampling_params = SamplingParams(
        max_tokens=max_new_tokens,
        temperature=temperature,
        logprobs=0,  # return logprobs of generated tokens only
        ignore_eos=True,
        seed=seed)

    vllm_results = generate_spyre_vllm_output(
        model=model,
        prompts=prompts,
        warmup_shapes=[warmup_shape],
        max_model_len=2048,
        block_size=2048,
        sampling_params=vllm_sampling_params,
        tensor_parallel_size=1,
<<<<<<< HEAD
        backend=backend,
        vllm_version=vllm_version,
        monkeypatch=monkeypatch)
=======
        backend=backend)
>>>>>>> 95119826

    # compare all generated outputs against the first generated output
    for vllm_result in vllm_results:
        assert vllm_result['text'] == vllm_results[0]['text']

        # compare logprobs for all tokens between
        # the current and the first sequence
        assert len(vllm_result['logprobs']) == len(vllm_results[0]['logprobs'])
        for token_id, logprob, token_id_0, logprob_0 in zip(
                vllm_result['token_ids'], vllm_result['logprobs'],
                vllm_results[0]['token_ids'], vllm_results[0]['logprobs']):
            assert token_id == token_id_0
            assert math.isclose(logprob, logprob_0, rel_tol=0.1)<|MERGE_RESOLUTION|>--- conflicted
+++ resolved
@@ -29,11 +29,7 @@
     seed: int,
     warmup_shape: tuple[int, int, int],
     backend: str,
-<<<<<<< HEAD
-    vllm_version: str,
     monkeypatch: pytest.MonkeyPatch,
-=======
->>>>>>> 95119826
 ) -> None:
     '''
     The warmup is based on a single shape. After the warmup,
@@ -62,13 +58,8 @@
         block_size=2048,
         sampling_params=vllm_sampling_params,
         tensor_parallel_size=1,
-<<<<<<< HEAD
         backend=backend,
-        vllm_version=vllm_version,
         monkeypatch=monkeypatch)
-=======
-        backend=backend)
->>>>>>> 95119826
 
     # compare all generated outputs against the first generated output
     for vllm_result in vllm_results:
