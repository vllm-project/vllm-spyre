"""Contains utilities for generating and comparing output and
returning the results"""

import math
import os
from pathlib import Path
from typing import Any, Union

import numpy as np
import pytest
import torch
from hf_result_cache import HFResultCache
from llm_cache import LLM_CACHE, get_cached_llm
from sentence_transformers import SentenceTransformer, util
from spyre_util import DecodeWarmupShapes, EmbeddingWarmupShapes, ModelInfo
from transformers import AutoModelForCausalLM, AutoTokenizer
from vllm import LLM, SamplingParams
from vllm.transformers_utils.tokenizer import get_tokenizer

DISABLE_ASSERTS = False  # used for debugging

ISCLOSE_ABS_TOL = float(os.environ.get("VLLM_SPYRE_TEST_ABS_TOL", "0.08"))
ISCLOSE_ABS_TOL_QUANTIZATION = float(os.environ.get("VLLM_SPYRE_TEST_QUANTIZED_ABS_TOL", "0.125"))

HF_RESULT_CACHE = HFResultCache()


# Hugging Face
def generate_hf_output(
    model: str | ModelInfo,
    prompts: Union[list[str], list[list[int]]],  # also accept token ids
    max_new_tokens: Union[int, list[int]],
    ignore_eos: bool = False,
    include_prompt: bool = False,
) -> list[dict[str, Any]]:
    """Loads and runs the model on cpu with transformers, caching the results.
    Returns cached results if any are found to avoid overhead."""

    if isinstance(model, ModelInfo):
        revision = model.revision
        model_name = model.name
    else:
        revision = None
        model_name = model

    if not isinstance(max_new_tokens, list):
        max_new_tokens = [max_new_tokens] * len(prompts)

    results = []
    for prompt, max_tokens in zip(prompts, max_new_tokens):
        results.append(HF_RESULT_CACHE.get_cached_result(model, prompt, max_tokens))

    if all(results):
        # Everything hit cache
        return results

    assert os.getenv("GITHUB_ACTIONS", "") != "true", (
        "HF results cache miss during Github Actions run. "
        "Please run tests locally with `-m 'cpu'` and check in the changes "
        "to hf_cache.json"
    )

    hf_model = AutoModelForCausalLM.from_pretrained(model_name, revision=revision)
    hf_tokenizer = AutoTokenizer.from_pretrained(model_name, revision=revision)
    if ignore_eos:
        hf_model.generation_config.eos_token_id = None

    for prompt_index, prompt in enumerate(prompts):
        if results[prompt_index]:
            # Already have cached result
            continue

        hf_input_tokens = (
            hf_tokenizer(prompt, return_tensors="pt").input_ids
            if isinstance(prompt[0], str)
            else torch.tensor([prompts[prompt_index]])
        )
        hf_output = hf_model.generate(
            hf_input_tokens,
            do_sample=False,
            max_new_tokens=max_new_tokens[prompt_index],
            return_dict_in_generate=True,
            output_scores=True,
        )

        # decode output tokens after first removing input tokens (prompt)
        hf_generated_text = hf_tokenizer.batch_decode(
            hf_output.sequences[:, len(hf_input_tokens[0]) :]
        )[0]
        hf_transition_scores = hf_model.compute_transition_scores(
            hf_output.sequences, hf_output.scores, normalize_logits=True
        )

        # return HF generated text, tokens, token ids and logprobs
        result = {}
        result["text"] = hf_generated_text
        result["token_ids"] = []
        result["tokens"] = []
        result["logprobs"] = []
        for tok_index, hf_logprob in enumerate(hf_transition_scores[0]):
            hf_token_id = hf_output.sequences[0][tok_index + len(hf_input_tokens[0])]
            result["token_ids"].append(hf_token_id.item())
            result["tokens"].append(hf_tokenizer.decode(hf_token_id))
            result["logprobs"].append(hf_logprob.item())
        result["token_ids"] = tuple(result["token_ids"])
        result["tokens"] = tuple(result["tokens"])
        result["logprobs"] = tuple(result["logprobs"])
        if include_prompt:
            result["prompt"] = prompt

        # Save and cache new result
        results[prompt_index] = result
        HF_RESULT_CACHE.add_to_cache(model, prompt, max_new_tokens[prompt_index], result)

    # Write back to the cache
    HF_RESULT_CACHE.write_cache()
    return results


# compare results
def compare_results(
    model: str | ModelInfo,
    tensor_parallel_size: int,
    backend: str,
    vllm_results: list[dict[str, Any]],
    hf_results: list[dict[str, Any]],
    prompts: list[str] | None = None,
):
    revision = None
    if isinstance(model, ModelInfo):
        revision = model.revision
        model = model.name

    if prompts is None:
        prompts = [""] * len(vllm_results)

    tokenizer = None
    # Decode the prompts if needed
    for idx in range(len(prompts)):
        prompt = prompts[idx]
        if not all(isinstance(t, int) for t in prompt):
            continue
        tokenizer = get_tokenizer(model, revision=revision) if tokenizer is None else tokenizer
        prompts[idx] = tokenizer.decode(prompt)

    print(f"\nmodel:         {model:s}")
    print(f"tp size:       {tensor_parallel_size}")
    print(f"backend:       {backend:s}")
    print(f"\n#prompts:      {len(prompts):d}")
    print(
        f"#HF results:   {len(hf_results):d}"
        f"{'' if len(hf_results) == len(prompts) else '  ERROR':s}"
    )
    print(
        f"#vLLM results: {len(vllm_results):d}"
        f"{'' if len(vllm_results) == len(prompts) else '  ERROR':s}"
    )
    print()

    assert DISABLE_ASSERTS or len(hf_results) == len(vllm_results)
    assert DISABLE_ASSERTS or len(hf_results) == len(prompts)

    for prompt_index, (prompt, hf_result, vllm_result) in enumerate(
        zip(prompts, hf_results, vllm_results)
    ):
        if "text" in vllm_result:
            err_msg = "" if hf_result["text"] == vllm_result["text"] else "  ERROR"
            print(f"\nprompt {prompt_index:3d}:    {repr(prompt):s}")
            print("generated:")
            print(f"        HF:    {repr(hf_result['text']):s}")
            print(f"        vLLM:  {repr(vllm_result['text']):s}{err_msg}")
            print()

        if isinstance(hf_result["token_ids"], list):
            hf_result["token_ids"] = tuple(hf_result["token_ids"])

        if len(hf_result["tokens"]) > 0:
            print(
                "   token id. token               logprob      "
                "   token id. token               logprob"
            )

            logprob_abs_diff_list = []
            logprob_rel_diff_list = []

            for i, (hf_token_id, hf_logprob, vllm_token_id, vllm_logprob) in enumerate(
                zip(
                    hf_result["token_ids"],
                    hf_result["logprobs"],
                    vllm_result["token_ids"],
                    vllm_result["logprobs"],
                )
            ):
                logprob_abs_diff = math.fabs(hf_logprob - vllm_logprob)
                logprob_abs_diff_list.append(logprob_abs_diff)
                logprob_rel_diff = math.fabs(
                    logprob_abs_diff / max(math.fabs(hf_logprob), math.fabs(vllm_logprob))
                )
                logprob_rel_diff_list.append(logprob_rel_diff)

                hf_token = repr(hf_result["tokens"][i]) if "tokens" in vllm_result else "-"
                vllm_token = repr(vllm_result["tokens"][i]) if "tokens" in vllm_result else "-"
                print(
                    f"HF: {hf_token_id:8d} {hf_token:14s} {hf_logprob:14f}  "
                    f"vLLM: {vllm_token_id:8d} {vllm_token:14s} "
                    f"{vllm_logprob:14f}  ",
                    end="",
                )

                if "FP8" in model:
                    # TODO: Improve this. For now our testing model can be
                    # solved with this logic
                    abs_tol = ISCLOSE_ABS_TOL_QUANTIZATION
                else:
                    abs_tol = ISCLOSE_ABS_TOL

                hf_token_prob = math.exp(hf_logprob)
                vllm_token_prob = math.exp(vllm_logprob)

                if hf_token_id != vllm_token_id:  # different tokens
                    if backend == "sendnn" and math.isclose(
                        hf_token_prob,
                        vllm_token_prob,
                        abs_tol=abs_tol,
                    ):
                        # probably still OK
                        print("DIVERGING")
                        break
                    else:
                        print("ERROR")
                        assert DISABLE_ASSERTS or False
                        break
                else:  # identical tokens
                    if math.isclose(
                        hf_token_prob,
                        vllm_token_prob,
                        abs_tol=abs_tol,
                    ):
                        print()
                    else:
                        prob_diff = abs(hf_token_prob - vllm_token_prob)
                        print(f"ERROR (prob_diff = {prob_diff * 100:.2f}%)")
                        assert DISABLE_ASSERTS or False
                        break

            print()
            print(
                "logprob absolute differences: "
                f"average={np.mean(logprob_abs_diff_list):f}  "
                f"maximum={np.max(logprob_abs_diff_list):f}"
            )
            print(
                "logprob relative differences: "
                f"average={np.mean(logprob_rel_diff_list):f}  "
                f"maximum={np.max(logprob_rel_diff_list):f}"
            )

        if hf_result["token_ids"] != vllm_result["token_ids"]:
            print(hf_result["token_ids"])
            print(vllm_result["token_ids"])
        assert (
            DISABLE_ASSERTS
            or backend == "sendnn"
            or hf_result["token_ids"] == vllm_result["token_ids"]
        ), f"Token ids differ: {hf_result['token_ids']} != {vllm_result['token_ids']}"

        print()


def check_output_against_hf(
    model: str | ModelInfo, backend, max_new_tokens, vllm_results, prompts
) -> None:
    hf_outputs = generate_hf_output(
        model=model,
        prompts=prompts,
        max_new_tokens=max_new_tokens,
        ignore_eos=True,
    )
    compare_results(
        model=model,
        tensor_parallel_size=1,
        backend=backend,
        vllm_results=vllm_results,
        hf_results=hf_outputs,
        prompts=prompts,
    )


# Hugging Face
def st_embeddings(model: str | ModelInfo, prompts: list[str]) -> list[dict[str, Any]]:
    if isinstance(model, ModelInfo):
        model = SentenceTransformer(model.name, revision=model.revision)
    else:
        model = SentenceTransformer(model)

    results = []
    for prompt in prompts:
        embeddings = model.encode(prompt)

        # return ST generated embeddings
        result = {}
        result["embeddings"] = embeddings
        results.append(result)

    return results


# compare results
def compare_embedding_results(
    model: str | ModelInfo,
    prompts: list[str],
    warmup_shapes: EmbeddingWarmupShapes,
    tensor_parallel_size: int,
    backend: str,
    vllm_results: list[dict[str, Any]],
    hf_results: list[dict[str, Any]],
):
    print(f"\nmodel:         {model}")
    print(f"warmup shapes: {warmup_shapes}")
    print(f"tp size:       {tensor_parallel_size}")
    print(f"backend:       {backend:s}")
    print(f"\n#prompts:      {len(prompts):d}")
    print(
        f"#HF results:   {len(hf_results):d}"
        f"{'' if len(hf_results) == len(prompts) else '  ERROR':s}"
    )
    print(
        f"#vLLM results: {len(vllm_results):d}"
        f"{'' if len(vllm_results) == len(prompts) else '  ERROR':s}"
    )
    print()

    assert DISABLE_ASSERTS or len(hf_results) == len(vllm_results)
    assert DISABLE_ASSERTS or len(hf_results) == len(prompts)

    for hf_result, vllm_result in zip(hf_results, vllm_results):
        sim = util.pytorch_cos_sim(hf_result["embeddings"], vllm_result["embeddings"])

        assert math.isclose(sim, 1.0, rel_tol=0.05)


# vLLM / Spyre
def spyre_vllm_embeddings(
    model: str | ModelInfo,
    prompts: list[str],
    max_model_len: int,
    tensor_parallel_size: int,
    backend: str,
) -> list[dict[str, Any]]:
    # NB: This doesn't use the same LLM caching as generate_spyre_vllm_output
    # There aren't as many embedding tests so it's not worth the effort atm to
    # cache

    # Clear any cached decoder model
    LLM_CACHE.clear()

    if isinstance(model, ModelInfo):
        revision = model.revision
        model_name = model.name
    else:
        revision = None
        model_name = model

    vllm_model = LLM(
        model=model_name,
        tokenizer=model_name,
        max_model_len=max_model_len,
        tensor_parallel_size=tensor_parallel_size,
        revision=revision,
        tokenizer_revision=revision,
    )

    vllm_outputs = vllm_model.embed(prompts)

    results = []
    for req_output in vllm_outputs:
        result = {}
        result["embeddings"] = req_output.outputs.embedding
        results.append(result)

    return results


def setup_golden_token(
    model: ModelInfo,
    sampling_params: Union[SamplingParams, list[SamplingParams]],
    hf_outputs: list[dict[str, Any]],
) -> list[SamplingParams]:
    abs_tol = ISCLOSE_ABS_TOL_QUANTIZATION if model.is_quantized else ISCLOSE_ABS_TOL

    if isinstance(sampling_params, SamplingParams):
        # golden tokens injection is per request, so we clone SamplingParams
        sampling_params = [sampling_params.clone() for _ in hf_outputs]

    assert len(sampling_params) == len(hf_outputs)
    for idx, (param, hf) in enumerate(zip(sampling_params, hf_outputs)):
        param.extra_args = {
            "golden_token_injector": {
                "expected_token_ids": hf["token_ids"],
                "expected_logprobs": hf["logprobs"],
                "error_threshold": abs_tol,
                "label": f"#{idx}",
            }
        }
    return sampling_params


# wrapper to be able to mark some tests as xfail for logprobs diffs but
# still run and report the comparison
def maybe_xfail(func):
<<<<<<< HEAD
    def wrapper(*args, **kwargs):
        model = kwargs["model"]
        use_cb = kwargs.get("use_cb", False)
        if "micro-g3.3-8b-instruct-1b" in model.name and model.is_quantized and not use_cb:
=======

    def wrapper(*args, **kwargs):
        model = kwargs["model"]
        use_cb = kwargs.get("use_cb", False)
        if "micro-g3.3-8b-instruct-1b" in model.name \
            and model.is_quantized \
            and not use_cb:
>>>>>>> bc9a0b70
            try:
                func(*args, **kwargs)
            except AssertionError as e:
                print(e)
            pytest.xfail(
                "Micro model FP8 static-batch compilation may result in"
<<<<<<< HEAD
                " a model that fails quality checks"
            )
=======
                " a model that fails quality checks")
>>>>>>> bc9a0b70
        else:
            func(*args, **kwargs)

    return wrapper


@maybe_xfail
def validate_vllm_vs_hf_output(
<<<<<<< HEAD
    model: ModelInfo,
    prompts: Union[list[str], list[list[int]]],
    max_model_len: int,
    max_new_tokens: Union[int, list[int]],
    sampling_params: Union[SamplingParams, list[SamplingParams]],
    tensor_parallel_size: int,
    backend: str,
    monkeypatch: pytest.MonkeyPatch,
    warmup_shapes: DecodeWarmupShapes | None = None,
    max_num_seqs: int | None = None,
    use_cb: bool = False,
    use_golden_token=True,
    max_num_batched_tokens: int | None = None,
) -> None:
=======
        model: ModelInfo,
        prompts: Union[list[str], list[list[int]]],
        max_model_len: int,
        max_new_tokens: Union[int, list[int]],
        sampling_params: Union[SamplingParams, list[SamplingParams]],
        tensor_parallel_size: int,
        backend: str,
        monkeypatch: pytest.MonkeyPatch,
        warmup_shapes: DecodeWarmupShapes | None = None,
        max_num_seqs: Optional[int] = None,
        use_cb: bool = False,
        use_golden_token=True,
        max_num_batched_tokens: Optional[int] = None) -> None:
>>>>>>> bc9a0b70
    hf_outputs = generate_hf_output(
        model=model,
        prompts=prompts,
        max_new_tokens=max_new_tokens,
        ignore_eos=True,
    )

    if use_golden_token:
        sampling_params = setup_golden_token(model, sampling_params, hf_outputs)

    vllm_results = generate_spyre_vllm_output(
        model=model,
        prompts=prompts,
        max_model_len=max_model_len,
        sampling_params=sampling_params,
        tensor_parallel_size=tensor_parallel_size,
        backend=backend,
        monkeypatch=monkeypatch,
        warmup_shapes=warmup_shapes,
        max_num_seqs=max_num_seqs,
        max_num_batched_tokens=max_num_batched_tokens,
        use_cb=use_cb,
    )

    compare_results(
        model=model,
        tensor_parallel_size=1,
        backend=backend,
        vllm_results=vllm_results,
        hf_results=hf_outputs,
        prompts=prompts,
    )


# vLLM / Spyre
def generate_spyre_vllm_output(
    model: str | ModelInfo,
    prompts: Union[list[str], list[list[int]]],
    max_model_len: int,
    sampling_params: Union[SamplingParams, list[SamplingParams]],
    tensor_parallel_size: int,
    backend: str,
    monkeypatch: pytest.MonkeyPatch,
    warmup_shapes: DecodeWarmupShapes | None = None,
    max_num_seqs: int | None = None,
    use_cb: bool = False,
<<<<<<< HEAD
    max_num_batched_tokens: int | None = None,
=======
    max_num_batched_tokens: Optional[int] = None,
>>>>>>> bc9a0b70
) -> list[dict[str, Any]]:
    # Allows to run multiprocess V1 engine without dumping meaningless logs at
    # shutdown engine this context.
    monkeypatch.setenv("VLLM_SPYRE_OVERRIDE_SIGNALS_HANDLER", "1")

    vllm_model = get_cached_llm(
        model=model,
        max_model_len=max_model_len,
        tensor_parallel_size=tensor_parallel_size,
        backend=backend,
        monkeypatch=monkeypatch,
        warmup_shapes=warmup_shapes,
        max_num_seqs=max_num_seqs,
        max_num_batched_tokens=max_num_batched_tokens,
        use_cb=use_cb,
    )

    vllm_outputs = vllm_model.generate(prompts, sampling_params)
    results = []

    for req_output in vllm_outputs:
        result = extract_output(req_output)
        results.append(result)

    return results


def extract_output(req_output):
    """Extract text, token_ids, tokens, and logprobs from request output."""

    result = {}
    result["text"] = req_output.outputs[0].text

    # TODO: Workaround for V1, if request does not fit in a warmup shape
    # token_ids may be filled with -1.
    token_ids = [t for t in req_output.outputs[0].token_ids if t >= 0]
    result["token_ids"] = tuple(token_ids)
    result["tokens"] = tuple(
        req_output.outputs[0].logprobs[i][t].decoded_token for i, t in enumerate(token_ids)
    )
    result["logprobs"] = tuple(
        req_output.outputs[0].logprobs[i][t].logprob for i, t in enumerate(token_ids)
    )

    return result


def generate_cache_for_test_swap_decode_programs_for_cb(
    model: str | ModelInfo, prompts: list[str], parent_path: str
):
    """
    This function bakes the generation of prompts with long contexts. Which
    currently are used in the test
    `test_spyre_cb::test_swap_decode_programs_for_cb`.
    """

    # Generate
    assert len(prompts) == 4

    p8k = 8 * 1024
    p16k = 16 * 1024
    p32k = 32 * 1024

    import pickle

    hf_outputs = generate_hf_output(
        model=model,
        prompts=prompts[0:2],
        max_new_tokens=p8k,
        ignore_eos=True,
        include_prompt=True,
    )
    with open(Path(parent_path) / "prompts_8k_bs2.pickle", "wb") as f:
        f.write(pickle.dumps(hf_outputs))

    hf_outputs = generate_hf_output(
        model=model,
        prompts=[prompts[2]],
        max_new_tokens=p16k,
        ignore_eos=True,
        include_prompt=True,
    )
    with open(Path(parent_path) / "prompts_16k_bs1.pickle", "wb") as f:
        f.write(pickle.dumps(hf_outputs))

    hf_outputs = generate_hf_output(
        model=model,
        prompts=[prompts[3]],
        max_new_tokens=p32k,
        ignore_eos=True,
        include_prompt=True,
    )
    with open(Path(parent_path) / "prompts_32k_bs1.pickle", "wb") as f:
        f.write(pickle.dumps(hf_outputs))<|MERGE_RESOLUTION|>--- conflicted
+++ resolved
@@ -4,7 +4,7 @@
 import math
 import os
 from pathlib import Path
-from typing import Any, Union
+from typing import Any, Optional, Union
 
 import numpy as np
 import pytest
@@ -19,8 +19,10 @@
 
 DISABLE_ASSERTS = False  # used for debugging
 
-ISCLOSE_ABS_TOL = float(os.environ.get("VLLM_SPYRE_TEST_ABS_TOL", "0.08"))
-ISCLOSE_ABS_TOL_QUANTIZATION = float(os.environ.get("VLLM_SPYRE_TEST_QUANTIZED_ABS_TOL", "0.125"))
+ISCLOSE_ABS_TOL = \
+    float(os.environ.get("VLLM_SPYRE_TEST_ABS_TOL", '0.08'))
+ISCLOSE_ABS_TOL_QUANTIZATION = \
+    float(os.environ.get("VLLM_SPYRE_TEST_QUANTIZED_ABS_TOL", '0.125'))
 
 HF_RESULT_CACHE = HFResultCache()
 
@@ -48,7 +50,8 @@
 
     results = []
     for prompt, max_tokens in zip(prompts, max_new_tokens):
-        results.append(HF_RESULT_CACHE.get_cached_result(model, prompt, max_tokens))
+        results.append(
+            HF_RESULT_CACHE.get_cached_result(model, prompt, max_tokens))
 
     if all(results):
         # Everything hit cache
@@ -57,24 +60,23 @@
     assert os.getenv("GITHUB_ACTIONS", "") != "true", (
         "HF results cache miss during Github Actions run. "
         "Please run tests locally with `-m 'cpu'` and check in the changes "
-        "to hf_cache.json"
-    )
-
-    hf_model = AutoModelForCausalLM.from_pretrained(model_name, revision=revision)
+        "to hf_cache.json")
+
+    hf_model = AutoModelForCausalLM.from_pretrained(model_name,
+                                                    revision=revision)
     hf_tokenizer = AutoTokenizer.from_pretrained(model_name, revision=revision)
     if ignore_eos:
         hf_model.generation_config.eos_token_id = None
 
     for prompt_index, prompt in enumerate(prompts):
+
         if results[prompt_index]:
             # Already have cached result
             continue
 
-        hf_input_tokens = (
-            hf_tokenizer(prompt, return_tensors="pt").input_ids
-            if isinstance(prompt[0], str)
-            else torch.tensor([prompts[prompt_index]])
-        )
+        hf_input_tokens = (hf_tokenizer(
+            prompt, return_tensors="pt").input_ids if isinstance(
+                prompt[0], str) else torch.tensor([prompts[prompt_index]]))
         hf_output = hf_model.generate(
             hf_input_tokens,
             do_sample=False,
@@ -85,11 +87,9 @@
 
         # decode output tokens after first removing input tokens (prompt)
         hf_generated_text = hf_tokenizer.batch_decode(
-            hf_output.sequences[:, len(hf_input_tokens[0]) :]
-        )[0]
+            hf_output.sequences[:, len(hf_input_tokens[0]):])[0]
         hf_transition_scores = hf_model.compute_transition_scores(
-            hf_output.sequences, hf_output.scores, normalize_logits=True
-        )
+            hf_output.sequences, hf_output.scores, normalize_logits=True)
 
         # return HF generated text, tokens, token ids and logprobs
         result = {}
@@ -98,7 +98,8 @@
         result["tokens"] = []
         result["logprobs"] = []
         for tok_index, hf_logprob in enumerate(hf_transition_scores[0]):
-            hf_token_id = hf_output.sequences[0][tok_index + len(hf_input_tokens[0])]
+            hf_token_id = hf_output.sequences[0][tok_index +
+                                                 len(hf_input_tokens[0])]
             result["token_ids"].append(hf_token_id.item())
             result["tokens"].append(hf_tokenizer.decode(hf_token_id))
             result["logprobs"].append(hf_logprob.item())
@@ -110,7 +111,8 @@
 
         # Save and cache new result
         results[prompt_index] = result
-        HF_RESULT_CACHE.add_to_cache(model, prompt, max_new_tokens[prompt_index], result)
+        HF_RESULT_CACHE.add_to_cache(model, prompt,
+                                     max_new_tokens[prompt_index], result)
 
     # Write back to the cache
     HF_RESULT_CACHE.write_cache()
@@ -124,7 +126,7 @@
     backend: str,
     vllm_results: list[dict[str, Any]],
     hf_results: list[dict[str, Any]],
-    prompts: list[str] | None = None,
+    prompts: Optional[list[str]] = None,
 ):
     revision = None
     if isinstance(model, ModelInfo):
@@ -140,31 +142,28 @@
         prompt = prompts[idx]
         if not all(isinstance(t, int) for t in prompt):
             continue
-        tokenizer = get_tokenizer(model, revision=revision) if tokenizer is None else tokenizer
+        tokenizer = get_tokenizer(
+            model, revision=revision) if tokenizer is None else tokenizer
         prompts[idx] = tokenizer.decode(prompt)
 
     print(f"\nmodel:         {model:s}")
     print(f"tp size:       {tensor_parallel_size}")
     print(f"backend:       {backend:s}")
     print(f"\n#prompts:      {len(prompts):d}")
-    print(
-        f"#HF results:   {len(hf_results):d}"
-        f"{'' if len(hf_results) == len(prompts) else '  ERROR':s}"
-    )
-    print(
-        f"#vLLM results: {len(vllm_results):d}"
-        f"{'' if len(vllm_results) == len(prompts) else '  ERROR':s}"
-    )
+    print(f"#HF results:   {len(hf_results):d}"
+          f"{'' if len(hf_results) == len(prompts) else '  ERROR':s}")
+    print(f"#vLLM results: {len(vllm_results):d}"
+          f"{'' if len(vllm_results) == len(prompts) else '  ERROR':s}")
     print()
 
     assert DISABLE_ASSERTS or len(hf_results) == len(vllm_results)
     assert DISABLE_ASSERTS or len(hf_results) == len(prompts)
 
     for prompt_index, (prompt, hf_result, vllm_result) in enumerate(
-        zip(prompts, hf_results, vllm_results)
-    ):
+            zip(prompts, hf_results, vllm_results)):
         if "text" in vllm_result:
-            err_msg = "" if hf_result["text"] == vllm_result["text"] else "  ERROR"
+            err_msg = "" if hf_result["text"] == vllm_result[
+                "text"] else "  ERROR"
             print(f"\nprompt {prompt_index:3d}:    {repr(prompt):s}")
             print("generated:")
             print(f"        HF:    {repr(hf_result['text']):s}")
@@ -175,31 +174,31 @@
             hf_result["token_ids"] = tuple(hf_result["token_ids"])
 
         if len(hf_result["tokens"]) > 0:
-            print(
-                "   token id. token               logprob      "
-                "   token id. token               logprob"
-            )
+            print("   token id. token               logprob      "
+                  "   token id. token               logprob")
 
             logprob_abs_diff_list = []
             logprob_rel_diff_list = []
 
-            for i, (hf_token_id, hf_logprob, vllm_token_id, vllm_logprob) in enumerate(
-                zip(
-                    hf_result["token_ids"],
-                    hf_result["logprobs"],
-                    vllm_result["token_ids"],
-                    vllm_result["logprobs"],
-                )
-            ):
+            for i, (hf_token_id, hf_logprob, vllm_token_id,
+                    vllm_logprob) in enumerate(
+                        zip(
+                            hf_result["token_ids"],
+                            hf_result["logprobs"],
+                            vllm_result["token_ids"],
+                            vllm_result["logprobs"],
+                        )):
                 logprob_abs_diff = math.fabs(hf_logprob - vllm_logprob)
                 logprob_abs_diff_list.append(logprob_abs_diff)
                 logprob_rel_diff = math.fabs(
-                    logprob_abs_diff / max(math.fabs(hf_logprob), math.fabs(vllm_logprob))
-                )
+                    logprob_abs_diff /
+                    max(math.fabs(hf_logprob), math.fabs(vllm_logprob)))
                 logprob_rel_diff_list.append(logprob_rel_diff)
 
-                hf_token = repr(hf_result["tokens"][i]) if "tokens" in vllm_result else "-"
-                vllm_token = repr(vllm_result["tokens"][i]) if "tokens" in vllm_result else "-"
+                hf_token = (repr(hf_result["tokens"][i])
+                            if "tokens" in vllm_result else "-")
+                vllm_token = (repr(vllm_result["tokens"][i])
+                              if "tokens" in vllm_result else "-")
                 print(
                     f"HF: {hf_token_id:8d} {hf_token:14s} {hf_logprob:14f}  "
                     f"vLLM: {vllm_token_id:8d} {vllm_token:14s} "
@@ -219,9 +218,9 @@
 
                 if hf_token_id != vllm_token_id:  # different tokens
                     if backend == "sendnn" and math.isclose(
-                        hf_token_prob,
-                        vllm_token_prob,
-                        abs_tol=abs_tol,
+                            hf_token_prob,
+                            vllm_token_prob,
+                            abs_tol=abs_tol,
                     ):
                         # probably still OK
                         print("DIVERGING")
@@ -232,62 +231,56 @@
                         break
                 else:  # identical tokens
                     if math.isclose(
-                        hf_token_prob,
-                        vllm_token_prob,
-                        abs_tol=abs_tol,
+                            hf_token_prob,
+                            vllm_token_prob,
+                            abs_tol=abs_tol,
                     ):
                         print()
                     else:
                         prob_diff = abs(hf_token_prob - vllm_token_prob)
-                        print(f"ERROR (prob_diff = {prob_diff * 100:.2f}%)")
+                        print(f"ERROR (prob_diff"
+                              f" = {prob_diff * 100:.2f}%)")
                         assert DISABLE_ASSERTS or False
                         break
 
             print()
-            print(
-                "logprob absolute differences: "
-                f"average={np.mean(logprob_abs_diff_list):f}  "
-                f"maximum={np.max(logprob_abs_diff_list):f}"
-            )
-            print(
-                "logprob relative differences: "
-                f"average={np.mean(logprob_rel_diff_list):f}  "
-                f"maximum={np.max(logprob_rel_diff_list):f}"
-            )
-
-        if hf_result["token_ids"] != vllm_result["token_ids"]:
-            print(hf_result["token_ids"])
-            print(vllm_result["token_ids"])
-        assert (
-            DISABLE_ASSERTS
-            or backend == "sendnn"
-            or hf_result["token_ids"] == vllm_result["token_ids"]
-        ), f"Token ids differ: {hf_result['token_ids']} != {vllm_result['token_ids']}"
+            print("logprob absolute differences: "
+                  f"average={np.mean(logprob_abs_diff_list):f}  "
+                  f"maximum={np.max(logprob_abs_diff_list):f}")
+            print("logprob relative differences: "
+                  f"average={np.mean(logprob_rel_diff_list):f}  "
+                  f"maximum={np.max(logprob_rel_diff_list):f}")
+
+        if hf_result['token_ids'] != vllm_result['token_ids']:
+            print(hf_result['token_ids'])
+            print(vllm_result['token_ids'])
+        assert DISABLE_ASSERTS or backend == 'sendnn' or\
+            hf_result['token_ids'] == vllm_result['token_ids'], \
+            f"Token ids differ: {hf_result['token_ids']} != " \
+            f"{vllm_result['token_ids']}"
 
         print()
 
 
-def check_output_against_hf(
-    model: str | ModelInfo, backend, max_new_tokens, vllm_results, prompts
-) -> None:
+def check_output_against_hf(model: str | ModelInfo, backend, max_new_tokens,
+                            vllm_results, prompts) -> None:
     hf_outputs = generate_hf_output(
         model=model,
         prompts=prompts,
         max_new_tokens=max_new_tokens,
         ignore_eos=True,
     )
-    compare_results(
-        model=model,
-        tensor_parallel_size=1,
-        backend=backend,
-        vllm_results=vllm_results,
-        hf_results=hf_outputs,
-        prompts=prompts,
-    )
+    compare_results(model=model,
+                    tensor_parallel_size=1,
+                    backend=backend,
+                    vllm_results=vllm_results,
+                    hf_results=hf_outputs,
+                    prompts=prompts)
 
 
 # Hugging Face
-def st_embeddings(model: str | ModelInfo, prompts: list[str]) -> list[dict[str, Any]]:
+def st_embeddings(model: str | ModelInfo,
+                  prompts: list[str]) -> list[dict[str, Any]]:
     if isinstance(model, ModelInfo):
         model = SentenceTransformer(model.name, revision=model.revision)
     else:
@@ -315,26 +308,25 @@
     vllm_results: list[dict[str, Any]],
     hf_results: list[dict[str, Any]],
 ):
+
     print(f"\nmodel:         {model}")
     print(f"warmup shapes: {warmup_shapes}")
     print(f"tp size:       {tensor_parallel_size}")
     print(f"backend:       {backend:s}")
     print(f"\n#prompts:      {len(prompts):d}")
-    print(
-        f"#HF results:   {len(hf_results):d}"
-        f"{'' if len(hf_results) == len(prompts) else '  ERROR':s}"
-    )
-    print(
-        f"#vLLM results: {len(vllm_results):d}"
-        f"{'' if len(vllm_results) == len(prompts) else '  ERROR':s}"
-    )
+    print(f"#HF results:   {len(hf_results):d}"
+          f"{'' if len(hf_results) == len(prompts) else '  ERROR':s}")
+    print(f"#vLLM results: {len(vllm_results):d}"
+          f"{'' if len(vllm_results) == len(prompts) else '  ERROR':s}")
     print()
 
     assert DISABLE_ASSERTS or len(hf_results) == len(vllm_results)
     assert DISABLE_ASSERTS or len(hf_results) == len(prompts)
 
     for hf_result, vllm_result in zip(hf_results, vllm_results):
-        sim = util.pytorch_cos_sim(hf_result["embeddings"], vllm_result["embeddings"])
+
+        sim = util.pytorch_cos_sim(hf_result["embeddings"], \
+                                   vllm_result["embeddings"])
 
         assert math.isclose(sim, 1.0, rel_tol=0.05)
 
@@ -386,7 +378,8 @@
     sampling_params: Union[SamplingParams, list[SamplingParams]],
     hf_outputs: list[dict[str, Any]],
 ) -> list[SamplingParams]:
-    abs_tol = ISCLOSE_ABS_TOL_QUANTIZATION if model.is_quantized else ISCLOSE_ABS_TOL
+    abs_tol = ISCLOSE_ABS_TOL_QUANTIZATION if model.is_quantized \
+        else ISCLOSE_ABS_TOL
 
     if isinstance(sampling_params, SamplingParams):
         # golden tokens injection is per request, so we clone SamplingParams
@@ -396,10 +389,10 @@
     for idx, (param, hf) in enumerate(zip(sampling_params, hf_outputs)):
         param.extra_args = {
             "golden_token_injector": {
-                "expected_token_ids": hf["token_ids"],
-                "expected_logprobs": hf["logprobs"],
+                "expected_token_ids": hf['token_ids'],
+                "expected_logprobs": hf['logprobs'],
                 "error_threshold": abs_tol,
-                "label": f"#{idx}",
+                "label": f"#{idx}"
             }
         }
     return sampling_params
@@ -408,12 +401,6 @@
 # wrapper to be able to mark some tests as xfail for logprobs diffs but
 # still run and report the comparison
 def maybe_xfail(func):
-<<<<<<< HEAD
-    def wrapper(*args, **kwargs):
-        model = kwargs["model"]
-        use_cb = kwargs.get("use_cb", False)
-        if "micro-g3.3-8b-instruct-1b" in model.name and model.is_quantized and not use_cb:
-=======
 
     def wrapper(*args, **kwargs):
         model = kwargs["model"]
@@ -421,19 +408,13 @@
         if "micro-g3.3-8b-instruct-1b" in model.name \
             and model.is_quantized \
             and not use_cb:
->>>>>>> bc9a0b70
             try:
                 func(*args, **kwargs)
             except AssertionError as e:
                 print(e)
             pytest.xfail(
                 "Micro model FP8 static-batch compilation may result in"
-<<<<<<< HEAD
-                " a model that fails quality checks"
-            )
-=======
                 " a model that fails quality checks")
->>>>>>> bc9a0b70
         else:
             func(*args, **kwargs)
 
@@ -442,22 +423,6 @@
 
 @maybe_xfail
 def validate_vllm_vs_hf_output(
-<<<<<<< HEAD
-    model: ModelInfo,
-    prompts: Union[list[str], list[list[int]]],
-    max_model_len: int,
-    max_new_tokens: Union[int, list[int]],
-    sampling_params: Union[SamplingParams, list[SamplingParams]],
-    tensor_parallel_size: int,
-    backend: str,
-    monkeypatch: pytest.MonkeyPatch,
-    warmup_shapes: DecodeWarmupShapes | None = None,
-    max_num_seqs: int | None = None,
-    use_cb: bool = False,
-    use_golden_token=True,
-    max_num_batched_tokens: int | None = None,
-) -> None:
-=======
         model: ModelInfo,
         prompts: Union[list[str], list[list[int]]],
         max_model_len: int,
@@ -471,7 +436,6 @@
         use_cb: bool = False,
         use_golden_token=True,
         max_num_batched_tokens: Optional[int] = None) -> None:
->>>>>>> bc9a0b70
     hf_outputs = generate_hf_output(
         model=model,
         prompts=prompts,
@@ -480,7 +444,8 @@
     )
 
     if use_golden_token:
-        sampling_params = setup_golden_token(model, sampling_params, hf_outputs)
+        sampling_params = setup_golden_token(model, sampling_params,
+                                             hf_outputs)
 
     vllm_results = generate_spyre_vllm_output(
         model=model,
@@ -496,14 +461,12 @@
         use_cb=use_cb,
     )
 
-    compare_results(
-        model=model,
-        tensor_parallel_size=1,
-        backend=backend,
-        vllm_results=vllm_results,
-        hf_results=hf_outputs,
-        prompts=prompts,
-    )
+    compare_results(model=model,
+                    tensor_parallel_size=1,
+                    backend=backend,
+                    vllm_results=vllm_results,
+                    hf_results=hf_outputs,
+                    prompts=prompts)
 
 
 # vLLM / Spyre
@@ -516,13 +479,9 @@
     backend: str,
     monkeypatch: pytest.MonkeyPatch,
     warmup_shapes: DecodeWarmupShapes | None = None,
-    max_num_seqs: int | None = None,
+    max_num_seqs: Optional[int] = None,
     use_cb: bool = False,
-<<<<<<< HEAD
-    max_num_batched_tokens: int | None = None,
-=======
     max_num_batched_tokens: Optional[int] = None,
->>>>>>> bc9a0b70
 ) -> list[dict[str, Any]]:
     # Allows to run multiprocess V1 engine without dumping meaningless logs at
     # shutdown engine this context.
@@ -560,19 +519,18 @@
     # token_ids may be filled with -1.
     token_ids = [t for t in req_output.outputs[0].token_ids if t >= 0]
     result["token_ids"] = tuple(token_ids)
-    result["tokens"] = tuple(
-        req_output.outputs[0].logprobs[i][t].decoded_token for i, t in enumerate(token_ids)
-    )
+    result["tokens"] = tuple(req_output.outputs[0].logprobs[i][t].decoded_token
+                             for i, t in enumerate(token_ids))
     result["logprobs"] = tuple(
-        req_output.outputs[0].logprobs[i][t].logprob for i, t in enumerate(token_ids)
+        req_output.outputs[0].logprobs[i][t].logprob \
+            for i, t in enumerate(token_ids)
     )
 
     return result
 
 
 def generate_cache_for_test_swap_decode_programs_for_cb(
-    model: str | ModelInfo, prompts: list[str], parent_path: str
-):
+        model: str | ModelInfo, prompts: list[str], parent_path: str):
     """
     This function bakes the generation of prompts with long contexts. Which
     currently are used in the test
