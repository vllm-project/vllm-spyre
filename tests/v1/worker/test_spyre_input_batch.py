# # SPDX-License-Identifier: Apache-2.0


import numpy as np
import pytest
import torch
from vllm.sampling_params import SamplingParams
from vllm.utils import is_pin_memory_available, make_tensor_with_pad
from vllm.v1.sample.logits_processor import LogitsProcessors
from vllm.v1.sample.metadata import SamplingMetadata

from vllm_spyre.v1.worker.spyre_input_batch import SamplingInputBatch, SamplingRequestState

VOCAB_SIZE = 1024
NUM_OUTPUT_TOKENS = 20
MAX_PROMPT_SIZE = 100
MAX_NUM_PROMPT_TOKENS = 64


def _remove_requests(
    input_batch: SamplingInputBatch, batch_size: int, reqs: list[SamplingRequestState]
) -> set[str]:
    """
    Remove some requests randomly from the batch and returns a set of
    request ids removed
    """

    num_reqs_to_remove = np.random.randint(0, batch_size)
    req_indices_to_remove: set[int] = set()
    for _ in range(num_reqs_to_remove):
        req_index_to_remove = np.random.randint(0, batch_size)
        req_indices_to_remove.add(req_index_to_remove)

    req_ids_to_remove: set[str] = set()
    for index in req_indices_to_remove:
        input_batch.remove_request(reqs[index].req_id)
        req_ids_to_remove.add(reqs[index].req_id)

    # FIXME: it is a bug in the current implementation that removed indices may
    # be duplicated, which can break logitsprocs tracking. Once fixed we should
    # add this assert.
    # see also: https://github.com/vllm-project/vllm-spyre/issues/508
    # removed = input_batch.batch_update_builder.removed
    # assert len(set(removed)) == len(removed), "Duplicate removed indices"

    return req_ids_to_remove


def _construct_expected_sampling_metadata(
    reqs: list[SamplingRequestState],
    req_ids_retained: set[int],
    input_batch: SamplingInputBatch,
    device: torch.device,
) -> SamplingMetadata:
    """
    Constructs and returns the expected SamplingMetadata for this
    batch.
    """
    num_reqs = len(req_ids_retained)
    output_token_ids: list[list[int]] = [list() for _ in range(num_reqs)]
    prompt_token_ids: list[list[int]] = [list() for _ in range(num_reqs)]
    presence_penalties = [0.0 for _ in range(num_reqs)]
    frequency_penalties = [0.0 for _ in range(num_reqs)]
    repetition_penalties = [1.0 for _ in range(num_reqs)]
    top_k = [VOCAB_SIZE for _ in range(num_reqs)]
    top_p = [0.0 for _ in range(num_reqs)]
    temperature = [0.0 for _ in range(num_reqs)]
    allowed_token_ids_mask = torch.zeros(num_reqs, VOCAB_SIZE, dtype=torch.bool, device=device)

    bad_words_token_ids = {}
    for req in reqs:
        if req.req_id not in req_ids_retained:
            continue
        index_in_input_batch = input_batch.req_id_to_dense_index(req.req_id)

        output_token_ids[index_in_input_batch] = req.output_token_ids
        prompt_token_ids[index_in_input_batch] = req.prompt_token_ids
<<<<<<< HEAD
        presence_penalties[index_in_input_batch] = req.sampling_params.presence_penalty
        frequency_penalties[index_in_input_batch] = req.sampling_params.frequency_penalty
        repetition_penalties[index_in_input_batch] = req.sampling_params.repetition_penalty
        top_k[index_in_input_batch] = req.sampling_params.top_k
=======
        presence_penalties[
            index_in_input_batch] = req.sampling_params.presence_penalty
        frequency_penalties[index_in_input_batch] = (
            req.sampling_params.frequency_penalty)
        repetition_penalties[index_in_input_batch] = (
            req.sampling_params.repetition_penalty)
        if req.sampling_params.top_k > 0:
            top_k[index_in_input_batch] = req.sampling_params.top_k
>>>>>>> a2801661
        top_p[index_in_input_batch] = req.sampling_params.top_p
        temperature[index_in_input_batch] = req.sampling_params.temperature
        if req.sampling_params.allowed_token_ids:
            allowed_token_ids_mask[index_in_input_batch][req.sampling_params.allowed_token_ids] = (
                True
            )
        if req.sampling_params.bad_words_token_ids:
            bad_words_token_ids[index_in_input_batch] = req.sampling_params.bad_words_token_ids

    return SamplingMetadata(
        temperature=torch.tensor(temperature, dtype=torch.float, device=device),
        all_greedy=False,
        all_random=True,
<<<<<<< HEAD
        top_p=None
        if all(x == 1.0 for x in top_p)
        else torch.tensor(top_p, dtype=torch.float, device=device),
        top_k=None
        if all(x == 0 for x in top_k)
        else torch.tensor(top_k, dtype=torch.int, device=device),
=======
        top_p=None if all(x == 1.0 for x in top_p) else torch.tensor(
            top_p, dtype=torch.float, device=device),
        top_k=None if all(x == VOCAB_SIZE for x in top_k) else torch.tensor(
            top_k, dtype=torch.int, device=device),
>>>>>>> a2801661
        generators={},
        max_num_logprobs=0,
        prompt_token_ids=make_tensor_with_pad(
            prompt_token_ids,
            pad=VOCAB_SIZE,
            device=torch.device(device),
            dtype=torch.int64,
        ),
        frequency_penalties=torch.tensor(frequency_penalties, dtype=torch.float, device=device),
        presence_penalties=torch.tensor(presence_penalties, dtype=torch.float, device=device),
        repetition_penalties=torch.tensor(repetition_penalties, dtype=torch.float, device=device),
        output_token_ids=output_token_ids,
        no_penalties=(
            all(x == 0 for x in presence_penalties)
            and all(x == 0 for x in frequency_penalties)
            and all(x == 1 for x in repetition_penalties)
        ),
        allowed_token_ids_mask=allowed_token_ids_mask,
        bad_words_token_ids=bad_words_token_ids,
        logitsprocs=LogitsProcessors(),
    )


def _create_sampling_params():
    return SamplingParams(
        top_k=np.random.randint(0, 10),
        top_p=np.random.uniform(0.0, 1.0),
        presence_penalty=np.random.uniform(-2.0, 2.0),
        repetition_penalty=np.random.uniform(0.0, 2.0),
        frequency_penalty=np.random.uniform(-2.0, 2.0),
        min_tokens=np.random.randint(1, 10),
        stop_token_ids=[np.random.randint(0, VOCAB_SIZE) for _ in range(np.random.randint(10))],
        logit_bias={0: np.random.uniform(-3.0, 3.0)},
    )


def _construct_cached_request_state(req_id_suffix: int):
    prompt_token_ids = [
        np.random.randint(0, VOCAB_SIZE) for _ in range(np.random.randint(0, MAX_PROMPT_SIZE))
    ]
    output_token_ids = [
        np.random.randint(0, VOCAB_SIZE) for _ in range(np.random.randint(0, NUM_OUTPUT_TOKENS))
    ]
    return SamplingRequestState(
        req_id=f"req_id_{req_id_suffix}",
        prompt_token_ids=prompt_token_ids,
        sampling_params=_create_sampling_params(),
        generator=None,
        output_token_ids=output_token_ids,
        left_padding=0,
    )


def compare_results(sampling_metadata, expected_sampling_metadata):
    def same(t1: torch.Tensor | None, t2: torch.Tensor | None) -> bool:
        return (t1 is None and t2 is None) or (
            t1 is not None and t2 is not None and torch.allclose(t1, t2)
        )

    # Assert the actual and expected output.
    assert torch.allclose(expected_sampling_metadata.temperature, sampling_metadata.temperature)
    assert same(expected_sampling_metadata.top_p, sampling_metadata.top_p)
    assert same(expected_sampling_metadata.top_k, sampling_metadata.top_k)
    assert torch.allclose(
        expected_sampling_metadata.frequency_penalties,
        sampling_metadata.frequency_penalties,
    )
    assert torch.allclose(
        expected_sampling_metadata.presence_penalties,
        sampling_metadata.presence_penalties,
    )
    assert torch.allclose(
        expected_sampling_metadata.repetition_penalties,
        sampling_metadata.repetition_penalties,
    )

    assert torch.allclose(
        expected_sampling_metadata.prompt_token_ids, sampling_metadata.prompt_token_ids
    )
    assert expected_sampling_metadata.output_token_ids == sampling_metadata.output_token_ids
    assert expected_sampling_metadata.no_penalties == sampling_metadata.no_penalties
    if sampling_metadata.allowed_token_ids_mask:
        assert torch.allclose(
            expected_sampling_metadata.allowed_token_ids_mask,
            sampling_metadata.allowed_token_ids_mask,
        )
    assert expected_sampling_metadata.bad_words_token_ids == sampling_metadata.bad_words_token_ids


@pytest.mark.cpu
@pytest.mark.worker
@pytest.mark.parametrize("batch_size", [1, 2, 32, 64])
def test_sampling_metadata_in_input_batch(batch_size: int):
    """
    Tests the logic for managing sampling metadata in the InputBatch.

    This test involves adding a set of requests to the InputBatch,
    followed by removing a subset of them. Afterward, the batch is compacted,
    and the `make_sampling_metadata` method is invoked on the batch. The
    output of `make_sampling_metadata` is then compared against the expected
    results to ensure correctness.
    """

    device = torch.device("cpu")
    input_batch: SamplingInputBatch = SamplingInputBatch(
        max_num_reqs=batch_size,
        max_model_len=1024,
        device=device,
        pin_memory=is_pin_memory_available(),
        vocab_size=1024,
    )
    reqs: list[SamplingRequestState] = []
    req_id_reqs = {}
    # Add requests
    for req_index in range(batch_size):
        req: SamplingRequestState = _construct_cached_request_state(req_index)
        input_batch.add_request(req, req_index)
        reqs.append(req)
        req_id_reqs[req.req_id] = req

    # Remove some requests
    req_ids_to_remove = _remove_requests(input_batch, batch_size, reqs)
    req_ids_retained = set(req_id_reqs.keys()) - req_ids_to_remove

    # Generate the sampling metadata
    sampling_metadata = input_batch._make_sampling_metadata()

    # Create expected output.
    expected_sampling_metadata = _construct_expected_sampling_metadata(
        reqs, req_ids_retained, input_batch, device=torch.device(device)
    )

    compare_results(sampling_metadata, expected_sampling_metadata)

    if len(req_ids_to_remove) == 0:
        return

    # Add more requests
    for req_index in range(len(req_ids_to_remove)):
        req: SamplingRequestState = _construct_cached_request_state(req_index + batch_size)
        input_batch.add_request(req)
        reqs.append(req)
        req_ids_retained.add(req.req_id)

    sampling_metadata = input_batch._make_sampling_metadata()

    # Create expected output.
    expected_sampling_metadata = _construct_expected_sampling_metadata(
        reqs, req_ids_retained, input_batch, device=torch.device(device)
    )

    compare_results(sampling_metadata, expected_sampling_metadata)


@pytest.mark.cpu
@pytest.mark.worker
def test_sampling_metadata_topk_edges():
    device = torch.device('cpu')
    input_batch: SamplingInputBatch = SamplingInputBatch(
        max_num_reqs=2,
        max_model_len=1024,
        device=device,
        pin_memory=is_pin_memory_available(),
        vocab_size=VOCAB_SIZE,
    )

    # top_k should be clamped to VOCAB_SIZE
    req = _construct_cached_request_state(0)
    req.sampling_params = SamplingParams(temperature=1.0, top_k=VOCAB_SIZE + 1)
    input_batch.add_request(req, 0)

    # in a batch with both greedy and sampling, default top_k should be
    # VOCAB_SIZE
    req = _construct_cached_request_state(1)
    req.sampling_params = SamplingParams(temperature=0)
    input_batch.add_request(req, 1)

    assert input_batch.top_k[0] == VOCAB_SIZE
    assert input_batch.top_k[1] == VOCAB_SIZE<|MERGE_RESOLUTION|>--- conflicted
+++ resolved
@@ -75,12 +75,6 @@
 
         output_token_ids[index_in_input_batch] = req.output_token_ids
         prompt_token_ids[index_in_input_batch] = req.prompt_token_ids
-<<<<<<< HEAD
-        presence_penalties[index_in_input_batch] = req.sampling_params.presence_penalty
-        frequency_penalties[index_in_input_batch] = req.sampling_params.frequency_penalty
-        repetition_penalties[index_in_input_batch] = req.sampling_params.repetition_penalty
-        top_k[index_in_input_batch] = req.sampling_params.top_k
-=======
         presence_penalties[
             index_in_input_batch] = req.sampling_params.presence_penalty
         frequency_penalties[index_in_input_batch] = (
@@ -89,7 +83,6 @@
             req.sampling_params.repetition_penalty)
         if req.sampling_params.top_k > 0:
             top_k[index_in_input_batch] = req.sampling_params.top_k
->>>>>>> a2801661
         top_p[index_in_input_batch] = req.sampling_params.top_p
         temperature[index_in_input_batch] = req.sampling_params.temperature
         if req.sampling_params.allowed_token_ids:
@@ -103,19 +96,10 @@
         temperature=torch.tensor(temperature, dtype=torch.float, device=device),
         all_greedy=False,
         all_random=True,
-<<<<<<< HEAD
-        top_p=None
-        if all(x == 1.0 for x in top_p)
-        else torch.tensor(top_p, dtype=torch.float, device=device),
-        top_k=None
-        if all(x == 0 for x in top_k)
-        else torch.tensor(top_k, dtype=torch.int, device=device),
-=======
         top_p=None if all(x == 1.0 for x in top_p) else torch.tensor(
             top_p, dtype=torch.float, device=device),
         top_k=None if all(x == VOCAB_SIZE for x in top_k) else torch.tensor(
             top_k, dtype=torch.int, device=device),
->>>>>>> a2801661
         generators={},
         max_num_logprobs=0,
         prompt_token_ids=make_tensor_with_pad(
