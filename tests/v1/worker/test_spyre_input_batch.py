--- conflicted
+++ resolved
@@ -65,10 +65,6 @@
                                          dtype=torch.bool,
                                          device=device)
 
-<<<<<<< HEAD
-    # index_in_input_batch = 0
-=======
->>>>>>> 38ba7566
     bad_words_token_ids = {}
     for req in reqs:
         if req.req_id not in req_ids_retained:
