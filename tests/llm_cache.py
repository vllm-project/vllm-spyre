"""Contains utilities for caching models (instantiated as vLLM endpoints)
across test cases, to speed up test runtime."""

import os
from typing import Callable, Generic, Optional, TypeVar

import pytest
from llm_cache_util import force_engine_core_shutdown, force_engine_shutdown
from spyre_util import (DecodeWarmupShapes, ModelInfo, RemoteOpenAIServer,
                        patch_environment)
from vllm import LLM, EngineArgs
from vllm.v1.engine.core import EngineCore
from vllm.v1.executor.abstract import Executor
from vllm.v1.core.block_pool import BlockPool
from vllm.v1.core.single_type_kv_cache_manager import FullAttentionManager

from vllm_spyre.v1.sample.golden_token_injector import GoldenTokenInjector

T = TypeVar("T")

## class definitions ##########################################


class ModelCache(Generic[T]):

    def __init__(self, teardown_method: Callable[[T], None] | None = None):
        self._model: T | None = None
        self._runtime_config: dict | None = None
        self._past_runtime_configs: list[dict] = []

        self.hits = 0
        self.misses = 0

        if not teardown_method:
            self._teardown = lambda x: x.shutdown()
        else:
            self._teardown = teardown_method

        self._preexisting_max_tkv = os.getenv("VLLM_DT_MAX_BATCH_TKV_LIMIT")

    def maybe_get(self, runtime_config: dict) -> T | None:
        if runtime_config == self._runtime_config:
            self.hits += 1
            return self._model

        self.misses += 1

        print(f"\n\tModel cache miss for type [{self._type()}]")
        print(f"Requested config: {runtime_config}")
        print(f"Currently cached config {self._runtime_config}\n")

        return None

    def set(self, runtime_config: dict, model: T) -> T:
        assert runtime_config not in self._past_runtime_configs, (
            f"Runtime config {runtime_config} was previously cached for type "
            f"[{self._type()}], error in test ordering!")
        self._runtime_config = runtime_config
        self._past_runtime_configs.append(self._runtime_config)
        self._model = model

        return self._model

    def clear(self):
        if self._model:
            self._teardown(self._model)
            self._model = None
            self._runtime_config = None
            if self._preexisting_max_tkv is not None:
                os.environ[
                    "VLLM_DT_MAX_BATCH_TKV_LIMIT"] = self._preexisting_max_tkv
            else:
                os.environ.pop('VLLM_DT_MAX_BATCH_TKV_LIMIT', None)

    def _type(self) -> type | None:
        if hasattr(self, "__orig_class__"):
            return self.__orig_class__.__args__[0]
        return None


class LLMCache:
    """Caches a vllm.LLM for use in subsequent tests.

    Only a single LLM can be cached at a time, as AIUs don't support loading
    multiple models at once."""

    def __init__(self):
        self._cache: ModelCache[LLM] = ModelCache[LLM](
            teardown_method=lambda x: force_engine_shutdown(x))

    def get_cached_llm(self,
                       model: str | ModelInfo,
                       max_model_len: int,
                       tensor_parallel_size: int,
                       backend: str,
                       monkeypatch: pytest.MonkeyPatch,
                       warmup_shapes: DecodeWarmupShapes | None = None,
                       max_num_seqs: Optional[int] = None,
                       use_cb: bool = False,
                       use_pc: bool = False,
                       max_num_batched_tokens: Optional[int] = None) -> LLM:
        """Creates an LLM with the provided runtime configuration.

        If the last LLM created matches the config, then returns the cached LLM
        instead to reduce LLM instantiation overhead.
        """
        runtime_config = {
            "model": model,
            "tensor_parallel_size": tensor_parallel_size,
            "backend": backend,
            "use_cb": use_cb,
            "use_pc": use_pc,
            "max_num_batched_tokens": max_num_batched_tokens
        }
        if use_cb:
            runtime_config.update({
                "max_model_len": max_model_len,
                "max_num_seqs": max_num_seqs
            })
        else:
            runtime_config.update({"warmup_shapes": tuple(warmup_shapes)})

        # Always patch the environment so that it's consistent with the LLM
        # Use chunked prefill if max_num_batched_tokens is set
        use_chunked_prefill = bool(max_num_batched_tokens)
        if use_pc:
            assert use_chunked_prefill
        patch_environment(use_cb,
                          warmup_shapes,
                          backend,
                          monkeypatch,
<<<<<<< HEAD
                          use_chunked_prefill=use_chunked_prefill)
=======
                          use_chunked_prefill=use_chunked_prefill,
                          max_num_batched_tokens=max_num_batched_tokens)
>>>>>>> 4823a7f2

        maybe_llm = self._cache.maybe_get(runtime_config)
        if maybe_llm:
            return maybe_llm
        self.clear()

        if isinstance(model, ModelInfo):
            revision = model.revision
            model_name = model.name
        else:
            revision = None
            model_name = model

        return self._cache.set(
            runtime_config,
            LLM(
                model=model_name,
                tokenizer=model_name,
                revision=revision,
                max_model_len=max_model_len,
                max_num_seqs=max_num_seqs,
                tensor_parallel_size=tensor_parallel_size,
                max_num_batched_tokens=max_num_batched_tokens,
                logits_processors=[GoldenTokenInjector],
                enable_prefix_caching=use_pc,
            ),
        )

    def clear(self) -> None:
        self._cache.clear()


class EngineCache:
    """Cache for continuous batching engines"""

    def __init__(self):
        self._cache: ModelCache[EngineCore] = ModelCache[EngineCore](
            teardown_method=lambda x: force_engine_core_shutdown(x))

    def get_engine(
        self,
        model: str | ModelInfo,
        max_model_len: int,
        max_num_seqs: int,
        available_blocks: int,
        max_num_batched_tokens: int,
        use_pc: bool,
        backend: str,
        monkeypatch,
    ) -> EngineCore:
        runtime_config = {
            "model": model,
            "max_model_len": max_model_len,
            "max_num_seqs": max_num_seqs,
            "available_blocks": available_blocks,
            "use_pc": use_pc,
            "max_num_batched_tokens": max_num_batched_tokens,
        }

        # Always patch the environment so that it's consistent with the engine
        if max_num_batched_tokens is not None and max_num_batched_tokens > 0:
            use_chunked_prefill = True
        else:
            use_chunked_prefill = False

        if use_pc:
            assert use_chunked_prefill
        patch_environment(use_cb=True,
                          warmup_shapes=None,
                          backend=backend,
                          monkeypatch=monkeypatch,
                          use_chunked_prefill=use_chunked_prefill)

        maybe_engine = self._cache.maybe_get(runtime_config)
        if maybe_engine:
            if use_pc:
                # reset the prefix cache across tests
                (maybe_engine.model_executor.driver_worker.worker.model_runner.
                 block_pool.reset_prefix_cache())
            return maybe_engine
        self.clear()

        if isinstance(model, ModelInfo):
            revision = model.revision
            model_name = model.name
        else:
            revision = None
            model_name = model

        # 🌶️🌶️🌶️
        # Messing with the blocks and context length by either:
        # - setting context < 512 tokens
        # - setting available blocks != (context * batch size // 64)
        # can cause compilation failures on spyre hardware.

        # So we first create the engine and compile with valid configs,
        # then adjust these limits in the engine's scheduler for tests.

        # Setup the engine
        # Round max_num_seqs (batch size) to the next power of two for
        # Spyre compilation. This seems more robust and helps that all tests in
        # tests/e2e/test_spyre_cb_inference_steps.py pass on Spyre.
        max_num_seqs_compiled = 1 << (max_num_seqs - 1).bit_length()
        engine_args = EngineArgs(model=model_name,
                                 tokenizer=model_name,
                                 revision=revision,
                                 max_model_len=max(max_model_len, 512),
                                 max_num_seqs=max_num_seqs_compiled,
                                 num_gpu_blocks_override=None,
                                 logits_processors=[GoldenTokenInjector],
                                 max_num_batched_tokens=max_num_batched_tokens,
                                 enable_prefix_caching=use_pc)
        vllm_config = engine_args.create_engine_config()
        executor_class = Executor.get_class(vllm_config)

        engine_core = EngineCore(vllm_config=vllm_config,
                                 executor_class=executor_class,
                                 log_stats=False)

        # Set scheduler configs for max_model_len and max_num_seqs to the
        # original values. They were changed for more robust compilation only.
        engine_core.scheduler.scheduler_config.max_model_len = max_model_len
        engine_core.scheduler.scheduler_config.max_num_seqs = max_num_seqs

        if available_blocks is not None:
            worker = engine_core.model_executor.driver_worker.worker
            # NB: We cannot create extra blocks after compilation
            assert worker.model_runner.n_blocks >= available_blocks, \
                "Cannot set available_blocks > (context * batch size // 64)"
            worker.model_runner.n_blocks = available_blocks
            # need to overwrite the block pool and kv cache manager if the
            # number of available blocks has changed
            worker.model_runner.block_pool = BlockPool(
                num_gpu_blocks=available_blocks + 1,
                enable_caching=use_pc,
                enable_kv_cache_events=False)
            worker.model_runner.kv_cache_manager = FullAttentionManager(
                kv_cache_spec=worker.model_runner._attn_spec,
                block_pool=worker.model_runner.block_pool,
                # Currently don't support models with more than one
                # attention type, e.g. full and sliding window, so
                # there is only one group.
                kv_cache_group_id=0,
                # We don't support DCP
                # https://docs.vllm.ai/en/latest/serving/context_parallel_deployment/#decode-context-parallel
                dcp_world_size=1,
            )

        return self._cache.set(
            runtime_config,
            engine_core,
        )

    def clear(self) -> None:
        self._cache.clear()


class RemoteOpenAIServerCache:

    def __init__(self):
        self._cache: ModelCache[RemoteOpenAIServer] = ModelCache[
            RemoteOpenAIServer]()

    def get_api_server(self, model: str | ModelInfo, server_args: list[str],
                       server_env: dict) -> RemoteOpenAIServer:
        """Get or create a new OpenAI server for a given model. and config"""
        runtime_config = {
            "model": model,
            "server_args": tuple(server_args),
            "server_env": server_env,
        }
        maybe_server = self._cache.maybe_get(runtime_config)
        if maybe_server:
            return maybe_server
        self.clear()

        return self._cache.set(
            runtime_config,
            RemoteOpenAIServer(model=model,
                               vllm_serve_args=server_args,
                               env_dict=server_env),
        )

    def clear(self) -> None:
        self._cache.clear()


## class definitions ##########################################

API_SERVER_CACHE = RemoteOpenAIServerCache()
LLM_CACHE = LLMCache()
ENGINE_CACHE = EngineCache()


def get_cached_llm(model: str | ModelInfo,
                   max_model_len: int,
                   tensor_parallel_size: int,
                   backend: str,
                   monkeypatch: pytest.MonkeyPatch,
                   warmup_shapes: DecodeWarmupShapes | None = None,
                   max_num_seqs: Optional[int] = None,
                   use_cb: bool = False,
                   max_num_batched_tokens: Optional[int] = None) -> LLM:
    # Clear other caches first
    API_SERVER_CACHE.clear()
    ENGINE_CACHE.clear()

    return LLM_CACHE.get_cached_llm(
        model=model,
        max_model_len=max_model_len,
        tensor_parallel_size=tensor_parallel_size,
        backend=backend,
        monkeypatch=monkeypatch,
        warmup_shapes=warmup_shapes,
        max_num_seqs=max_num_seqs,
        use_cb=use_cb,
        max_num_batched_tokens=max_num_batched_tokens,
    )


def get_cached_api_server(model: str, server_args: list[str],
                          server_env: dict) -> RemoteOpenAIServer:
    # Clear other caches first
    LLM_CACHE.clear()
    ENGINE_CACHE.clear()

    return API_SERVER_CACHE.get_api_server(
        model=model,
        server_args=server_args,
        server_env=server_env,
    )


def clear_llm_caches():
    LLM_CACHE.clear()
    API_SERVER_CACHE.clear()
    ENGINE_CACHE.clear()


def print_llm_cache_info():
    print("\n----- LLM Cache info ----\n")
    print(f"vllm.LLM Cache hits: {LLM_CACHE._cache.hits} / "
          f"misses: {LLM_CACHE._cache.misses}")
    print(f"Runtime Server Cache hits: {API_SERVER_CACHE._cache.hits} / "
          f"misses: {API_SERVER_CACHE._cache.misses}")
    print(f"Engine Core Cache hits: {ENGINE_CACHE._cache.hits} / "
          f"misses: {ENGINE_CACHE._cache.misses}")
    print("\n-------------------------\n")


def get_cached_engine(model: str,
                      max_model_len: int,
                      max_num_seqs: int,
                      available_blocks: int,
                      backend: str,
                      monkeypatch,
                      max_num_batched_tokens: int | None = None,
                      use_pc: bool = False) -> EngineCore:
    # Clear other caches first
    LLM_CACHE.clear()
    API_SERVER_CACHE.clear()

    engine = ENGINE_CACHE.get_engine(
        model=model,
        max_model_len=max_model_len,
        max_num_seqs=max_num_seqs,
        available_blocks=available_blocks,
        max_num_batched_tokens=max_num_batched_tokens,
        use_pc=use_pc,
        backend=backend,
        monkeypatch=monkeypatch,
    )

    # TODO: clean up any remaining requests from previous failed tests
    return engine<|MERGE_RESOLUTION|>--- conflicted
+++ resolved
@@ -129,12 +129,8 @@
                           warmup_shapes,
                           backend,
                           monkeypatch,
-<<<<<<< HEAD
-                          use_chunked_prefill=use_chunked_prefill)
-=======
                           use_chunked_prefill=use_chunked_prefill,
                           max_num_batched_tokens=max_num_batched_tokens)
->>>>>>> 4823a7f2
 
         maybe_llm = self._cache.maybe_get(runtime_config)
         if maybe_llm:
