--- conflicted
+++ resolved
@@ -1,12 +1,7 @@
 """Contains utilities for caching models (instantiated as vLLM endpoints)
 across test cases, to speed up test runtime."""
 
-<<<<<<< HEAD
-import os
-from typing import Callable, Generic, TypeVar
-=======
 from typing import Callable, Generic, Optional, TypeVar
->>>>>>> a2801661
 
 import pytest
 from llm_cache_util import force_engine_shutdown
@@ -83,19 +78,6 @@
             teardown_method=lambda x: force_engine_shutdown(x)
         )
 
-<<<<<<< HEAD
-    def get_cached_llm(
-        self,
-        model: str | ModelInfo,
-        max_model_len: int,
-        tensor_parallel_size: int,
-        backend: str,
-        monkeypatch: pytest.MonkeyPatch,
-        warmup_shapes: DecodeWarmupShapes | None = None,
-        max_num_seqs: int | None = None,
-        use_cb: bool = False,
-    ) -> LLM:
-=======
     def get_cached_llm(self,
                        model: str | ModelInfo,
                        max_model_len: int,
@@ -106,7 +88,6 @@
                        max_num_seqs: Optional[int] = None,
                        use_cb: bool = False,
                        max_num_batched_tokens: Optional[int] = None) -> LLM:
->>>>>>> a2801661
         """Creates an LLM with the provided runtime configuration.
 
         If the last LLM created matches the config, then returns the cached LLM
@@ -188,9 +169,6 @@
         }
 
         # Always patch the environment so that it's consistent with the engine
-<<<<<<< HEAD
-        patch_environment(use_cb=True, warmup_shapes=None, backend=backend, monkeypatch=monkeypatch)
-=======
         if max_num_batched_tokens is not None and max_num_batched_tokens > 0:
             use_chunked_prefill = True
         else:
@@ -200,7 +178,6 @@
                           backend=backend,
                           monkeypatch=monkeypatch,
                           use_chunked_prefill=use_chunked_prefill)
->>>>>>> a2801661
 
         maybe_engine = self._cache.maybe_get(runtime_config)
         if maybe_engine:
@@ -214,13 +191,6 @@
             revision = None
             model_name = model
 
-<<<<<<< HEAD
-        # Register golden token injector if not disabled
-        disable_golden_token = bool(int(os.getenv("VLLM_SPYRE_TEST_DISABLE_GOLDEN_TOKEN", "0")))
-        logits_processors = [] if disable_golden_token else [GoldenTokenInjector]
-
-=======
->>>>>>> a2801661
         # 🌶️🌶️🌶️
         # Messing with the blocks and context length by either:
         # - setting context < 512 tokens
@@ -235,17 +205,6 @@
         # Spyre compilation. This seems more robust and helps that all tests in
         # tests/e2e/test_spyre_cb_inference_steps.py pass on Spyre.
         max_num_seqs_compiled = 1 << (max_num_seqs - 1).bit_length()
-<<<<<<< HEAD
-        engine_args = EngineArgs(
-            model=model_name,
-            tokenizer=model_name,
-            max_model_len=max(max_model_len, 512),
-            max_num_seqs=max_num_seqs_compiled,
-            num_gpu_blocks_override=None,
-            revision=revision,
-            logits_processors=logits_processors,
-        )
-=======
         engine_args = EngineArgs(model=model_name,
                                  tokenizer=model_name,
                                  revision=revision,
@@ -254,7 +213,6 @@
                                  num_gpu_blocks_override=None,
                                  logits_processors=[GoldenTokenInjector],
                                  max_num_batched_tokens=max_num_batched_tokens)
->>>>>>> a2801661
         vllm_config = engine_args.create_engine_config()
         executor_class = Executor.get_class(vllm_config)
 
@@ -318,18 +276,6 @@
 ENGINE_CACHE = EngineCache()
 
 
-<<<<<<< HEAD
-def get_cached_llm(
-    model: str | ModelInfo,
-    max_model_len: int,
-    tensor_parallel_size: int,
-    backend: str,
-    monkeypatch: pytest.MonkeyPatch,
-    warmup_shapes: DecodeWarmupShapes | None = None,
-    max_num_seqs: int | None = None,
-    use_cb: bool = False,
-) -> LLM:
-=======
 def get_cached_llm(model: str | ModelInfo,
                    max_model_len: int,
                    tensor_parallel_size: int,
@@ -339,7 +285,6 @@
                    max_num_seqs: Optional[int] = None,
                    use_cb: bool = False,
                    max_num_batched_tokens: Optional[int] = None) -> LLM:
->>>>>>> a2801661
     # Clear other caches first
     API_SERVER_CACHE.clear()
     ENGINE_CACHE.clear()
