--- conflicted
+++ resolved
@@ -2,20 +2,12 @@
 across test cases, to speed up test runtime."""
 
 import os
-<<<<<<< HEAD
-from typing import Callable, Generic, TypeVar
-
-import pytest
-from llm_cache_util import force_engine_core_shutdown, force_engine_shutdown
-from spyre_util import DecodeWarmupShapes, ModelInfo, RemoteOpenAIServer, patch_environment
-=======
 from typing import Callable, Generic, Optional, TypeVar
 
 import pytest
 from llm_cache_util import force_engine_core_shutdown, force_engine_shutdown
 from spyre_util import (DecodeWarmupShapes, ModelInfo, RemoteOpenAIServer,
                         patch_environment)
->>>>>>> bc9a0b70
 from vllm import LLM, EngineArgs
 from vllm.v1.engine.core import EngineCore
 from vllm.v1.executor.abstract import Executor
@@ -28,6 +20,7 @@
 
 
 class ModelCache(Generic[T]):
+
     def __init__(self, teardown_method: Callable[[T], None] | None = None):
         self._model: T | None = None
         self._runtime_config: dict | None = None
@@ -59,8 +52,7 @@
     def set(self, runtime_config: dict, model: T) -> T:
         assert runtime_config not in self._past_runtime_configs, (
             f"Runtime config {runtime_config} was previously cached for type "
-            f"[{self._type()}], error in test ordering!"
-        )
+            f"[{self._type()}], error in test ordering!")
         self._runtime_config = runtime_config
         self._past_runtime_configs.append(self._runtime_config)
         self._model = model
@@ -73,16 +65,10 @@
             self._model = None
             self._runtime_config = None
             if self._preexisting_max_tkv is not None:
-<<<<<<< HEAD
-                os.environ["VLLM_DT_MAX_BATCH_TKV_LIMIT"] = self._preexisting_max_tkv
-            else:
-                os.environ.pop("VLLM_DT_MAX_BATCH_TKV_LIMIT", None)
-=======
                 os.environ[
                     "VLLM_DT_MAX_BATCH_TKV_LIMIT"] = self._preexisting_max_tkv
             else:
                 os.environ.pop('VLLM_DT_MAX_BATCH_TKV_LIMIT', None)
->>>>>>> bc9a0b70
 
     def _type(self) -> type | None:
         if hasattr(self, "__orig_class__"):
@@ -98,24 +84,6 @@
 
     def __init__(self):
         self._cache: ModelCache[LLM] = ModelCache[LLM](
-<<<<<<< HEAD
-            teardown_method=lambda x: force_engine_shutdown(x)
-        )
-
-    def get_cached_llm(
-        self,
-        model: str | ModelInfo,
-        max_model_len: int,
-        tensor_parallel_size: int,
-        backend: str,
-        monkeypatch: pytest.MonkeyPatch,
-        warmup_shapes: DecodeWarmupShapes | None = None,
-        max_num_seqs: int | None = None,
-        use_cb: bool = False,
-        use_pc: bool = False,
-        max_num_batched_tokens: int | None = None,
-    ) -> LLM:
-=======
             teardown_method=lambda x: force_engine_shutdown(x))
 
     def get_cached_llm(self,
@@ -129,7 +97,6 @@
                        use_cb: bool = False,
                        use_pc: bool = False,
                        max_num_batched_tokens: Optional[int] = None) -> LLM:
->>>>>>> bc9a0b70
         """Creates an LLM with the provided runtime configuration.
 
         If the last LLM created matches the config, then returns the cached LLM
@@ -141,14 +108,13 @@
             "backend": backend,
             "use_cb": use_cb,
             "use_pc": use_pc,
-<<<<<<< HEAD
-            "max_num_batched_tokens": max_num_batched_tokens,
-=======
             "max_num_batched_tokens": max_num_batched_tokens
->>>>>>> bc9a0b70
         }
         if use_cb:
-            runtime_config.update({"max_model_len": max_model_len, "max_num_seqs": max_num_seqs})
+            runtime_config.update({
+                "max_model_len": max_model_len,
+                "max_num_seqs": max_num_seqs
+            })
         else:
             runtime_config.update({"warmup_shapes": tuple(warmup_shapes)})
 
@@ -157,23 +123,12 @@
         use_chunked_prefill = bool(max_num_batched_tokens)
         if use_pc:
             assert use_chunked_prefill
-<<<<<<< HEAD
-        patch_environment(
-            use_cb,
-            warmup_shapes,
-            backend,
-            monkeypatch,
-            use_chunked_prefill=use_chunked_prefill,
-            max_num_batched_tokens=max_num_batched_tokens,
-        )
-=======
         patch_environment(use_cb,
                           warmup_shapes,
                           backend,
                           monkeypatch,
                           use_chunked_prefill=use_chunked_prefill,
                           max_num_batched_tokens=max_num_batched_tokens)
->>>>>>> bc9a0b70
 
         maybe_llm = self._cache.maybe_get(runtime_config)
         if maybe_llm:
@@ -212,12 +167,7 @@
 
     def __init__(self):
         self._cache: ModelCache[EngineCore] = ModelCache[EngineCore](
-<<<<<<< HEAD
-            teardown_method=lambda x: force_engine_core_shutdown(x)
-        )
-=======
             teardown_method=lambda x: force_engine_core_shutdown(x))
->>>>>>> bc9a0b70
 
     def get_engine(
         self,
@@ -247,21 +197,11 @@
 
         if use_pc:
             assert use_chunked_prefill
-<<<<<<< HEAD
-        patch_environment(
-            use_cb=True,
-            warmup_shapes=None,
-            backend=backend,
-            monkeypatch=monkeypatch,
-            use_chunked_prefill=use_chunked_prefill,
-        )
-=======
         patch_environment(use_cb=True,
                           warmup_shapes=None,
                           backend=backend,
                           monkeypatch=monkeypatch,
                           use_chunked_prefill=use_chunked_prefill)
->>>>>>> bc9a0b70
 
         maybe_engine = self._cache.maybe_get(runtime_config)
         if maybe_engine:
@@ -269,17 +209,11 @@
                 # reset the blockpool across tests: this will erase any seen
                 # prefixes and makes sure that the used block ids in each test
                 # are independent of the test ordering.
-<<<<<<< HEAD
-                model_runner = maybe_engine.model_executor.driver_worker.worker.model_runner
-                model_runner.block_pool = model_runner._make_block_pool()
-                model_runner.kv_cache_manager = model_runner._make_kv_cache_manager()
-=======
                 model_runner = (maybe_engine.model_executor.driver_worker.
                                 worker.model_runner)
                 model_runner.block_pool = model_runner._make_block_pool()
                 model_runner.kv_cache_manager = (
                     model_runner._make_kv_cache_manager())
->>>>>>> bc9a0b70
 
             return maybe_engine
         self.clear()
@@ -305,20 +239,6 @@
         # Spyre compilation. This seems more robust and helps that all tests in
         # tests/e2e/test_spyre_cb_inference_steps.py pass on Spyre.
         max_num_seqs_compiled = 1 << (max_num_seqs - 1).bit_length()
-<<<<<<< HEAD
-        engine_args = EngineArgs(
-            model=model_name,
-            tokenizer=model_name,
-            revision=revision,
-            tokenizer_revision=revision,
-            max_model_len=max(max_model_len, 512),
-            max_num_seqs=max_num_seqs_compiled,
-            num_gpu_blocks_override=None,
-            logits_processors=[GoldenTokenInjector],
-            max_num_batched_tokens=max_num_batched_tokens,
-            enable_prefix_caching=use_pc,
-        )
-=======
         engine_args = EngineArgs(model=model_name,
                                  tokenizer=model_name,
                                  revision=revision,
@@ -329,13 +249,12 @@
                                  logits_processors=[GoldenTokenInjector],
                                  max_num_batched_tokens=max_num_batched_tokens,
                                  enable_prefix_caching=use_pc)
->>>>>>> bc9a0b70
         vllm_config = engine_args.create_engine_config()
         executor_class = Executor.get_class(vllm_config)
 
-        engine_core = EngineCore(
-            vllm_config=vllm_config, executor_class=executor_class, log_stats=False
-        )
+        engine_core = EngineCore(vllm_config=vllm_config,
+                                 executor_class=executor_class,
+                                 log_stats=False)
 
         # Set scheduler configs for max_model_len and max_num_seqs to the
         # original values. They were changed for more robust compilation only.
@@ -345,21 +264,15 @@
         if available_blocks is not None:
             worker = engine_core.model_executor.driver_worker.worker
             # NB: We cannot create extra blocks after compilation
-            assert worker.model_runner.n_blocks >= available_blocks, (
+            assert worker.model_runner.n_blocks >= available_blocks, \
                 "Cannot set available_blocks > (context * batch size // 64)"
-            )
             worker.model_runner.n_blocks = available_blocks
             # need to overwrite the block pool and kv cache manager if the
             # number of available blocks has changed
-<<<<<<< HEAD
-            worker.model_runner.block_pool = worker.model_runner._make_block_pool()
-            worker.model_runner.kv_cache_manager = worker.model_runner._make_kv_cache_manager()
-=======
             worker.model_runner.block_pool = (
                 worker.model_runner._make_block_pool())
             worker.model_runner.kv_cache_manager = (
                 worker.model_runner._make_kv_cache_manager())
->>>>>>> bc9a0b70
 
         return self._cache.set(
             runtime_config,
@@ -371,12 +284,13 @@
 
 
 class RemoteOpenAIServerCache:
+
     def __init__(self):
-        self._cache: ModelCache[RemoteOpenAIServer] = ModelCache[RemoteOpenAIServer]()
-
-    def get_api_server(
-        self, model: str | ModelInfo, server_args: list[str], server_env: dict
-    ) -> RemoteOpenAIServer:
+        self._cache: ModelCache[RemoteOpenAIServer] = ModelCache[
+            RemoteOpenAIServer]()
+
+    def get_api_server(self, model: str | ModelInfo, server_args: list[str],
+                       server_env: dict) -> RemoteOpenAIServer:
         """Get or create a new OpenAI server for a given model. and config"""
         runtime_config = {
             "model": model,
@@ -390,7 +304,9 @@
 
         return self._cache.set(
             runtime_config,
-            RemoteOpenAIServer(model=model, vllm_serve_args=server_args, env_dict=server_env),
+            RemoteOpenAIServer(model=model,
+                               vllm_serve_args=server_args,
+                               env_dict=server_env),
         )
 
     def clear(self) -> None:
@@ -404,17 +320,15 @@
 ENGINE_CACHE = EngineCache()
 
 
-def get_cached_llm(
-    model: str | ModelInfo,
-    max_model_len: int,
-    tensor_parallel_size: int,
-    backend: str,
-    monkeypatch: pytest.MonkeyPatch,
-    warmup_shapes: DecodeWarmupShapes | None = None,
-    max_num_seqs: int | None = None,
-    use_cb: bool = False,
-    max_num_batched_tokens: int | None = None,
-) -> LLM:
+def get_cached_llm(model: str | ModelInfo,
+                   max_model_len: int,
+                   tensor_parallel_size: int,
+                   backend: str,
+                   monkeypatch: pytest.MonkeyPatch,
+                   warmup_shapes: DecodeWarmupShapes | None = None,
+                   max_num_seqs: Optional[int] = None,
+                   use_cb: bool = False,
+                   max_num_batched_tokens: Optional[int] = None) -> LLM:
     # Clear other caches first
     API_SERVER_CACHE.clear()
     ENGINE_CACHE.clear()
@@ -432,9 +346,8 @@
     )
 
 
-def get_cached_api_server(
-    model: str, server_args: list[str], server_env: dict
-) -> RemoteOpenAIServer:
+def get_cached_api_server(model: str, server_args: list[str],
+                          server_env: dict) -> RemoteOpenAIServer:
     # Clear other caches first
     LLM_CACHE.clear()
     ENGINE_CACHE.clear()
@@ -454,29 +367,15 @@
 
 def print_llm_cache_info():
     print("\n----- LLM Cache info ----\n")
-    print(f"vllm.LLM Cache hits: {LLM_CACHE._cache.hits} / misses: {LLM_CACHE._cache.misses}")
-    print(
-        f"Runtime Server Cache hits: {API_SERVER_CACHE._cache.hits} / "
-        f"misses: {API_SERVER_CACHE._cache.misses}"
-    )
-    print(
-        f"Engine Core Cache hits: {ENGINE_CACHE._cache.hits} / misses: {ENGINE_CACHE._cache.misses}"
-    )
+    print(f"vllm.LLM Cache hits: {LLM_CACHE._cache.hits} / "
+          f"misses: {LLM_CACHE._cache.misses}")
+    print(f"Runtime Server Cache hits: {API_SERVER_CACHE._cache.hits} / "
+          f"misses: {API_SERVER_CACHE._cache.misses}")
+    print(f"Engine Core Cache hits: {ENGINE_CACHE._cache.hits} / "
+          f"misses: {ENGINE_CACHE._cache.misses}")
     print("\n-------------------------\n")
 
 
-<<<<<<< HEAD
-def get_cached_engine(
-    model: str,
-    max_model_len: int,
-    max_num_seqs: int,
-    available_blocks: int,
-    backend: str,
-    monkeypatch,
-    max_num_batched_tokens: int | None = None,
-    use_pc: bool = False,
-) -> EngineCore:
-=======
 def get_cached_engine(model: str,
                       max_model_len: int,
                       max_num_seqs: int,
@@ -485,7 +384,6 @@
                       monkeypatch,
                       max_num_batched_tokens: int | None = None,
                       use_pc: bool = False) -> EngineCore:
->>>>>>> bc9a0b70
     # Clear other caches first
     LLM_CACHE.clear()
     API_SERVER_CACHE.clear()
